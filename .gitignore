--- conflicted
+++ resolved
@@ -54,21 +54,15 @@
 .coverage_cache
 .coverage_contracts
 
-<<<<<<< HEAD
 # mocks from hardat-exposed
 contracts-exposed
 
-# hardhat
-cache
-artifacts
-=======
 # Hardhat
 /cache
 /artifacts
 
 # Foundry
 /out
->>>>>>> ccc175a9
 
 # Certora
 .certora*
