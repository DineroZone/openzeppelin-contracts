--- conflicted
+++ resolved
@@ -22,13 +22,9 @@
 
 WARNING: Removing the owner altogether will mean that administrative tasks that are protected by `onlyOwner` will no longer be callable!
 
-<<<<<<< HEAD
-Note that *a contract can also be the owner of another one*! This opens the door to using, for example, a https://safe.global/wallet[Safe Wallet], an https://aragon.org[Aragon DAO], or a totally custom contract that _you_ create.
-=======
 Ownable is a simple and effective way to implement access control, but you should be mindful of the dangers associated with transferring the ownership to an incorrect account that can't interact with this contract anymore. An alternative to this problem is using xref:api:access.adoc#Ownable2Step[`Ownable2Step`]; a variant of Ownable that requires the new owner to explicitly accept the ownership transfer by calling xref:api:access.adoc#Ownable2Step-acceptOwnership--[`acceptOwnership`].
 
 Note that *a contract can also be the owner of another one*! This opens the door to using, for example, a https://gnosis-safe.io[Gnosis Safe], an https://aragon.org[Aragon DAO], or a totally custom contract that _you_ create.
->>>>>>> 74016c37
 
 In this way, you can use _composability_ to add additional layers of access control complexity to your contracts. Instead of having a single regular Ethereum account (Externally Owned Account, or EOA) as the owner, you could use a 2-of-3 multisig run by your project leads, for example. Prominent projects in the space, such as https://makerdao.com[MakerDAO], use systems similar to this one.
 
