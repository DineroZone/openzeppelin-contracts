--- conflicted
+++ resolved
@@ -66,11 +66,8 @@
 
 The `super.revokeRole` statement at the end will invoke ``AccessControl``'s original version of `revokeRole`, the same code that would've run if there were no overrides in place.
 
-<<<<<<< HEAD
-=======
 NOTE: The same rule is implemented and extended in xref:api:access.adoc#AccessControlDefaultAdminRules[`AccessControlDefaultAdminRules`], an extension that also adds enforced security measures for the `DEFAULT_ADMIN_ROLE`.
 
->>>>>>> 8d633cb7
 [[using-hooks]]
 == Using Hooks
 
