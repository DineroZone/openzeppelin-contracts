= How to set up on-chain governance

In this guide we will learn how OpenZeppelin’s Governor contract works, how to set it up, and how to use it to create proposals, vote for them, and execute them, using tools provided by Ethers.js and Tally.

NOTE: Find detailed contract documentation at xref:api:governance.adoc[Governance API].

== Introduction

Decentralized protocols are in constant evolution from the moment they are publicly released. Often, the initial team retains control of this evolution in the first stages, but eventually delegates it to a community of stakeholders. The process by which this community makes decisions is called on-chain governance, and it has become a central component of decentralized protocols, fueling varied decisions such as parameter tweaking, smart contract upgrades, integrations with other protocols, treasury management, grants, etc.

This governance protocol is generally implemented in a special-purpose contract called “Governor”. The GovernorAlpha and GovernorBravo contracts designed by Compound have been very successful and popular so far, with the downside that projects with different requirements have had to fork the code to customize it for their needs, which can pose a high risk of introducing security issues. For OpenZeppelin Contracts, we set out to build a modular system of Governor contracts so that forking is not needed, and different requirements can be accommodated by writing small modules using Solidity inheritance. You will find the most common requirements out of the box in OpenZeppelin Contracts, but writing additional ones is simple, and we will be adding new features as requested by the community in future releases. Additionally, the design of OpenZeppelin Governor requires minimal use of storage and results in more gas efficient operation.

== Compatibility

OpenZeppelin’s Governor system was designed with a concern for compatibility with existing systems that were based on Compound’s GovernorAlpha and GovernorBravo. Because of this, you will find that many modules are presented in two variants, one of which is built for compatibility with those systems.

=== ERC20Votes & ERC20VotesComp

The ERC20 extension to keep track of votes and vote delegation is one such case. The shorter one is the more generic version because it can support token supplies greater than 2^96, while the “Comp” variant is limited in that regard, but exactly fits the interface of the COMP token that is used by GovernorAlpha and Bravo. Both contract variants share the same events, so they are fully compatible when looking at events only.

=== ERC721Votes

The ERC721 extension to keep track of votes and vote delegation is one such case. 

=== Governor & GovernorCompatibilityBravo

An OpenZeppelin Governor contract is by default not interface-compatible with GovernorAlpha or Bravo, since some of the functions are different or missing, although it shares all of the same events. However, it’s possible to opt in to full compatibility by inheriting from the GovernorCompatibilityBravo module. The contract will be cheaper to deploy and use without this module.

=== GovernorTimelockControl & GovernorTimelockCompound

When using a timelock with your Governor contract, you can use either OpenZeppelin’s TimelockController or Compound’s Timelock. Based on the choice of timelock, you should choose the corresponding Governor module: GovernorTimelockControl or GovernorTimelockCompound respectively. This allows you to migrate an existing GovernorAlpha instance to an OpenZeppelin-based Governor without changing the timelock in use.

=== Tally

https://www.withtally.com[Tally] is a full-fledged application for user owned on-chain governance. It comprises a voting dashboard, proposal creation wizard, real time research and analysis, and educational content.

For all of these options, the Governor will be compatible with Tally: users will be able to create proposals, visualize voting power and advocates, navigate proposals, and cast votes. For proposal creation in particular, projects can also use Defender Admin as an alternative interface.

In the rest of this guide, we will focus on a fresh deploy of the vanilla OpenZeppelin Governor features without concern for compatibility with GovernorAlpha or Bravo.

== Setup

=== Token

The voting power of each account in our governance setup will be determined by an ERC20 token. The token has to implement the ERC20Votes extension. This extension will keep track of historical balances so that voting power is retrieved from past snapshots rather than current balance, which is an important protection that prevents double voting.

```solidity
// SPDX-License-Identifier: MIT
pragma solidity ^0.8.2;

import "@openzeppelin/contracts/token/ERC20/ERC20.sol";
import "@openzeppelin/contracts/token/ERC20/extensions/draft-ERC20Permit.sol";
import "@openzeppelin/contracts/token/ERC20/extensions/ERC20Votes.sol";

contract MyToken is ERC20, ERC20Permit, ERC20Votes {
    constructor() ERC20("MyToken", "MTK") ERC20Permit("MyToken") {}

    // The functions below are overrides required by Solidity.

    function _afterTokenTransfer(address from, address to, uint256 amount)
        internal
        override(ERC20, ERC20Votes)
    {
        super._afterTokenTransfer(from, to, amount);
    }

    function _mint(address to, uint256 amount)
        internal
        override(ERC20, ERC20Votes)
    {
        super._mint(to, amount);
    }

    function _burn(address account, uint256 amount)
        internal
        override(ERC20, ERC20Votes)
    {
        super._burn(account, amount);
    }
}
```

If your project already has a live token that does not include ERC20Votes and is not upgradeable, you can wrap it in a governance token by using ERC20Wrapper. This will allow token holders to participate in governance by wrapping their tokens 1-to-1.

```solidity
// SPDX-License-Identifier: MIT
pragma solidity ^0.8.2;

import "@openzeppelin/contracts/token/ERC20/ERC20.sol";
import "@openzeppelin/contracts/token/ERC20/extensions/draft-ERC20Permit.sol";
import "@openzeppelin/contracts/token/ERC20/extensions/ERC20Votes.sol";
import "@openzeppelin/contracts/token/ERC20/extensions/ERC20Wrapper.sol";

contract MyToken is ERC20, ERC20Permit, ERC20Votes, ERC20Wrapper {
    constructor(IERC20 wrappedToken)
        ERC20("MyToken", "MTK")
        ERC20Permit("MyToken")
        ERC20Wrapper(wrappedToken)
    {}

    // The functions below are overrides required by Solidity.

    function _afterTokenTransfer(address from, address to, uint256 amount)
        internal
        override(ERC20, ERC20Votes)
    {
        super._afterTokenTransfer(from, to, amount);
    }

    function _mint(address to, uint256 amount)
        internal
        override(ERC20, ERC20Votes)
    {
        super._mint(to, amount);
    }

    function _burn(address account, uint256 amount)
        internal
        override(ERC20, ERC20Votes)
    {
        super._burn(account, amount);
    }
}
```

If your project requires The voting power of each account in our governance setup will be determined by an ERC721 token. The token has to implement the ERC721Votes extension. This extension will keep track of historical balances so that voting power is retrieved from past snapshots rather than current balance, which is an important protection that prevents double voting.

```solidity
// SPDX-License-Identifier: MIT
pragma solidity ^0.8.2;

import "@openzeppelin/contracts/token/ERC721/ERC721.sol";
<<<<<<< HEAD
import "@openzeppelin/contracts/token/ERC721/extensions/ERC721Votes.sol";

contract MyToken is ERC721, EIP712, ERC721Votes {
    constructor() ERC721("MyToken", "MTK") EIP712("MyToken", "1") {}
=======
import "@openzeppelin/contracts/token/ERC721/extensions/draft-ERC721Votes.sol";

contract MyToken is ERC721Votes {
    constructor() ERC721Votes("MyToken", "MTK"){}
>>>>>>> 7f5a8f49

    // The functions below are overrides required by Solidity.

    function _afterTokenTransfer(
        address from,
<<<<<<< HEAD
        address to,
        uint256 tokenId
    ) internal override(ERC721, ERC721Votes) {
        super._afterTokenTransfer(from, to, tokenId);
    }

    function _mint(address to, uint256 tokenId) internal override(ERC721, ERC721Votes) {
        super._mint(to, tokenId);
    }

    function _burn(uint256 tokenId) internal override(ERC721, ERC721Votes) {
=======
        address to
    ) internal override(ERC721Votes) {
        super._afterTokenTransfer(from, to);
    }

    function _mint(address to, uint256 tokenId) internal override(ERC721Votes) {
        super._mint(to, tokenId);
    }

    function _burn(uint256 tokenId) internal override(ERC721Votes) {
>>>>>>> 7f5a8f49
        super._burn(tokenId);
    }
}
```

NOTE: Voting power could be determined in different ways: multiple ERC20 tokens, ERC721 tokens, sybil resistant identities, etc. All of these options are potentially supported by writing a custom Votes module for your Governor.

=== Governor

Initially, we will build a Governor without a timelock. The core logic is given by the Governor contract, but we still need to choose: 1) how voting power is determined, 2) how many votes are needed for quorum, 3) what options people have when casting a vote and how those votes are counted, and 4) what type of token should be used to vote. Each of these aspects is customizable by writing your own module, or more easily choosing one from OpenZeppelin Contracts.

For 1) we will use the GovernorVotes module, which hooks to an ERC20Votes instance to determine the voting power of an account based on the token balance they hold when a proposal becomes active. This module requires as a constructor parameter the address of the token.

For 2) we will use GovernorVotesQuorumFraction which works together with ERC20Votes to define quorum as a percentage of the total supply at the block a proposal’s voting power is retrieved. This requires a constructor parameter to set the percentage. Most Governors nowadays use 4%, so we will initialize the module with parameter 4 (this indicates the percentage, resulting in 4%).

For 3) we will use GovernorCountingSimple, a module that offers 3 options to voters: For, Against, and Abstain, and where only For and Abstain votes are counted towards quorum.

For 4) we will use the GovernorVotesERC721 module, which hooks to an ERC721Votes instance to determine the voting power of an account based on the NFTs they hold when a proposal becomes active. This module requires as a constructor parameter the address of the token.

Besides these modules, Governor itself has some parameters we must set.

votingDelay: How long after a proposal is created should voting power be fixed. A large voting delay gives users time to unstake tokens if necessary.

votingPeriod: How long does a proposal remain open to votes.

These parameters are specified in number of blocks. Assuming block time of around 13.14 seconds, we will set votingDelay = 1 day = 6570 blocks, and votingPeriod = 1 week = 45992 blocks.

We can optionally set a proposal threshold as well. This restricts proposal creation to accounts who have enough voting power.

```solidity
// SPDX-License-Identifier: MIT
pragma solidity ^0.8.2;

import "./governance/Governor.sol";
import "./governance/compatibility/GovernorCompatibilityBravo.sol";
import "./governance/extensions/GovernorVotes.sol";
import "./governance/extensions/GovernorVotesQuorumFraction.sol";
import "./governance/extensions/GovernorTimelockControl.sol";

contract MyGovernor is Governor, GovernorCompatibilityBravo, GovernorVotes, GovernorVotesQuorumFraction, GovernorTimelockControl {
    constructor(ERC20Votes _token, TimelockController _timelock)
        Governor("MyGovernor")
        GovernorVotes(_token)
        GovernorVotesQuorumFraction(4)
        GovernorTimelockControl(_timelock)
    {}

    function votingDelay() public pure override returns (uint256) {
        return 6575; // 1 day
    }

    function votingPeriod() public pure override returns (uint256) {
        return 46027; // 1 week
    }

    function proposalThreshold() public pure override returns (uint256) {
        return 0;
    }

    // The functions below are overrides required by Solidity.

    function quorum(uint256 blockNumber)
        public
        view
        override(IGovernor, GovernorVotesQuorumFraction)
        returns (uint256)
    {
        return super.quorum(blockNumber);
    }

    function getVotes(address account, uint256 blockNumber)
        public
        view
        override(IGovernor, GovernorVotes)
        returns (uint256)
    {
        return super.getVotes(account, blockNumber);
    }

    function state(uint256 proposalId)
        public
        view
        override(Governor, IGovernor, GovernorTimelockControl)
        returns (ProposalState)
    {
        return super.state(proposalId);
    }

    function propose(address[] memory targets, uint256[] memory values, bytes[] memory calldatas, string memory description)
        public
        override(Governor, GovernorCompatibilityBravo, IGovernor)
        returns (uint256)
    {
        return super.propose(targets, values, calldatas, description);
    }

    function _execute(uint256 proposalId, address[] memory targets, uint256[] memory values, bytes[] memory calldatas, bytes32 descriptionHash)
        internal
        override(Governor, GovernorTimelockControl)
    {
        super._execute(proposalId, targets, values, calldatas, descriptionHash);
    }

    function _cancel(address[] memory targets, uint256[] memory values, bytes[] memory calldatas, bytes32 descriptionHash)
        internal
        override(Governor, GovernorTimelockControl)
        returns (uint256)
    {
        return super._cancel(targets, values, calldatas, descriptionHash);
    }

    function _executor()
        internal
        view
        override(Governor, GovernorTimelockControl)
        returns (address)
    {
        return super._executor();
    }

    function supportsInterface(bytes4 interfaceId)
        public
        view
        override(Governor, IERC165, GovernorTimelockControl)
        returns (bool)
    {
        return super.supportsInterface(interfaceId);
    }
}

```

=== Timelock

It is good practice to add a timelock to governance decisions. This allows users to exit the system if they disagree with a decision before it is executed. We will use OpenZeppelin’s TimelockController in combination with the GovernorTimelockControl module.

IMPORTANT: When using a timelock, it is the timelock that will execute proposals and thus the timelock that should hold any funds, ownership, and access control roles. Funds in the Governor contract are not currently retrievable when using a timelock! (As of version 4.3 there is a caveat when using the Compound Timelock: ETH in the timelock is not easily usable, so it is recommended to manage ERC20 funds only in this combination until a future version resolves the issue.)

TimelockController uses an AccessControl setup that we need to understand in order to set up roles.

- The Proposer role is in charge of queueing operations: this is the role the Governor instance should be granted, and it should likely be the only proposer in the system.
- The Executor role is in charge of executing already available operations: we can assign this role to the special zero address to allow anyone to execute (if operations can be particularly time sensitive, the Governor should be made Executor instead).
- Lastly, there is the Admin role, which can grant and revoke the two previous roles: this is a very sensitive role that will be granted automatically to both deployer and timelock itself, but should be renounced by the deployer after setup.

== Proposal Lifecycle

Let’s walk through how to create and execute a proposal on our newly deployed Governor.

A proposal is a sequence of actions that the Governor contract will perform if it passes. Each action consists of a target address, calldata encoding a function call, and an amount of ETH to include. Additionally, a proposal includes a human-readable description.

=== Create a Proposal

Let’s say we want to create a proposal to give a team a grant, in the form of ERC20 tokens from the governance treasury. This proposal will consist of a single action where the target is the ERC20 token, calldata is the encoded function call `transfer(<team wallet>, <grant amount>)`, and with 0 ETH attached.

Generally a proposal will be created with the help of an interface such as Tally or Defender. Here we will show how to create the proposal using Ethers.js.

First we get all the parameters necessary for the proposal action.

```javascript
const tokenAddress = ...;
const token = await ethers.getContractAt(‘ERC20’, tokenAddress);

const teamAddress = ...;
const grantAmount = ...;
const transferCalldata = token.interface.encodeFunctionData(‘transfer’, [teamAddress, grantAmount]);
```

Now we are ready to call the propose function of the governor. Note that we don’t pass in one array of actions, but instead three arrays corresponding to the list of targets, the list of values, and the list of calldatas. In this case it’s a single action, so it’s simple:

```javascript
await governor.propose(
  [tokenAddress],
  [0],
  [transferCalldata],
  “Proposal #1: Give grant to team”,
);
```

This will create a new proposal, with a proposal id that is obtained by hashing together the proposal data, and which will also be found in an event in the logs of the transaction.

=== Cast a Vote

Once a proposal is active, stakeholders can cast their vote. This is done through a function in the Governor contract that users can invoke directly from a governance UI such as Tally. 

image::tally-vote.png[Voting in Tally]

=== Execute the Proposal

Once the voting period is over, if quorum was reached (enough voting power participated) and the majority voted in favor, the proposal is considered successful and can proceed to be executed. This can also be done in Tally in the "Administration Panel" section of a project.

image::tally-admin.png[Administration Panel in Tally]

We will see now how to do this manually using Ethers.js.

If a timelock was set up, the first step to execution is queueing. You will notice that both the queue and execute functions require passing in the entire proposal parameters, as opposed to just the proposal id. This is necessary because this data is not stored on chain, as a measure to save gas. Note that these parameters can always be found in the events emitted by the contract. The only parameter that is not sent in its entirety is the description, since this is only needed in its hashed form to compute the proposal id.

To queue, we call the queue function:

```javascript
const descriptionHash = ethers.utils.id(“Proposal #1: Give grant to team”);

await governor.queue(
  [tokenAddress],
  [0],
  [transferCalldata],
  descriptionHash,
);
```

This will cause the governor to interact with the timelock contract and queue the actions for execution after the required delay.

After enough time has passed (according to the timelock parameters), the proposal can be executed. If there was no timelock to begin with, this step can be ran immediately after the proposal succeeds.

```javascript
await governor.execute(
  [tokenAddress],
  [0],
  [transferCalldata],
  descriptionHash,
);
```

Executing the proposal will transfer the ERC20 tokens to the chosen recipient. To wrap up: we set up a system where a treasury is controlled by the collective decision of the token holders of a project, and all actions are executed via proposals enforced by on-chain votes.<|MERGE_RESOLUTION|>--- conflicted
+++ resolved
@@ -130,35 +130,15 @@
 pragma solidity ^0.8.2;
 
 import "@openzeppelin/contracts/token/ERC721/ERC721.sol";
-<<<<<<< HEAD
-import "@openzeppelin/contracts/token/ERC721/extensions/ERC721Votes.sol";
-
-contract MyToken is ERC721, EIP712, ERC721Votes {
-    constructor() ERC721("MyToken", "MTK") EIP712("MyToken", "1") {}
-=======
 import "@openzeppelin/contracts/token/ERC721/extensions/draft-ERC721Votes.sol";
 
 contract MyToken is ERC721Votes {
     constructor() ERC721Votes("MyToken", "MTK"){}
->>>>>>> 7f5a8f49
 
     // The functions below are overrides required by Solidity.
 
     function _afterTokenTransfer(
         address from,
-<<<<<<< HEAD
-        address to,
-        uint256 tokenId
-    ) internal override(ERC721, ERC721Votes) {
-        super._afterTokenTransfer(from, to, tokenId);
-    }
-
-    function _mint(address to, uint256 tokenId) internal override(ERC721, ERC721Votes) {
-        super._mint(to, tokenId);
-    }
-
-    function _burn(uint256 tokenId) internal override(ERC721, ERC721Votes) {
-=======
         address to
     ) internal override(ERC721Votes) {
         super._afterTokenTransfer(from, to);
@@ -169,7 +149,6 @@
     }
 
     function _burn(uint256 tokenId) internal override(ERC721Votes) {
->>>>>>> 7f5a8f49
         super._burn(tokenId);
     }
 }
