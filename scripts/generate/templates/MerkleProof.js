const format = require('../format-lines');
const { OPTS } = require('./MerkleProof.opts');

const DEFAULT_HASH = 'Hashes.commutativeKeccak256';

const formatArgsSingleLine = (...args) => args.filter(Boolean).join(', ');
const formatArgsMultiline = (...args) => '\n' + format(args.filter(Boolean).join(',\0').split('\0'));

// TEMPLATE
const header = `\
pragma solidity ^0.8.20;

import {Hashes} from "./Hashes.sol";

/**
 * @dev These functions deal with verification of Merkle Tree proofs.
 *
 * The tree and the proofs can be generated using our
 * https://github.com/OpenZeppelin/merkle-tree[JavaScript library].
 * You will find a quickstart guide in the readme.
 *
 * WARNING: You should avoid using leaf values that are 64 bytes long prior to
 * hashing, or use a hash function other than keccak256 for hashing leaves.
 * This is because the concatenation of a sorted pair of internal nodes in
 * the Merkle tree could be reinterpreted as a leaf value.
 * OpenZeppelin's JavaScript library generates Merkle trees that are safe
 * against this attack out of the box.
 *
<<<<<<< HEAD
 * NOTE: This library supports proof verification for merkle trees built using
 * custom _commutative_ hashing functions (i.e. \`H(a, b) == H(b, a)\`). For those
 * trees built using non-commutative hashing functions, proving inclusion of the leaves
 * would require additional logic that is not supported by this library.
=======
 * NOTE: This library support verification of proof for merkle tree built using
 * custom hashing functions. This is limited to commutative hashing functions.
 * Merkle tree build using non commutative hashing function require additional
 * logic that this library does not provide.
>>>>>>> 4ca51e9a
 */
`;

const errors = `\
/**
 *@dev The multiproof provided is not valid.
 */
error MerkleProofInvalidMultiproof();
`;

/* eslint-disable max-len */
const templateProof = ({ suffix, location, visibility, hash }) => `\
/**
 * @dev Returns true if a \`leaf\` can be proved to be a part of a Merkle tree
 * defined by \`root\`. For this, a \`proof\` must be provided, containing
 * sibling hashes on the branch from the leaf to the root of the tree. Each
 * pair of leaves and each pair of pre-images are assumed to be sorted.
 *
 * This version handles proofs in ${location} with ${hash ? 'a custom' : 'the default'} hashing function.
 */
function verify${suffix}(${(hash ? formatArgsMultiline : formatArgsSingleLine)(
  `bytes32[] ${location} proof`,
  'bytes32 root',
  'bytes32 leaf',
  hash && `function(bytes32, bytes32) view returns (bytes32) ${hash}`,
)}) internal ${visibility} returns (bool) {
    return processProof(proof, leaf${hash ? `, ${hash}` : ''}) == root;
}

/**
 * @dev Returns the rebuilt hash obtained by traversing a Merkle tree up
 * from \`leaf\` using \`proof\`. A \`proof\` is valid if and only if the rebuilt
 * hash matches the root of the tree. When processing the proof, the pairs
 * of leafs & pre-images are assumed to be sorted.
 *
 * This version handles proofs in ${location} with ${hash ? 'a custom' : 'the default'} hashing function.
 */
function processProof${suffix}(${(hash ? formatArgsMultiline : formatArgsSingleLine)(
  `bytes32[] ${location} proof`,
  'bytes32 leaf',
  hash && `function(bytes32, bytes32) view returns (bytes32) ${hash}`,
)}) internal ${visibility} returns (bytes32) {
    bytes32 computedHash = leaf;
    for (uint256 i = 0; i < proof.length; i++) {
        computedHash = ${hash ?? DEFAULT_HASH}(computedHash, proof[i]);
    }
    return computedHash;
}
`;

const templateMultiProof = ({ suffix, location, visibility, hash }) => `\
/**
 * @dev Returns true if the \`leaves\` can be simultaneously proven to be a part of a Merkle tree defined by
 * \`root\`, according to \`proof\` and \`proofFlags\` as described in {processMultiProof}.
 *
 * This version handles multiproofs in ${location} with ${hash ? 'a custom' : 'the default'} hashing function.
 *
 * CAUTION: Not all Merkle trees admit multiproofs. See {processMultiProof} for details.
 */
function multiProofVerify${suffix}(${formatArgsMultiline(
  `bytes32[] ${location} proof`,
  `bool[] ${location} proofFlags`,
  'bytes32 root',
  `bytes32[] ${location} leaves`,
  hash && `function(bytes32, bytes32) view returns (bytes32) ${hash}`,
)}) internal ${visibility} returns (bool) {
    return processMultiProof(proof, proofFlags, leaves${hash ? `, ${hash}` : ''}) == root;
}

/**
 * @dev Returns the root of a tree reconstructed from \`leaves\` and sibling nodes in \`proof\`. The reconstruction
 * proceeds by incrementally reconstructing all inner nodes by combining a leaf/inner node with either another
 * leaf/inner node or a proof sibling node, depending on whether each \`proofFlags\` item is true or false
 * respectively.
 *
 * This version handles multiproofs in ${location} with ${hash ? 'a custom' : 'the default'} hashing function.
 *
 * CAUTION: Not all Merkle trees admit multiproofs. To use multiproofs, it is sufficient to ensure that: 1) the tree
 * is complete (but not necessarily perfect), 2) the leaves to be proven are in the opposite order they are in the
 * tree (i.e., as seen from right to left starting at the deepest layer and continuing at the next layer).
 */
function processMultiProof${suffix}(${formatArgsMultiline(
  `bytes32[] ${location} proof`,
  `bool[] ${location} proofFlags`,
  `bytes32[] ${location} leaves`,
  hash && `function(bytes32, bytes32) view returns (bytes32) ${hash}`,
)}) internal ${visibility} returns (bytes32 merkleRoot) {
    // This function rebuilds the root hash by traversing the tree up from the leaves. The root is rebuilt by
    // consuming and producing values on a queue. The queue starts with the \`leaves\` array, then goes onto the
    // \`hashes\` array. At the end of the process, the last hash in the \`hashes\` array should contain the root of
    // the Merkle tree.
    uint256 leavesLen = leaves.length;

    // Check proof validity.
    if (leavesLen + proof.length != proofFlags.length + 1) {
        revert MerkleProofInvalidMultiproof();
    }

    // The xxxPos values are "pointers" to the next value to consume in each array. All accesses are done using
    // \`xxx[xxxPos++]\`, which return the current value and increment the pointer, thus mimicking a queue's "pop".
    bytes32[] memory hashes = new bytes32[](proofFlags.length);
    uint256 leafPos = 0;
    uint256 hashPos = 0;
    uint256 proofPos = 0;
    // At each step, we compute the next hash using two values:
    // - a value from the "main queue". If not all leaves have been consumed, we get the next leaf, otherwise we
    //   get the next hash.
    // - depending on the flag, either another value from the "main queue" (merging branches) or an element from the
    //   \`proof\` array.
    for (uint256 i = 0; i < proofFlags.length; i++) {
        bytes32 a = leafPos < leavesLen ? leaves[leafPos++] : hashes[hashPos++];
        bytes32 b = proofFlags[i]
            ? (leafPos < leavesLen ? leaves[leafPos++] : hashes[hashPos++])
            : proof[proofPos++];
        hashes[i] = ${hash ?? DEFAULT_HASH}(a, b);
    }

    if (proofFlags.length > 0) {
        if (proofPos != proof.length) {
            revert MerkleProofInvalidMultiproof();
        }
        unchecked {
            return hashes[proofFlags.length - 1];
        }
    } else if (leavesLen > 0) {
        return leaves[0];
    } else {
        return proof[0];
    }
}
`;
/* eslint-enable max-len */

// GENERATE
module.exports = format(
  header.trimEnd(),
  'library MerkleProof {',
  format(
    [].concat(
      errors,
      OPTS.flatMap(opts => templateProof(opts)),
      OPTS.flatMap(opts => templateMultiProof(opts)),
    ),
  ).trimEnd(),
  '}',
);<|MERGE_RESOLUTION|>--- conflicted
+++ resolved
@@ -26,17 +26,10 @@
  * OpenZeppelin's JavaScript library generates Merkle trees that are safe
  * against this attack out of the box.
  *
-<<<<<<< HEAD
  * NOTE: This library supports proof verification for merkle trees built using
- * custom _commutative_ hashing functions (i.e. \`H(a, b) == H(b, a)\`). For those
- * trees built using non-commutative hashing functions, proving inclusion of the leaves
- * would require additional logic that is not supported by this library.
-=======
- * NOTE: This library support verification of proof for merkle tree built using
- * custom hashing functions. This is limited to commutative hashing functions.
- * Merkle tree build using non commutative hashing function require additional
- * logic that this library does not provide.
->>>>>>> 4ca51e9a
+ * custom _commutative_ hashing functions (i.e. \`H(a, b) == H(b, a)\`). Proving
+ * leaf inclusion in trees built using non-commutative hashing functions requires
+ * additional logic that is not supported by this library.
  */
 `;
 
