--- conflicted
+++ resolved
@@ -59,19 +59,12 @@
 -<!-- Make sure that you have reviewed the OpenZeppelin Contracts Contributor Guidelines. -->
 -<!-- https://github.com/OpenZeppelin/openzeppelin-contracts/blob/master/CONTRIBUTING.md -->
 diff --git a/README.md b/README.md
-<<<<<<< HEAD
-index 6446c4f7e..dce3623fd 100644
---- a/README.md
-+++ b/README.md
-@@ -20,6 +20,9 @@
-=======
-index 53c29e5f8..666a667d3 100644
+index 53c29e5f8..59f72a542 100644
 --- a/README.md
 +++ b/README.md
 @@ -23,6 +23,9 @@
  > [!IMPORTANT]
  > OpenZeppelin Contracts uses semantic versioning to communicate backwards compatibility of its API and storage layout. For upgradeable contracts, the storage layout of different major versions should be assumed incompatible, for example, it is unsafe to upgrade from 4.9.3 to 5.0.0. Learn more at [Backwards Compatibility](https://docs.openzeppelin.com/contracts/backwards-compatibility).
->>>>>>> 2472e51e
  
 ++> [!NOTE]
 ++> You are looking at the upgradeable variant of OpenZeppelin Contracts. Be sure to review the documentation on [Using OpenZeppelin Contracts with Upgrades](https://docs.openzeppelin.com/contracts/upgradeable).
@@ -79,11 +72,7 @@
  ## Overview
  
  ### Installation
-<<<<<<< HEAD
-@@ -27,7 +30,7 @@
-=======
 @@ -30,7 +33,7 @@
->>>>>>> 2472e51e
  #### Hardhat, Truffle (npm)
  
  ```
@@ -91,13 +80,8 @@
 +$ npm install @openzeppelin/contracts-upgradeable
  ```
  
-<<<<<<< HEAD
- OpenZeppelin Contracts features a [stable API](https://docs.openzeppelin.com/contracts/releases-stability#api-stability), which means that your contracts won't break unexpectedly when upgrading to a newer minor version.
-@@ -39,10 +42,10 @@ OpenZeppelin Contracts features a [stable API](https://docs.openzeppelin.com/con
-=======
  #### Foundry (git)
 @@ -40,10 +43,10 @@ $ npm install @openzeppelin/contracts
->>>>>>> 2472e51e
  > **Warning** Foundry installs the latest version initially, but subsequent `forge update` commands will use the `master` branch.
  
  ```
@@ -110,11 +94,7 @@
  
  ### Usage
  
-<<<<<<< HEAD
-@@ -51,10 +54,11 @@ Once installed, you can use the contracts in the library by importing them:
-=======
 @@ -52,10 +55,11 @@ Once installed, you can use the contracts in the library by importing them:
->>>>>>> 2472e51e
  ```solidity
  pragma solidity ^0.8.20;
  
@@ -130,11 +110,7 @@
  }
  ```
 diff --git a/contracts/package.json b/contracts/package.json
-<<<<<<< HEAD
 index 9017953ca..c6eec1a88 100644
-=======
-index df141192d..1cf90ad14 100644
->>>>>>> 2472e51e
 --- a/contracts/package.json
 +++ b/contracts/package.json
 @@ -1,5 +1,5 @@
@@ -321,11 +297,7 @@
      }
  }
 diff --git a/package.json b/package.json
-<<<<<<< HEAD
-index e25097399..f2e8d1cee 100644
-=======
-index e6804c4cd..612ec513e 100644
->>>>>>> 2472e51e
+index e25097399..fbcc10d88 100644
 --- a/package.json
 +++ b/package.json
 @@ -33,7 +33,7 @@
@@ -337,15 +309,16 @@
    },
    "keywords": [
      "solidity",
-@@ -92,5 +92,8 @@
-     "undici": "^5.22.1",
-     "web3": "^1.3.0",
-     "yargs": "^17.0.0"
-+  },
+@@ -49,6 +49,9 @@
+     "url": "https://github.com/OpenZeppelin/openzeppelin-contracts/issues"
+   },
+   "homepage": "https://openzeppelin.com/contracts/",
 +  "peerDependencies": {
 +    "@openzeppelin/contracts": "<package-version>"
-   }
- }
++  },
+   "devDependencies": {
+     "@changesets/changelog-github": "^0.4.8",
+     "@changesets/cli": "^2.26.0",
 diff --git a/test/utils/cryptography/EIP712.test.js b/test/utils/cryptography/EIP712.test.js
 index faf01f1a3..b25171a56 100644
 --- a/test/utils/cryptography/EIP712.test.js
