--- conflicted
+++ resolved
@@ -54,11 +54,7 @@
 ### Auto generate a bounty contract
 
 ```
-<<<<<<< HEAD
 zep bounty YourToken.sol
-=======
-node scripts/generators/bounty.js YourContract.sol
->>>>>>> d704c8dd
 ```
 
 NOTE: if you install the module locally, prepend `./node_modules/.bin/` to the command
