{
  "name": "openzeppelin-solidity",
  "version": "2.4.0",
  "description": "Secure Smart Contract library for Solidity",
  "files": [
    "/contracts/**/*.sol",
    "/build/contracts/*.json",
    "!/contracts/mocks",
    "!/contracts/examples",
    "/test/behaviors"
  ],
  "scripts": {
    "compile": "scripts/compile.sh",
    "coverage": "scripts/coverage.sh",
    "docs": "oz-docs -c docs",
    "docs:watch": "npm run docs watch contracts 'docs/*.hbs'",
    "prepare-docs": "scripts/prepare-docs.sh",
    "lint": "npm run lint:js && npm run lint:sol",
    "lint:fix": "npm run lint:js:fix",
    "lint:js": "eslint --ignore-path .gitignore .",
    "lint:js:fix": "eslint --ignore-path .gitignore . --fix",
    "lint:sol": "solhint --max-warnings 0 \"contracts/**/*.sol\"",
    "prepare": "node scripts/prepare.js",
    "release": "scripts/release/release.sh",
    "version": "scripts/release/version.sh",
    "test": "mocha --exit --recursive test"
  },
  "repository": {
    "type": "git",
    "url": "https://github.com/OpenZeppelin/openzeppelin-contracts.git"
  },
  "keywords": [
    "solidity",
    "ethereum",
    "smart",
    "contracts",
    "security",
    "zeppelin"
  ],
  "author": "OpenZeppelin Community <maintainers@openzeppelin.org>",
  "license": "MIT",
  "bugs": {
    "url": "https://github.com/OpenZeppelin/openzeppelin-contracts/issues"
  },
  "homepage": "https://github.com/OpenZeppelin/openzeppelin-contracts",
  "devDependencies": {
    "@openzeppelin/cli": "^2.5.3",
    "@openzeppelin/gsn-helpers": "^0.2.1",
    "@openzeppelin/gsn-provider": "^0.1.9",
    "@openzeppelin/test-environment": "^0.1.1",
    "@openzeppelin/test-helpers": "^0.5.4",
    "chai": "^4.2.0",
    "eslint": "^6.5.1",
    "eslint-config-standard": "^14.1.0",
    "eslint-plugin-import": "^2.18.2",
    "eslint-plugin-mocha-no-only": "^1.1.0",
    "eslint-plugin-node": "^10.0.0",
    "eslint-plugin-promise": "^4.2.1",
    "eslint-plugin-standard": "^4.0.1",
    "ethereumjs-util": "^6.2.0",
<<<<<<< HEAD
    "ganache-cli": "^6.7.0",
    "ganache-cli-coverage": "https://github.com/frangio/ganache-cli/releases/download/v6.4.1-coverage/ganache-cli-coverage-6.4.1.tgz",
    "lodash.startcase": "^4.4.0",
    "micromatch": "^4.0.2",
    "openzeppelin-docs-preview": "github:OpenZeppelin/docs-preview-script",
=======
    "ganache-core-coverage": "https://github.com/OpenZeppelin/ganache-core-coverage/releases/download/2.5.3-coverage/ganache-core-coverage-2.5.3.tgz",
    "http-server": "^0.11.1",
    "lodash.startcase": "^4.4.0",
    "micromatch": "^4.0.2",
    "mocha": "^6.2.2",
    "nodemon": "^2.0.1",
>>>>>>> 0c644cc4
    "solhint": "2.3.0",
    "solidity-coverage": "github:rotcivegaf/solidity-coverage#5875f5b7bc74d447f3312c9c0e9fc7814b482477",
    "solidity-docgen": "^0.3.13"
  },
  "dependencies": {}
}<|MERGE_RESOLUTION|>--- conflicted
+++ resolved
@@ -58,20 +58,11 @@
     "eslint-plugin-promise": "^4.2.1",
     "eslint-plugin-standard": "^4.0.1",
     "ethereumjs-util": "^6.2.0",
-<<<<<<< HEAD
-    "ganache-cli": "^6.7.0",
-    "ganache-cli-coverage": "https://github.com/frangio/ganache-cli/releases/download/v6.4.1-coverage/ganache-cli-coverage-6.4.1.tgz",
+    "ganache-core-coverage": "https://github.com/OpenZeppelin/ganache-core-coverage/releases/download/2.5.3-coverage/ganache-core-coverage-2.5.3.tgz",
     "lodash.startcase": "^4.4.0",
     "micromatch": "^4.0.2",
     "openzeppelin-docs-preview": "github:OpenZeppelin/docs-preview-script",
-=======
-    "ganache-core-coverage": "https://github.com/OpenZeppelin/ganache-core-coverage/releases/download/2.5.3-coverage/ganache-core-coverage-2.5.3.tgz",
-    "http-server": "^0.11.1",
-    "lodash.startcase": "^4.4.0",
-    "micromatch": "^4.0.2",
     "mocha": "^6.2.2",
-    "nodemon": "^2.0.1",
->>>>>>> 0c644cc4
     "solhint": "2.3.0",
     "solidity-coverage": "github:rotcivegaf/solidity-coverage#5875f5b7bc74d447f3312c9c0e9fc7814b482477",
     "solidity-docgen": "^0.3.13"
