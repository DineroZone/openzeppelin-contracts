{
  "name": "openzeppelin-zos",
  "version": "1.9.0-beta",
  "description": "Secure Smart Contract library for Solidity",
  "files": [
    "contracts",
    "build"
  ],
  "scripts": {
    "prepack": "truffle compile",
    "test": "scripts/test.sh",
    "lint": "eslint .",
    "lint:fix": "eslint . --fix",
    "lint:sol": "solium -d .",
    "lint:sol:fix": "solium -d . --fix",
    "lint:all": "npm run lint && npm run lint:sol",
    "lint:all:fix": "npm run lint:fix && npm run lint:sol:fix",
    "console": "truffle console",
    "coverage": "scripts/coverage.sh"
  },
  "repository": {
    "type": "git",
    "url": "https://github.com/OpenZeppelin/zeppelin-solidity.git"
  },
  "keywords": [
    "solidity",
    "ethereum",
    "smart",
    "contracts",
    "security",
    "zeppelin"
  ],
  "author": "Manuel Araoz <manuelaraoz@gmail.com>",
  "license": "MIT",
  "bugs": {
    "url": "https://github.com/OpenZeppelin/zeppelin-solidity/issues"
  },
  "homepage": "https://github.com/OpenZeppelin/zeppelin-solidity",
  "devDependencies": {
    "babel-polyfill": "^6.23.0",
    "babel-preset-es2015": "^6.18.0",
    "babel-preset-stage-2": "^6.18.0",
    "babel-preset-stage-3": "^6.17.0",
    "babel-register": "^6.23.0",
    "chai": "^4.0.2",
    "chai-as-promised": "^7.0.0",
    "chai-bignumber": "^2.0.0",
    "coveralls": "^2.13.1",
    "eslint": "^4.11.0",
    "eslint-config-standard": "^10.2.1",
    "eslint-plugin-import": "^2.8.0",
    "eslint-plugin-node": "^5.2.1",
    "eslint-plugin-promise": "^3.6.0",
    "eslint-plugin-standard": "^3.0.1",
    "ethereumjs-util": "^5.1.2",
    "ethjs-abi": "^0.2.1",
    "ganache-cli": "6.1.0",
    "mocha-lcov-reporter": "^1.3.0",
    "solidity-coverage": "^0.4.15",
    "solium": "^1.1.6",
    "truffle": "^4.1.5",
    "truffle-hdwallet-provider": "0.0.3"
  },
  "dependencies": {
    "dotenv": "^4.0.0",
<<<<<<< HEAD
    "zos-lib": "git://github.com/zeppelinos/zos-lib.git"
=======
    "zos": "^0.3.7",
    "zos-lib": "0.0.5"
>>>>>>> 18e16a5d
  }
}<|MERGE_RESOLUTION|>--- conflicted
+++ resolved
@@ -63,11 +63,7 @@
   },
   "dependencies": {
     "dotenv": "^4.0.0",
-<<<<<<< HEAD
-    "zos-lib": "git://github.com/zeppelinos/zos-lib.git"
-=======
     "zos": "^0.3.7",
     "zos-lib": "0.0.5"
->>>>>>> 18e16a5d
   }
 }