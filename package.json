--- conflicted
+++ resolved
@@ -66,14 +66,9 @@
     "lodash.zip": "^4.2.0",
     "micromatch": "^4.0.2",
     "mocha": "^8.0.1",
-<<<<<<< HEAD
-    "solhint": "^3.0.0",
-    "solidity-coverage": "^0.7.8",
-=======
     "rimraf": "^3.0.2",
     "solhint": "^3.2.0",
-    "solidity-coverage": "github:rotcivegaf/solidity-coverage#5875f5b7bc74d447f3312c9c0e9fc7814b482477",
->>>>>>> 09d437c1
+    "solidity-coverage": "^0.7.8",
     "solidity-docgen": "^0.5.3"
   },
   "dependencies": {}
