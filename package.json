--- conflicted
+++ resolved
@@ -18,11 +18,7 @@
     "lint:js": "eslint .",
     "lint:js:fix": "eslint . --fix",
     "lint:sol": "solhint --max-warnings 0 \"contracts/**/*.sol\"",
-<<<<<<< HEAD
-    "prepare": "npm run build",
-=======
-    "prepack": "npm run prepack",
->>>>>>> 9646cc95
+    "prepare": "npm run prepare",
     "release": "scripts/release/release.sh",
     "version": "scripts/release/update-changelog-release-date.js && scripts/release/update-ethpm-version.js",
     "test": "npm run compile && scripts/test.sh"
