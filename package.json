{
  "name": "openzeppelin-solidity",
  "version": "2.4.0",
  "description": "Secure Smart Contract library for Solidity",
  "files": [
    "/contracts/**/*.sol",
    "/build/contracts/*.json",
    "!/contracts/mocks",
    "!/contracts/examples",
    "/test/behaviors"
  ],
  "scripts": {
    "compile": "scripts/compile.sh",
    "coverage": "scripts/coverage.sh",
    "docs": "scripts/docs.sh",
    "prepare-docs": "scripts/prepare-docs.sh",
    "lint": "npm run lint:js && npm run lint:sol",
    "lint:fix": "npm run lint:js:fix",
    "lint:js": "eslint --ignore-path .gitignore .",
    "lint:js:fix": "eslint --ignore-path .gitignore . --fix",
    "lint:sol": "solhint --max-warnings 0 \"contracts/**/*.sol\"",
    "prepare": "node scripts/prepare.js",
    "release": "scripts/release/release.sh",
    "version": "scripts/release/version.sh",
    "test": "npx mocha --exit --recursive test"
  },
  "repository": {
    "type": "git",
    "url": "https://github.com/OpenZeppelin/openzeppelin-contracts.git"
  },
  "keywords": [
    "solidity",
    "ethereum",
    "smart",
    "contracts",
    "security",
    "zeppelin"
  ],
  "author": "OpenZeppelin Community <maintainers@openzeppelin.org>",
  "license": "MIT",
  "bugs": {
    "url": "https://github.com/OpenZeppelin/openzeppelin-contracts/issues"
  },
  "homepage": "https://github.com/OpenZeppelin/openzeppelin-contracts",
  "devDependencies": {
    "@openzeppelin/cli": "^2.5.3",
    "@openzeppelin/gsn-helpers": "^0.2.1",
    "@openzeppelin/gsn-provider": "^0.1.9",
    "@openzeppelin/test-environment": "0.1.0-rc.0",
    "@openzeppelin/test-helpers": "^0.5.4",
    "@truffle/contract": "^4.0.38",
    "chai": "^4.2.0",
    "concurrently": "^5.0.0",
    "eslint": "^6.5.1",
    "eslint-config-standard": "^14.1.0",
    "eslint-plugin-import": "^2.18.2",
    "eslint-plugin-mocha-no-only": "^1.1.0",
    "eslint-plugin-node": "^10.0.0",
    "eslint-plugin-promise": "^4.2.1",
    "eslint-plugin-standard": "^4.0.1",
<<<<<<< HEAD
    "ethereumjs-util": "^6.1.0",
=======
    "ethereumjs-util": "^6.2.0",
    "ganache-cli": "^6.7.0",
    "ganache-cli-coverage": "https://github.com/frangio/ganache-cli/releases/download/v6.4.1-coverage/ganache-cli-coverage-6.4.1.tgz",
>>>>>>> 95e54173
    "http-server": "^0.11.1",
    "lodash.startcase": "^4.4.0",
    "micromatch": "^4.0.2",
    "mocha": "^6.2.2",
    "nodemon": "^1.19.4",
    "solhint": "2.3.0",
    "solidity-coverage": "github:rotcivegaf/solidity-coverage#5875f5b7bc74d447f3312c9c0e9fc7814b482477",
<<<<<<< HEAD
    "solidity-docgen": "^0.3.9"
  },
  "dependencies": {}
=======
    "solidity-docgen": "^0.3.13",
    "truffle": "^5.0.44"
  }
>>>>>>> 95e54173
}<|MERGE_RESOLUTION|>--- conflicted
+++ resolved
@@ -58,13 +58,7 @@
     "eslint-plugin-node": "^10.0.0",
     "eslint-plugin-promise": "^4.2.1",
     "eslint-plugin-standard": "^4.0.1",
-<<<<<<< HEAD
-    "ethereumjs-util": "^6.1.0",
-=======
     "ethereumjs-util": "^6.2.0",
-    "ganache-cli": "^6.7.0",
-    "ganache-cli-coverage": "https://github.com/frangio/ganache-cli/releases/download/v6.4.1-coverage/ganache-cli-coverage-6.4.1.tgz",
->>>>>>> 95e54173
     "http-server": "^0.11.1",
     "lodash.startcase": "^4.4.0",
     "micromatch": "^4.0.2",
@@ -72,13 +66,8 @@
     "nodemon": "^1.19.4",
     "solhint": "2.3.0",
     "solidity-coverage": "github:rotcivegaf/solidity-coverage#5875f5b7bc74d447f3312c9c0e9fc7814b482477",
-<<<<<<< HEAD
-    "solidity-docgen": "^0.3.9"
+    "solidity-docgen": "^0.3.13"
   },
-  "dependencies": {}
-=======
-    "solidity-docgen": "^0.3.13",
-    "truffle": "^5.0.44"
+  "dependencies": {
   }
->>>>>>> 95e54173
 }