--- conflicted
+++ resolved
@@ -61,15 +61,6 @@
     "ganache-core-coverage": "https://github.com/OpenZeppelin/ganache-core-coverage/releases/download/2.5.3-coverage/ganache-core-coverage-2.5.3.tgz",
     "lodash.startcase": "^4.4.0",
     "micromatch": "^4.0.2",
-<<<<<<< HEAD
-    "nodemon": "^1.19.0",
-    "openzeppelin-test-helpers": "^0.4.3",
-    "solhint": "2.1.0",
-    "solidity-coverage": "^0.6.5",
-    "solidity-docgen": "^0.3.0-beta.4",
-    "truffle": "^5.0.34"
-  }
-=======
     "mocha": "^7.0.0",
     "openzeppelin-docs-utils": "github:OpenZeppelin/docs-utils",
     "solhint": "2.3.0",
@@ -77,5 +68,4 @@
     "solidity-docgen": "^0.3.13"
   },
   "dependencies": {}
->>>>>>> b1e81143
 }