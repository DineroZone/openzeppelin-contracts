--- conflicted
+++ resolved
@@ -27,14 +27,10 @@
       - run: npm run lint
       - run: npm run test
         env:
-<<<<<<< HEAD
-          ENABLE_GAS_REPORT: 1
-=======
           FORCE_COLOR: 1
           ENABLE_GAS_REPORT: 1
       - name: Print gas report
         run: cat gas-report.txt
->>>>>>> 1ba03b16
 
   coverage:
     runs-on: ubuntu-latest
