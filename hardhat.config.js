--- conflicted
+++ resolved
@@ -20,11 +20,7 @@
     version: '0.8.0',
     settings: {
       optimizer: {
-<<<<<<< HEAD
-        enabled: !!process.env.REPORT_GAS,
-=======
         enabled: enableGasReport,
->>>>>>> 1ba03b16
         runs: 200,
       },
     },
@@ -35,13 +31,8 @@
     },
   },
   gasReporter: {
-<<<<<<< HEAD
-    enable: !!process.env.ENABLE_GAS_REPORT,
-    currency: 'USD',
-=======
     enable: enableGasReport,
     currency: 'USD',
     outputFile: process.env.CI ? 'gas-report.txt' : undefined,
->>>>>>> 1ba03b16
   },
 };