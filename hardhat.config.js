/// ENVVAR
// - ENABLE_GAS_REPORT
// - CI
// - COMPILE_MODE

const fs = require('fs');
const path = require('path');
const argv = require('yargs/yargs')()
  .env('')
  .options({
    ci: {
      type: 'boolean',
      default: false,
    },
    gas: {
      alias: 'enableGasReport',
      type: 'boolean',
      default: false,
    },
    mode: {
      alias: 'compileMode',
      type: 'string',
      choices: [ 'production', 'development' ],
      default: 'development',
    },
    compiler: {
      alias: 'compileVersion',
      type: 'string',
      default: '0.8.3',
    },
  })
  .argv;

require('@nomiclabs/hardhat-truffle5');
require('solidity-coverage');

if (argv.enableGasReport) {
  require('hardhat-gas-reporter');
}

for (const f of fs.readdirSync(path.join(__dirname, 'hardhat'))) {
  require(path.join(__dirname, 'hardhat', f));
}

const withOptimizations = argv.enableGasReport || argv.compileMode === 'production';

/**
 * @type import('hardhat/config').HardhatUserConfig
 */
module.exports = {
  solidity: {
<<<<<<< HEAD
    version: '0.8.4',
=======
    version: argv.compiler,
>>>>>>> 48375aa9
    settings: {
      optimizer: {
        enabled: withOptimizations,
        runs: 200,
      },
    },
  },
  networks: {
    hardhat: {
      blockGasLimit: 10000000,
      allowUnlimitedContractSize: !withOptimizations,
    },
  },
  gasReporter: {
    currency: 'USD',
    outputFile: argv.ci ? 'gas-report.txt' : undefined,
  },
};<|MERGE_RESOLUTION|>--- conflicted
+++ resolved
@@ -26,7 +26,7 @@
     compiler: {
       alias: 'compileVersion',
       type: 'string',
-      default: '0.8.3',
+      default: '0.8.4',
     },
   })
   .argv;
@@ -49,11 +49,7 @@
  */
 module.exports = {
   solidity: {
-<<<<<<< HEAD
-    version: '0.8.4',
-=======
     version: argv.compiler,
->>>>>>> 48375aa9
     settings: {
       optimizer: {
         enabled: withOptimizations,
