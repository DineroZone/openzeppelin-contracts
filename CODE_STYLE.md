--- conflicted
+++ resolved
@@ -16,13 +16,9 @@
 
 * Try to avoid acronyms and abbreviations.
 
-<<<<<<< HEAD
-* Internal and private state variables should have an underscore prefix.
-=======
 * All state variables should be private.
 
 * Private state variables should have an underscore prefix.
->>>>>>> 9f822906
 
     ```
     contract TestContract {
