import "GovernorCountingSimple.spec"

using ERC20VotesHarness as token

/***
## Verification of `GovernorPreventLateQuorum`

`GovernorPreventLateQuorum` extends the Governor group of contracts to add the
feature of giving voters more time to vote in the case that a proposal reaches
quorum with less than `voteExtension` amount of time left to vote.

### Assumptions and Simplifications
<<<<<<< HEAD
    
None
    
=======

None

>>>>>>> 2c5194f3
#### Harnessing
- The contract that the specification was verified against is
  `GovernorPreventLateQuorumHarness`, which inherits from all of the Governor
  contracts — excluding Compound variations — and implements a number of view
  functions to gain access to values that are impossible/difficult to access in
  CVL. It also implements all of the required functions not implemented in the
  abstract contracts it inherits from.

- `_castVote` was overridden to add an additional flag before calling the parent
  version. This flag stores the `block.number` in a variable
  `latestCastVoteCall` and is used as a way to check when any of variations of
  `castVote` are called.
<<<<<<< HEAD
    
=======

>>>>>>> 2c5194f3
#### Munging

- Various variables' visibility was changed from private to internal or from
  internal to public throughout the Governor contracts in order to make them
  accessible in the spec.

- Arbitrary low level calls are assumed to change nothing and thus the function
  `_execute` is changed to do nothing. The tool normally havocs in this
  situation, assuming all storage can change due to possible reentrancy. We
  assume, however, there is no risk of reentrancy because `_execute` is a
  protected call locked behind the timelocked governance vote. All other
  governance functions are verified separately.
*/

methods {
    // summarized
    hashProposal(address[],uint256[],bytes[],bytes32) returns (uint256) => NONDET
    _hashTypedDataV4(bytes32) returns (bytes32)
<<<<<<< HEAD
    
    // envfree 
=======

    // envfree
>>>>>>> 2c5194f3
    quorumNumerator(uint256) returns uint256
    quorumDenominator() returns uint256 envfree
    votingPeriod() returns uint256 envfree
    lateQuorumVoteExtension() returns uint64 envfree
    propose(address[], uint256[], bytes[], string)

    // harness
    getDeprecatedQuorumNumerator() returns uint256 envfree
    getQuorumNumeratorLength() returns uint256 envfree
    getQuorumNumeratorLatest() returns uint256 envfree
    getExtendedDeadlineIsUnset(uint256) returns bool envfree
    getExtendedDeadlineIsStarted(uint256) returns bool envfree
    getExtendedDeadline(uint256) returns uint64 envfree
    getAgainstVotes(uint256) returns uint256 envfree
    getAbstainVotes(uint256) returns uint256 envfree
    getForVotes(uint256) returns uint256 envfree
    getPastTotalSupply(uint256) returns (uint256) envfree

    // more robust check than f.selector == _castVote(...).selector
    latestCastVoteCall() returns uint256 envfree

    // timelock dispatch
    getMinDelay() returns uint256 => DISPATCHER(true)

    hashOperationBatch(address[], uint256[], bytes[], bytes32, bytes32) => DISPATCHER(true)
    executeBatch(address[], uint256[], bytes[], bytes32, bytes32) => CONSTANT
    scheduleBatch(address[], uint256[], bytes[], bytes32, bytes32, uint256) => CONSTANT
}


////////////////////////////////////////////////////////////////////////////////
// Helper Functions                                                           //
////////////////////////////////////////////////////////////////////////////////

function helperFunctionsWithRevertOnlyCastVote(uint256 proposalId, method f, env e) {
    string reason; uint8 support; uint8 v; bytes32 r; bytes32 s; bytes params;
	if (f.selector == castVoteBySig(uint256, uint8,uint8, bytes32, bytes32).selector) {
		castVoteBySig@withrevert(e, proposalId, support, v, r, s);
    } else {
        calldataarg args;
        f@withrevert(e, args);
    }
}
/// Restricting out common reasons why rules break. We assume quorum length won't overflow (uint256) and that functions
/// called in env `e2` have a `block.number` greater than or equal `e1`'s `block.number`.
function setup(env e1, env e2) {
    require getQuorumNumeratorLength() + 1 < max_uint;
    require e2.block.number >= e1.block.number;
}

/// Restricting out common reasons why rules break. We assume quorum length won't overflow (uint256) and that functions
/// called in env `e2` have a `block.number` greater than or equal `e1`'s `block.number`.
function setup(env e1, env e2) {
    require getQuorumNumeratorLength() + 1 < max_uint;
    require e2.block.number >= e1.block.number;
}
    

////////////////////////////////////////////////////////////////////////////////
//// #### Definitions                                                         //
////////////////////////////////////////////////////////////////////////////////

/// The proposal with proposal id `pId` has a deadline which is extendable.
definition deadlineExtendable(env e, uint256 pId) returns bool =
    getExtendedDeadlineIsUnset(pId) // deadline == 0
    && !quorumReached(e, pId);

/// The proposal with proposal id `pId` has a deadline which has been extended.
definition deadlineExtended(env e, uint256 pId) returns bool =
    getExtendedDeadlineIsStarted(pId) // deadline > 0
    && quorumReached(e, pId);

/// The proposal with proposal id `pId` has not been created.
definition proposalNotCreated(env e, uint256 pId) returns bool =
    proposalSnapshot(pId) == 0
    && proposalDeadline(pId) == 0
    && getAgainstVotes(pId) == 0
    && getAbstainVotes(pId) == 0
    && getForVotes(pId) == 0;

<<<<<<< HEAD
/// Method f is a version of `castVote` whose state changing effects are covered by `castVoteBySig`.
/// @dev castVoteBySig allows anyone to cast a vote for anyone else if they can supply the signature. Specifically, 
/// it covers the case where the msg.sender supplies a signature for themselves which is normally done using the normal 
=======

/// Method f is a version of `castVote` whose state changing effects are covered by `castVoteBySig`.
/// @dev castVoteBySig allows anyone to cast a vote for anyone else if they can supply the signature. Specifically,
/// it covers the case where the msg.sender supplies a signature for themselves which is normally done using the normal
>>>>>>> 2c5194f3
/// `castVote`.
definition castVoteSubset(method f) returns bool =
    f.selector == castVote(uint256, uint8).selector ||
	f.selector == castVoteWithReason(uint256, uint8, string).selector ||
	f.selector == castVoteWithReasonAndParamsBySig(uint256,uint8,string,bytes,uint8,bytes32,bytes32).selector ||
    f.selector == castVoteWithReasonAndParams(uint256,uint8,string,bytes).selector;
<<<<<<< HEAD

    
=======
>>>>>>> 2c5194f3
////////////////////////////////////////////////////////////////////////////////
//// ### Properties                                                           //
////////////////////////////////////////////////////////////////////////////////

////////////////////////////////////////////////////////////////////////////////
// Invariants                                                                 //
////////////////////////////////////////////////////////////////////////////////

/**
 * If a proposal has reached quorum then the proposal snapshot (start `block.number`) must be non-zero
<<<<<<< HEAD
 */ 
invariant quorumReachedEffect(env e1, uint256 pId)
    quorumReached(e1, pId) && getPastTotalSupply(0) > 0 => proposalCreated(pId) // bug: 0 supply 0 votes => quorumReached
    // relay havocs external contracts, chaning pastTotalSupply and thus quorumReached
    filtered { f -> !f.isFallback && !f.isView && !castVoteSubset(f) && f.selector != relay(address,uint256,bytes).selector } 
=======
 */
invariant quorumReachedEffect(env e1, uint256 pId)
    quorumReached(e1, pId) && getPastTotalSupply(0) > 0 => proposalCreated(pId) // bug: 0 supply 0 votes => quorumReached
    // relay havocs external contracts, changing pastTotalSupply and thus quorumReached
    filtered { f -> !f.isFallback && !f.isView && !castVoteSubset(f) && f.selector != relay(address,uint256,bytes).selector }
    {
        preserved with (env e2) {
            setup(e1, e2);
        }
    }

/**
 * A created proposal must be in state `deadlineExtendable` or `deadlineExtended`.
 */
invariant proposalInOneState(env e1, uint256 pId)
    getPastTotalSupply(0) > 0 => (proposalNotCreated(e1, pId) || deadlineExtendable(e1, pId) || deadlineExtended(e1, pId))
    filtered { f -> !f.isFallback && !f.isView && !castVoteSubset(f) && f.selector != relay(address,uint256,bytes).selector }
    {
        preserved with (env e2) {
            require proposalCreated(pId);
            setup(e1, e2);
        }
    }
/**
 * The quorum numerator is always less than or equal to the quorum denominator.
 */
invariant quorumNumerLTEDenom(env e1, uint256 blockNumber)
    quorumNumerator(e1, blockNumber) <= quorumDenominator()
>>>>>>> 2c5194f3
    {
        preserved with (env e2) {
            setup(e1, e2);
        }
    }

/**
<<<<<<< HEAD
 * A created proposal must be in state `deadlineExtendable` or `deadlineExtended`.
 * @dev We assume the total supply of the voting token is non-zero
 */
invariant proposalInOneState(env e1, uint256 pId)
    getPastTotalSupply(0) > 0 => (proposalNotCreated(e1, pId) || deadlineExtendable(e1, pId) || deadlineExtended(e1, pId))
    filtered { f -> !f.isFallback && !f.isView && !castVoteSubset(f) && f.selector != relay(address,uint256,bytes).selector }
    { 
        preserved with (env e2) {
            setup(e1, e2);
        }
    }

/** 
 * The quorum numerator is always less than or equal to the quorum denominator.
 */
invariant quorumNumerLTEDenom(env e1, uint256 blockNumber)
    quorumNumerator(e1, blockNumber) <= quorumDenominator()
    { 
        preserved with (env e2) {
            setup(e1, e2);
        }
    }

/**
 * The deprecated quorum numerator variable `_quorumNumerator` is always 0 in a contract that is not upgraded.
 */
invariant deprecatedQuorumStateIsUninitialized()
    getDeprecatedQuorumNumerator() == 0

/**
 * If a proposal's deadline has been extended, then the proposal must have been created and reached quorum.
 */
invariant cantExtendWhenQuorumUnreached(env e2, uint256 pId)
    getExtendedDeadlineIsStarted(pId) => quorumReached(e2, pId) && proposalCreated(pId)
    filtered { f -> !f.isFallback && !f.isView && !castVoteSubset(f) && f.selector != relay(address,uint256,bytes).selector }
    { preserved with (env e1) {
        require e1.block.number > proposalSnapshot(pId);
        setup(e1, e2);
    }}

/**
 * The snapshot arrat keeping tracking of quorum numerators must never be uninitialized.
 */
invariant quorumLengthGt0(env e)
    getQuorumNumeratorLength() > 0
    filtered { f -> !f.isFallback && !f.isView && !castVoteSubset(f) && f.selector != relay(address,uint256,bytes).selector }
    { preserved {
        setup(e,e);
    }}

//////////////////////////////////////////////////////////////////////////////
// Rules                                                                    //
//////////////////////////////////////////////////////////////////////////////

/**
 * `updateQuorumNumerator` can only change quorum requirements for future proposals.
 * @dev In the case that the array containing past quorum numerators overflows, this rule will fail.
 */
rule quorumReachedCantChange(method f) filtered { f -> !f.isFallback && !f.isView && !castVoteSubset(f) && f.selector != relay(address,uint256,bytes).selector } {
    env e1; uint256 pId;
    bool _quorumReached = quorumReached(e1, pId);

    env e2; uint256 newQuorumNumerator;
    setup(e1, e2);
    updateQuorumNumerator(e2, newQuorumNumerator);

    env e3;
    bool quorumReached_ = quorumReached(e3, pId);
=======
 * The deprecated quorum numerator variable `_quorumNumerator` is always 0 in a contract that is not upgraded.
 */
invariant deprecatedQuorumStateIsUninitialized()
    getDeprecatedQuorumNumerator() == 0

//////////////////////////////////////////////////////////////////////////////
// Rules                                                                    //
//////////////////////////////////////////////////////////////////////////////

/**
 * `updateQuorumNumerator` can only change quorum requirements for future proposals.
 * @dev In the case that the array containing past quorum numerators overflows, this rule will fail.
 */
rule quorumReachedCantChange(method f) filtered { f -> !f.isFallback && !f.isView && !castVoteSubset(f) && f.selector != relay(address,uint256,bytes).selector } {
    env e1; uint256 pId;
    bool _quorumReached = quorumReached(e1, pId);

    env e2; uint256 newQuorumNumerator;
    setup(e1, e2);
    updateQuorumNumerator(e2, newQuorumNumerator);

    env e3;
    bool quorumReached_ = quorumReached(e3, pId);

    assert _quorumReached == quorumReached_, "function changed quorumReached";
}

///////////////////////////// #### first set of rules ////////////////////////

//// The rules [`deadlineChangeEffects`](#deadlineChangeEffects) and [`deadlineCantBeUnextended`](#deadlineCantBeUnextended)
//// are assumed in rule [`canExtendDeadlineOnce`](#canExtendDeadlineOnce), so we prove them first.

/**
 * If deadline increases then we are in `deadlineExtended` state and `castVote`
 * was called.
 */
rule deadlineChangeEffects(method f) filtered { f -> !f.isFallback && !f.isView && !castVoteSubset(f) && f.selector != relay(address,uint256,bytes).selector } {
    env e; calldataarg args; uint256 pId;

    requireInvariant quorumReachedEffect(e, pId);

    uint256 deadlineBefore = proposalDeadline(pId);
    f(e, args);
    uint256 deadlineAfter = proposalDeadline(pId);

    assert(deadlineAfter > deadlineBefore => latestCastVoteCall() == e.block.number && deadlineExtended(e, pId));
}


/**
 * @title Deadline can't be unextended
 * @notice A proposal can't leave `deadlineExtended` state.
 */
rule deadlineCantBeUnextended(method f) filtered { f -> !f.isFallback && !f.isView && !castVoteSubset(f) && f.selector != relay(address,uint256,bytes).selector } {
    env e1; env e2; env e3; env e4; calldataarg args; uint256 pId;
    setup(e1, e2);

    require(deadlineExtended(e1, pId));
    requireInvariant quorumReachedEffect(e1, pId);

    f(e2, args);

    assert(deadlineExtended(e1, pId));
}


/**
 * A proposal's deadline can't change in `deadlineExtended` state.
 */
rule canExtendDeadlineOnce(method f) filtered {f -> !f.isFallback && !f.isView && !castVoteSubset(f) && f.selector != relay(address,uint256,bytes).selector} {
    env e1; env e2; calldataarg args; uint256 pId;

    require(deadlineExtended(e1, pId));
    require(proposalSnapshot(pId) > 0);
    requireInvariant quorumReachedEffect(e1, pId);
    setup(e1, e2);

    uint256 deadlineBefore = proposalDeadline(pId);
    f(e2, args);
    uint256 deadlineAfter = proposalDeadline(pId);
>>>>>>> 2c5194f3

    assert _quorumReached == quorumReached_, "function changed quorumReached";
}

<<<<<<< HEAD
/**
 * Casting a vote must not decrease any category's total number of votes and increase at least one category's.
=======

/////////////////////// #### second set of rules ////////////////////////////

//// The main rule in this section is [the deadline can only be extended if quorum reached with <= `timeOfExtension` left to vote](#deadlineExtnededIfQuorumReached)
//// The other rules of this section are assumed in the proof, so we prove them
//// first.

/**
 * A change in `hasVoted` must be correlated with an increasing of the vote
 * supports, i.e. casting a vote increases the total number of votes.
>>>>>>> 2c5194f3
 */
rule hasVotedCorrelationNonzero(uint256 pId, method f, env e) filtered {f -> !f.isFallback && !f.isView && !castVoteSubset(f) && f.selector != relay(address,uint256,bytes).selector} {
    address acc = e.msg.sender;

    require(getVotes(e, acc, proposalSnapshot(pId)) > 0); // assuming voter has non-zero voting power

    uint256 againstBefore = votesAgainst();
    uint256 forBefore = votesFor();
    uint256 abstainBefore = votesAbstain();

    bool hasVotedBefore = hasVoted(e, pId, acc);

    helperFunctionsWithRevertOnlyCastVote(pId, f, e); // should be f(e, args)

    uint256 againstAfter = votesAgainst();
    uint256 forAfter = votesFor();
    uint256 abstainAfter = votesAbstain();

    bool hasVotedAfter = hasVoted(e, pId, acc);

    // want all vote categories to not decrease and at least one category to increase
    assert
        (!hasVotedBefore && hasVotedAfter) =>
        (againstBefore <= againstAfter && forBefore <= forAfter && abstainBefore <= abstainAfter),
        "after a vote is cast, the number of votes for each category must not decrease"; // currently vacous but keeping for CI tests
    assert
        (!hasVotedBefore && hasVotedAfter) =>
        (againstBefore < againstAfter || forBefore < forAfter || abstainBefore < abstainAfter),
        "after a vote is cast, the number of votes of at least one category must increase";
}

/**
<<<<<<< HEAD
 * Voting against a proposal does not count towards quorum.
=======
 * @title Against votes don't count
 * @notice An against vote does not make a proposal reach quorum.
>>>>>>> 2c5194f3
 */
rule againstVotesDontCount(method f) filtered { f -> !f.isFallback && !f.isView && !castVoteSubset(f) && f.selector != relay(address,uint256,bytes).selector } {
    env e; calldataarg args; uint256 pId;
    address acc = e.msg.sender;

    bool quorumBefore = quorumReached(e, pId);
    uint256 againstBefore = votesAgainst();

    f(e, args);

    bool quorumAfter = quorumReached(e, pId);
    uint256 againstAfter = votesAgainst();

    assert (againstBefore < againstAfter) => quorumBefore == quorumAfter, "quorum must not be reached with an against vote";
}

/**
<<<<<<< HEAD
 * Deadline can never be reduced.
 */
rule deadlineNeverReduced(method f) filtered { f -> !f.isFallback && !f.isView && !castVoteSubset(f) && f.selector != relay(address,uint256,bytes).selector } {
    env e1; env e2; calldataarg args; uint256 pId;

    requireInvariant quorumReachedEffect(e1, pId);
    require proposalCreated(pId);
    setup(e1, e2);

    uint256 deadlineBefore = proposalDeadline(pId);
    f(e2, args);
    uint256 deadlineAfter = proposalDeadline(pId);

    assert(deadlineAfter >= deadlineBefore);
}

//// The rules [`deadlineChangeEffects`](#deadlineChangeEffects) and [`deadlineCantBeUnextended`](#deadlineCantBeUnextended)
//// are assumed in rule [`canExtendDeadlineOnce`](#canExtendDeadlineOnce), so we prove them first.

/**
 * If deadline increases then we are in `deadlineExtended` state and `castVote`
 * was called.
 */ 
rule deadlineChangeEffects(method f) filtered { f -> !f.isFallback && !f.isView && !castVoteSubset(f) && f.selector != relay(address,uint256,bytes).selector } {
    env e; calldataarg args; uint256 pId;

    requireInvariant quorumReachedEffect(e, pId);

    uint256 deadlineBefore = proposalDeadline(pId);
    f(e, args);
    uint256 deadlineAfter = proposalDeadline(pId);

    assert(deadlineAfter > deadlineBefore => latestCastVoteCall() == e.block.number && deadlineExtended(e, pId));
}

/**
 * @title Deadline can't be unextended
 * @notice A proposal can't leave `deadlineExtended` state.
 */ 
rule deadlineCantBeUnextended(method f) filtered { f -> !f.isFallback && !f.isView && !castVoteSubset(f) && f.selector != relay(address,uint256,bytes).selector } {
    env e1; env e2; env e3; env e4; calldataarg args; uint256 pId;
    setup(e1, e2);

    require(deadlineExtended(e1, pId));
    requireInvariant quorumReachedEffect(e1, pId);

    f(e2, args);

    assert(deadlineExtended(e1, pId));
}

/**
 * A proposal's deadline can't change in `deadlineExtended` state.
 */ 
rule canExtendDeadlineOnce(method f) filtered {f -> !f.isFallback && !f.isView && !castVoteSubset(f) && f.selector != relay(address,uint256,bytes).selector} {
    env e1; env e2; calldataarg args; uint256 pId;

    require(deadlineExtended(e1, pId));
    require(proposalSnapshot(pId) > 0);
    requireInvariant quorumReachedEffect(e1, pId);
    setup(e1, e2); 
=======
 * Deadline can only be extended from a `deadlineExtendible` state with quorum being reached with <= `lateQuorumVoteExtension` time left to vote
 */
 // not reasonable rule since tool can arbitrarily pick a pre-state where quorum is reached
// rule deadlineExtendedIfQuorumReached(method f) filtered { f -> !f.isFallback && !f.isView && !castVoteSubset(f) && f.selector != relay(address,uint256,bytes).selector } {
//     env e; calldataarg args; uint256 pId;

//     requireInvariant proposalInOneState(e, pId);
//     requireInvariant quorumReachedEffect(e, pId);
//     require proposalCreated(pId);
//     require getPastTotalSupply(proposalSnapshot(pId)) >= 100;
//     require quorumNumerator(e, proposalSnapshot(pId)) > 0;

//     bool wasDeadlineExtendable = deadlineExtendable(e, pId);
//     uint64 extension = lateQuorumVoteExtension();
//     uint256 deadlineBefore = proposalDeadline(pId);
//     f(e, args);
//     uint256 deadlineAfter = proposalDeadline(pId);

//     assert deadlineAfter > deadlineBefore => wasDeadlineExtendable, "deadline must have been extendable for the deadline to be extended";
//     assert deadlineAfter > deadlineBefore => deadlineBefore - e.block.number <= extension, "deadline extension should not be used";
// }

/**
 * `extendedDeadlineField` is set if and only if `_castVote` is called and quorum is reached.
 */
 // tool picks a state where quorum is unreached but extendedDeadline is set and then casts a vote which causes quorum
 // to be reached, so the rule breaks. Need to write a rule that says that if quorum is unreached, then extendedDeadline
 // must be unset.
// rule extendedDeadlineValueSetIfQuorumReached(method f) filtered { f -> !f.isFallback && !f.isView && !castVoteSubset(f) && f.selector != relay(address,uint256,bytes).selector } {
//     env e; calldataarg args; uint256 pId;
//     setup(e, e);
//     requireInvariant proposalInOneState(e, pId);
//     require lateQuorumVoteExtension() + e.block.number < max_uint64;

//     bool extendedBefore = deadlineExtended(e, pId);
//     f(e, args);
//     bool extendedAfter = deadlineExtended(e, pId);
//     uint256 extDeadline = getExtendedDeadline(pId);

//     assert(
//         !extendedBefore && extendedAfter
//         => extDeadline == e.block.number + lateQuorumVoteExtension(),
//         "extended deadline was not set"
//     );
// }

/**
 * Deadline can never be reduced.
 */
rule deadlineNeverReduced(method f) filtered { f -> !f.isFallback && !f.isView && !castVoteSubset(f) && f.selector != relay(address,uint256,bytes).selector } {
    env e1; env e2; calldataarg args; uint256 pId;

    requireInvariant quorumReachedEffect(e1, pId);
    require proposalCreated(pId);
    setup(e1, e2);
>>>>>>> 2c5194f3

    uint256 deadlineBefore = proposalDeadline(pId);
    f(e2, args);
    uint256 deadlineAfter = proposalDeadline(pId);

    assert(deadlineBefore == deadlineAfter, "deadline can not be extended twice");
}<|MERGE_RESOLUTION|>--- conflicted
+++ resolved
@@ -10,15 +10,9 @@
 quorum with less than `voteExtension` amount of time left to vote.
 
 ### Assumptions and Simplifications
-<<<<<<< HEAD
     
 None
     
-=======
-
-None
-
->>>>>>> 2c5194f3
 #### Harnessing
 - The contract that the specification was verified against is
   `GovernorPreventLateQuorumHarness`, which inherits from all of the Governor
@@ -31,11 +25,7 @@
   version. This flag stores the `block.number` in a variable
   `latestCastVoteCall` and is used as a way to check when any of variations of
   `castVote` are called.
-<<<<<<< HEAD
     
-=======
-
->>>>>>> 2c5194f3
 #### Munging
 
 - Various variables' visibility was changed from private to internal or from
@@ -54,13 +44,8 @@
     // summarized
     hashProposal(address[],uint256[],bytes[],bytes32) returns (uint256) => NONDET
     _hashTypedDataV4(bytes32) returns (bytes32)
-<<<<<<< HEAD
     
     // envfree 
-=======
-
-    // envfree
->>>>>>> 2c5194f3
     quorumNumerator(uint256) returns uint256
     quorumDenominator() returns uint256 envfree
     votingPeriod() returns uint256 envfree
@@ -109,15 +94,8 @@
 function setup(env e1, env e2) {
     require getQuorumNumeratorLength() + 1 < max_uint;
     require e2.block.number >= e1.block.number;
-}
-
-/// Restricting out common reasons why rules break. We assume quorum length won't overflow (uint256) and that functions
-/// called in env `e2` have a `block.number` greater than or equal `e1`'s `block.number`.
-function setup(env e1, env e2) {
-    require getQuorumNumeratorLength() + 1 < max_uint;
-    require e2.block.number >= e1.block.number;
-}
-    
+}   
+
 
 ////////////////////////////////////////////////////////////////////////////////
 //// #### Definitions                                                         //
@@ -141,81 +119,27 @@
     && getAbstainVotes(pId) == 0
     && getForVotes(pId) == 0;
 
-<<<<<<< HEAD
 /// Method f is a version of `castVote` whose state changing effects are covered by `castVoteBySig`.
 /// @dev castVoteBySig allows anyone to cast a vote for anyone else if they can supply the signature. Specifically, 
 /// it covers the case where the msg.sender supplies a signature for themselves which is normally done using the normal 
-=======
-
-/// Method f is a version of `castVote` whose state changing effects are covered by `castVoteBySig`.
-/// @dev castVoteBySig allows anyone to cast a vote for anyone else if they can supply the signature. Specifically,
-/// it covers the case where the msg.sender supplies a signature for themselves which is normally done using the normal
->>>>>>> 2c5194f3
 /// `castVote`.
 definition castVoteSubset(method f) returns bool =
     f.selector == castVote(uint256, uint8).selector ||
 	f.selector == castVoteWithReason(uint256, uint8, string).selector ||
 	f.selector == castVoteWithReasonAndParamsBySig(uint256,uint8,string,bytes,uint8,bytes32,bytes32).selector ||
     f.selector == castVoteWithReasonAndParams(uint256,uint8,string,bytes).selector;
-<<<<<<< HEAD
-
-    
-=======
->>>>>>> 2c5194f3
+
+
 ////////////////////////////////////////////////////////////////////////////////
 //// ### Properties                                                           //
 ////////////////////////////////////////////////////////////////////////////////
 
+
 ////////////////////////////////////////////////////////////////////////////////
 // Invariants                                                                 //
 ////////////////////////////////////////////////////////////////////////////////
 
 /**
- * If a proposal has reached quorum then the proposal snapshot (start `block.number`) must be non-zero
-<<<<<<< HEAD
- */ 
-invariant quorumReachedEffect(env e1, uint256 pId)
-    quorumReached(e1, pId) && getPastTotalSupply(0) > 0 => proposalCreated(pId) // bug: 0 supply 0 votes => quorumReached
-    // relay havocs external contracts, chaning pastTotalSupply and thus quorumReached
-    filtered { f -> !f.isFallback && !f.isView && !castVoteSubset(f) && f.selector != relay(address,uint256,bytes).selector } 
-=======
- */
-invariant quorumReachedEffect(env e1, uint256 pId)
-    quorumReached(e1, pId) && getPastTotalSupply(0) > 0 => proposalCreated(pId) // bug: 0 supply 0 votes => quorumReached
-    // relay havocs external contracts, changing pastTotalSupply and thus quorumReached
-    filtered { f -> !f.isFallback && !f.isView && !castVoteSubset(f) && f.selector != relay(address,uint256,bytes).selector }
-    {
-        preserved with (env e2) {
-            setup(e1, e2);
-        }
-    }
-
-/**
- * A created proposal must be in state `deadlineExtendable` or `deadlineExtended`.
- */
-invariant proposalInOneState(env e1, uint256 pId)
-    getPastTotalSupply(0) > 0 => (proposalNotCreated(e1, pId) || deadlineExtendable(e1, pId) || deadlineExtended(e1, pId))
-    filtered { f -> !f.isFallback && !f.isView && !castVoteSubset(f) && f.selector != relay(address,uint256,bytes).selector }
-    {
-        preserved with (env e2) {
-            require proposalCreated(pId);
-            setup(e1, e2);
-        }
-    }
-/**
- * The quorum numerator is always less than or equal to the quorum denominator.
- */
-invariant quorumNumerLTEDenom(env e1, uint256 blockNumber)
-    quorumNumerator(e1, blockNumber) <= quorumDenominator()
->>>>>>> 2c5194f3
-    {
-        preserved with (env e2) {
-            setup(e1, e2);
-        }
-    }
-
-/**
-<<<<<<< HEAD
  * A created proposal must be in state `deadlineExtendable` or `deadlineExtended`.
  * @dev We assume the total supply of the voting token is non-zero
  */
@@ -266,6 +190,19 @@
         setup(e,e);
     }}
 
+/**
+ * If a proposal has reached quorum then the proposal snapshot (start `block.number`) must be non-zero
+ */
+invariant quorumReachedEffect(env e1, uint256 pId)
+    quorumReached(e1, pId) && getPastTotalSupply(0) > 0 => proposalCreated(pId)
+    filtered { f -> !f.isFallback && !f.isView && !castVoteSubset(f) && f.selector != relay(address,uint256,bytes).selector }
+    {
+        preserved with (env e2) {
+            setup(e1, e2);
+        }
+    }
+
+
 //////////////////////////////////////////////////////////////////////////////
 // Rules                                                                    //
 //////////////////////////////////////////////////////////////////////////////
@@ -274,7 +211,9 @@
  * `updateQuorumNumerator` can only change quorum requirements for future proposals.
  * @dev In the case that the array containing past quorum numerators overflows, this rule will fail.
  */
-rule quorumReachedCantChange(method f) filtered { f -> !f.isFallback && !f.isView && !castVoteSubset(f) && f.selector != relay(address,uint256,bytes).selector } {
+rule quorumReachedCantChange(method f) filtered { 
+    f -> !f.isFallback && !f.isView && !castVoteSubset(f) && f.selector != relay(address,uint256,bytes).selector 
+    } {
     env e1; uint256 pId;
     bool _quorumReached = quorumReached(e1, pId);
 
@@ -284,109 +223,16 @@
 
     env e3;
     bool quorumReached_ = quorumReached(e3, pId);
-=======
- * The deprecated quorum numerator variable `_quorumNumerator` is always 0 in a contract that is not upgraded.
- */
-invariant deprecatedQuorumStateIsUninitialized()
-    getDeprecatedQuorumNumerator() == 0
-
-//////////////////////////////////////////////////////////////////////////////
-// Rules                                                                    //
-//////////////////////////////////////////////////////////////////////////////
-
-/**
- * `updateQuorumNumerator` can only change quorum requirements for future proposals.
- * @dev In the case that the array containing past quorum numerators overflows, this rule will fail.
- */
-rule quorumReachedCantChange(method f) filtered { f -> !f.isFallback && !f.isView && !castVoteSubset(f) && f.selector != relay(address,uint256,bytes).selector } {
-    env e1; uint256 pId;
-    bool _quorumReached = quorumReached(e1, pId);
-
-    env e2; uint256 newQuorumNumerator;
-    setup(e1, e2);
-    updateQuorumNumerator(e2, newQuorumNumerator);
-
-    env e3;
-    bool quorumReached_ = quorumReached(e3, pId);
 
     assert _quorumReached == quorumReached_, "function changed quorumReached";
 }
 
-///////////////////////////// #### first set of rules ////////////////////////
-
-//// The rules [`deadlineChangeEffects`](#deadlineChangeEffects) and [`deadlineCantBeUnextended`](#deadlineCantBeUnextended)
-//// are assumed in rule [`canExtendDeadlineOnce`](#canExtendDeadlineOnce), so we prove them first.
-
-/**
- * If deadline increases then we are in `deadlineExtended` state and `castVote`
- * was called.
- */
-rule deadlineChangeEffects(method f) filtered { f -> !f.isFallback && !f.isView && !castVoteSubset(f) && f.selector != relay(address,uint256,bytes).selector } {
-    env e; calldataarg args; uint256 pId;
-
-    requireInvariant quorumReachedEffect(e, pId);
-
-    uint256 deadlineBefore = proposalDeadline(pId);
-    f(e, args);
-    uint256 deadlineAfter = proposalDeadline(pId);
-
-    assert(deadlineAfter > deadlineBefore => latestCastVoteCall() == e.block.number && deadlineExtended(e, pId));
-}
-
-
-/**
- * @title Deadline can't be unextended
- * @notice A proposal can't leave `deadlineExtended` state.
- */
-rule deadlineCantBeUnextended(method f) filtered { f -> !f.isFallback && !f.isView && !castVoteSubset(f) && f.selector != relay(address,uint256,bytes).selector } {
-    env e1; env e2; env e3; env e4; calldataarg args; uint256 pId;
-    setup(e1, e2);
-
-    require(deadlineExtended(e1, pId));
-    requireInvariant quorumReachedEffect(e1, pId);
-
-    f(e2, args);
-
-    assert(deadlineExtended(e1, pId));
-}
-
-
-/**
- * A proposal's deadline can't change in `deadlineExtended` state.
- */
-rule canExtendDeadlineOnce(method f) filtered {f -> !f.isFallback && !f.isView && !castVoteSubset(f) && f.selector != relay(address,uint256,bytes).selector} {
-    env e1; env e2; calldataarg args; uint256 pId;
-
-    require(deadlineExtended(e1, pId));
-    require(proposalSnapshot(pId) > 0);
-    requireInvariant quorumReachedEffect(e1, pId);
-    setup(e1, e2);
-
-    uint256 deadlineBefore = proposalDeadline(pId);
-    f(e2, args);
-    uint256 deadlineAfter = proposalDeadline(pId);
->>>>>>> 2c5194f3
-
-    assert _quorumReached == quorumReached_, "function changed quorumReached";
-}
-
-<<<<<<< HEAD
 /**
  * Casting a vote must not decrease any category's total number of votes and increase at least one category's.
-=======
-
-/////////////////////// #### second set of rules ////////////////////////////
-
-//// The main rule in this section is [the deadline can only be extended if quorum reached with <= `timeOfExtension` left to vote](#deadlineExtnededIfQuorumReached)
-//// The other rules of this section are assumed in the proof, so we prove them
-//// first.
-
-/**
- * A change in `hasVoted` must be correlated with an increasing of the vote
- * supports, i.e. casting a vote increases the total number of votes.
->>>>>>> 2c5194f3
- */
-rule hasVotedCorrelationNonzero(uint256 pId, method f, env e) filtered {f -> !f.isFallback && !f.isView && !castVoteSubset(f) && f.selector != relay(address,uint256,bytes).selector} {
+ */
+rule hasVotedCorrelationNonzero(uint256 pId, method f, env e) filtered {
+    f -> !f.isFallback && !f.isView && !castVoteSubset(f) && f.selector != relay(address,uint256,bytes).selector
+    } {
     address acc = e.msg.sender;
 
     require(getVotes(e, acc, proposalSnapshot(pId)) > 0); // assuming voter has non-zero voting power
@@ -409,7 +255,7 @@
     assert
         (!hasVotedBefore && hasVotedAfter) =>
         (againstBefore <= againstAfter && forBefore <= forAfter && abstainBefore <= abstainAfter),
-        "after a vote is cast, the number of votes for each category must not decrease"; // currently vacous but keeping for CI tests
+        "after a vote is cast, the number of votes for each category must not decrease";
     assert
         (!hasVotedBefore && hasVotedAfter) =>
         (againstBefore < againstAfter || forBefore < forAfter || abstainBefore < abstainAfter),
@@ -417,14 +263,11 @@
 }
 
 /**
-<<<<<<< HEAD
  * Voting against a proposal does not count towards quorum.
-=======
- * @title Against votes don't count
- * @notice An against vote does not make a proposal reach quorum.
->>>>>>> 2c5194f3
- */
-rule againstVotesDontCount(method f) filtered { f -> !f.isFallback && !f.isView && !castVoteSubset(f) && f.selector != relay(address,uint256,bytes).selector } {
+ */
+rule againstVotesDontCount(method f) filtered { 
+    f -> !f.isFallback && !f.isView && !castVoteSubset(f) && f.selector != relay(address,uint256,bytes).selector 
+    } {
     env e; calldataarg args; uint256 pId;
     address acc = e.msg.sender;
 
@@ -440,10 +283,11 @@
 }
 
 /**
-<<<<<<< HEAD
  * Deadline can never be reduced.
  */
-rule deadlineNeverReduced(method f) filtered { f -> !f.isFallback && !f.isView && !castVoteSubset(f) && f.selector != relay(address,uint256,bytes).selector } {
+rule deadlineNeverReduced(method f) filtered { 
+    f -> !f.isFallback && !f.isView && !castVoteSubset(f) && f.selector != relay(address,uint256,bytes).selector 
+    } {
     env e1; env e2; calldataarg args; uint256 pId;
 
     requireInvariant quorumReachedEffect(e1, pId);
@@ -464,7 +308,9 @@
  * If deadline increases then we are in `deadlineExtended` state and `castVote`
  * was called.
  */ 
-rule deadlineChangeEffects(method f) filtered { f -> !f.isFallback && !f.isView && !castVoteSubset(f) && f.selector != relay(address,uint256,bytes).selector } {
+rule deadlineChangeEffects(method f) filtered {
+    f -> !f.isFallback && !f.isView && !castVoteSubset(f) && f.selector != relay(address,uint256,bytes).selector 
+    } {
     env e; calldataarg args; uint256 pId;
 
     requireInvariant quorumReachedEffect(e, pId);
@@ -480,7 +326,9 @@
  * @title Deadline can't be unextended
  * @notice A proposal can't leave `deadlineExtended` state.
  */ 
-rule deadlineCantBeUnextended(method f) filtered { f -> !f.isFallback && !f.isView && !castVoteSubset(f) && f.selector != relay(address,uint256,bytes).selector } {
+rule deadlineCantBeUnextended(method f) filtered {
+    f -> !f.isFallback && !f.isView && !castVoteSubset(f) && f.selector != relay(address,uint256,bytes).selector
+    } {
     env e1; env e2; env e3; env e4; calldataarg args; uint256 pId;
     setup(e1, e2);
 
@@ -495,70 +343,15 @@
 /**
  * A proposal's deadline can't change in `deadlineExtended` state.
  */ 
-rule canExtendDeadlineOnce(method f) filtered {f -> !f.isFallback && !f.isView && !castVoteSubset(f) && f.selector != relay(address,uint256,bytes).selector} {
+rule canExtendDeadlineOnce(method f) filtered {
+    f -> !f.isFallback && !f.isView && !castVoteSubset(f) && f.selector != relay(address,uint256,bytes).selector
+    } {
     env e1; env e2; calldataarg args; uint256 pId;
 
     require(deadlineExtended(e1, pId));
     require(proposalSnapshot(pId) > 0);
     requireInvariant quorumReachedEffect(e1, pId);
     setup(e1, e2); 
-=======
- * Deadline can only be extended from a `deadlineExtendible` state with quorum being reached with <= `lateQuorumVoteExtension` time left to vote
- */
- // not reasonable rule since tool can arbitrarily pick a pre-state where quorum is reached
-// rule deadlineExtendedIfQuorumReached(method f) filtered { f -> !f.isFallback && !f.isView && !castVoteSubset(f) && f.selector != relay(address,uint256,bytes).selector } {
-//     env e; calldataarg args; uint256 pId;
-
-//     requireInvariant proposalInOneState(e, pId);
-//     requireInvariant quorumReachedEffect(e, pId);
-//     require proposalCreated(pId);
-//     require getPastTotalSupply(proposalSnapshot(pId)) >= 100;
-//     require quorumNumerator(e, proposalSnapshot(pId)) > 0;
-
-//     bool wasDeadlineExtendable = deadlineExtendable(e, pId);
-//     uint64 extension = lateQuorumVoteExtension();
-//     uint256 deadlineBefore = proposalDeadline(pId);
-//     f(e, args);
-//     uint256 deadlineAfter = proposalDeadline(pId);
-
-//     assert deadlineAfter > deadlineBefore => wasDeadlineExtendable, "deadline must have been extendable for the deadline to be extended";
-//     assert deadlineAfter > deadlineBefore => deadlineBefore - e.block.number <= extension, "deadline extension should not be used";
-// }
-
-/**
- * `extendedDeadlineField` is set if and only if `_castVote` is called and quorum is reached.
- */
- // tool picks a state where quorum is unreached but extendedDeadline is set and then casts a vote which causes quorum
- // to be reached, so the rule breaks. Need to write a rule that says that if quorum is unreached, then extendedDeadline
- // must be unset.
-// rule extendedDeadlineValueSetIfQuorumReached(method f) filtered { f -> !f.isFallback && !f.isView && !castVoteSubset(f) && f.selector != relay(address,uint256,bytes).selector } {
-//     env e; calldataarg args; uint256 pId;
-//     setup(e, e);
-//     requireInvariant proposalInOneState(e, pId);
-//     require lateQuorumVoteExtension() + e.block.number < max_uint64;
-
-//     bool extendedBefore = deadlineExtended(e, pId);
-//     f(e, args);
-//     bool extendedAfter = deadlineExtended(e, pId);
-//     uint256 extDeadline = getExtendedDeadline(pId);
-
-//     assert(
-//         !extendedBefore && extendedAfter
-//         => extDeadline == e.block.number + lateQuorumVoteExtension(),
-//         "extended deadline was not set"
-//     );
-// }
-
-/**
- * Deadline can never be reduced.
- */
-rule deadlineNeverReduced(method f) filtered { f -> !f.isFallback && !f.isView && !castVoteSubset(f) && f.selector != relay(address,uint256,bytes).selector } {
-    env e1; env e2; calldataarg args; uint256 pId;
-
-    requireInvariant quorumReachedEffect(e1, pId);
-    require proposalCreated(pId);
-    setup(e1, e2);
->>>>>>> 2c5194f3
 
     uint256 deadlineBefore = proposalDeadline(pId);
     f(e2, args);
