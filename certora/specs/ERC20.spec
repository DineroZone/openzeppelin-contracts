import "helpers/helpers.spec";
import "methods/IERC20.spec";
import "methods/IERC2612.spec";

methods {
<<<<<<< HEAD
=======
    // non standard ERC20 functions
    function increaseAllowance(address,uint256) external returns (bool);
    function decreaseAllowance(address,uint256) external returns (bool);

>>>>>>> 36bf1e46
    // exposed for FV
    function mint(address,uint256) external;
    function burn(address,uint256) external;
}

/*
┌─────────────────────────────────────────────────────────────────────────────────────────────────────────────────────┐
│ Ghost & hooks: sum of all balances                                                                                  │
└─────────────────────────────────────────────────────────────────────────────────────────────────────────────────────┘
*/
ghost mathint sumOfBalances {
    init_state axiom sumOfBalances == 0;
}

// Because `balance` has a uint256 type, any balance addition in CVL1 behaved as a `require_uint256()` casting,
// leaving out the possibility of overflow. This is not the case in CVL2 where casting became more explicit.
// A counterexample in CVL2 is having an initial state where Alice initial balance is larger than totalSupply, which 
// overflows Alice's balance when receiving a transfer. This is not possible unless the contract is deployed into an 
// already used address (or upgraded from corrupted state).
// We restrict such behavior by making sure no balance is greater than the sum of balances.
hook Sload uint256 balance _balances[KEY address addr] STORAGE {
    require sumOfBalances >= to_mathint(balance);
}

hook Sstore _balances[KEY address addr] uint256 newValue (uint256 oldValue) STORAGE {
    sumOfBalances = sumOfBalances - oldValue + newValue;
}

/*
┌─────────────────────────────────────────────────────────────────────────────────────────────────────────────────────┐
│ Invariant: totalSupply is the sum of all balances                                                                   │
└─────────────────────────────────────────────────────────────────────────────────────────────────────────────────────┘
*/
invariant totalSupplyIsSumOfBalances()
    to_mathint(totalSupply()) == sumOfBalances;

/*
┌─────────────────────────────────────────────────────────────────────────────────────────────────────────────────────┐
│ Invariant: balance of address(0) is 0                                                                               │
└─────────────────────────────────────────────────────────────────────────────────────────────────────────────────────┘
*/
invariant zeroAddressNoBalance()
    balanceOf(0) == 0;

/*
┌─────────────────────────────────────────────────────────────────────────────────────────────────────────────────────┐
│ Rules: only mint and burn can change total supply                                                                   │
└─────────────────────────────────────────────────────────────────────────────────────────────────────────────────────┘
*/
rule noChangeTotalSupply(env e) {
    requireInvariant totalSupplyIsSumOfBalances();

    method f;
    calldataarg args;

    uint256 totalSupplyBefore = totalSupply();
    f(e, args);
    uint256 totalSupplyAfter = totalSupply();

    assert totalSupplyAfter > totalSupplyBefore => f.selector == sig:mint(address,uint256).selector;
    assert totalSupplyAfter < totalSupplyBefore => f.selector == sig:burn(address,uint256).selector;
}

/*
┌─────────────────────────────────────────────────────────────────────────────────────────────────────────────────────┐
│ Rules: only the token holder or an approved third party can reduce an account's balance                             │
└─────────────────────────────────────────────────────────────────────────────────────────────────────────────────────┘
*/
rule onlyAuthorizedCanTransfer(env e) {
    requireInvariant totalSupplyIsSumOfBalances();

    method f;
    calldataarg args;
    address account;

    uint256 allowanceBefore = allowance(account, e.msg.sender);
    uint256 balanceBefore   = balanceOf(account);
    f(e, args);
    uint256 balanceAfter    = balanceOf(account);

    assert (
        balanceAfter < balanceBefore
    ) => (
        f.selector == sig:burn(address,uint256).selector ||
        e.msg.sender == account ||
        balanceBefore - balanceAfter <= to_mathint(allowanceBefore)
    );
}

/*
┌─────────────────────────────────────────────────────────────────────────────────────────────────────────────────────┐
│ Rules: only the token holder (or a permit) can increase allowance. The spender can decrease it by using it          │
└─────────────────────────────────────────────────────────────────────────────────────────────────────────────────────┘
*/
rule onlyHolderOfSpenderCanChangeAllowance(env e) {
    requireInvariant totalSupplyIsSumOfBalances();

    method f;
    calldataarg args;
    address holder;
    address spender;

    uint256 allowanceBefore = allowance(holder, spender);
    f(e, args);
    uint256 allowanceAfter = allowance(holder, spender);

    assert (
        allowanceAfter > allowanceBefore
    ) => (
<<<<<<< HEAD
        (f.selector == approve(address,uint256).selector           && e.msg.sender == holder) ||
        (f.selector == permit(address,address,uint256,uint256,uint8,bytes32,bytes32).selector)
=======
        (f.selector == sig:approve(address,uint256).selector           && e.msg.sender == holder) ||
        (f.selector == sig:increaseAllowance(address,uint256).selector && e.msg.sender == holder) ||
        (f.selector == sig:permit(address,address,uint256,uint256,uint8,bytes32,bytes32).selector)
>>>>>>> 36bf1e46
    );

    assert (
        allowanceAfter < allowanceBefore
    ) => (
<<<<<<< HEAD
        (f.selector == transferFrom(address,address,uint256).selector && e.msg.sender == spender) ||
        (f.selector == approve(address,uint256).selector              && e.msg.sender == holder ) ||
        (f.selector == permit(address,address,uint256,uint256,uint8,bytes32,bytes32).selector)
=======
        (f.selector == sig:transferFrom(address,address,uint256).selector && e.msg.sender == spender) ||
        (f.selector == sig:approve(address,uint256).selector              && e.msg.sender == holder ) ||
        (f.selector == sig:decreaseAllowance(address,uint256).selector    && e.msg.sender == holder ) ||
        (f.selector == sig:permit(address,address,uint256,uint256,uint8,bytes32,bytes32).selector)
>>>>>>> 36bf1e46
    );
}

/*
┌─────────────────────────────────────────────────────────────────────────────────────────────────────────────────────┐
│ Rules: mint behavior and side effects                                                                               │
└─────────────────────────────────────────────────────────────────────────────────────────────────────────────────────┘
*/
rule mint(env e) {
    requireInvariant totalSupplyIsSumOfBalances();
    require nonpayable(e);

    address to;
    address other;
    uint256 amount;

    // cache state
    uint256 toBalanceBefore    = balanceOf(to);
    uint256 otherBalanceBefore = balanceOf(other);
    uint256 totalSupplyBefore  = totalSupply();

    // run transaction
    mint@withrevert(e, to, amount);

    // check outcome
    if (lastReverted) {
        assert to == 0 || totalSupplyBefore + amount > max_uint256;
    } else {
        // updates balance and totalSupply
        assert to_mathint(balanceOf(to)) == toBalanceBefore   + amount;
        assert to_mathint(totalSupply()) == totalSupplyBefore + amount;

        // no other balance is modified
        assert balanceOf(other) != otherBalanceBefore => other == to;
    }
}

/*
┌─────────────────────────────────────────────────────────────────────────────────────────────────────────────────────┐
│ Rules: burn behavior and side effects                                                                               │
└─────────────────────────────────────────────────────────────────────────────────────────────────────────────────────┘
*/
rule burn(env e) {
    requireInvariant totalSupplyIsSumOfBalances();
    require nonpayable(e);

    address from;
    address other;
    uint256 amount;

    // cache state
    uint256 fromBalanceBefore  = balanceOf(from);
    uint256 otherBalanceBefore = balanceOf(other);
    uint256 totalSupplyBefore  = totalSupply();

    // run transaction
    burn@withrevert(e, from, amount);

    // check outcome
    if (lastReverted) {
        assert from == 0 || fromBalanceBefore < amount;
    } else {
        // updates balance and totalSupply
        assert to_mathint(balanceOf(from)) == fromBalanceBefore   - amount;
        assert to_mathint(totalSupply())   == totalSupplyBefore - amount;

        // no other balance is modified
        assert balanceOf(other) != otherBalanceBefore => other == from;
    }
}

/*
┌─────────────────────────────────────────────────────────────────────────────────────────────────────────────────────┐
│ Rule: transfer behavior and side effects                                                                            │
└─────────────────────────────────────────────────────────────────────────────────────────────────────────────────────┘
*/
rule transfer(env e) {
    requireInvariant totalSupplyIsSumOfBalances();
    require nonpayable(e);

    address holder = e.msg.sender;
    address recipient;
    address other;
    uint256 amount;

    // cache state
    uint256 holderBalanceBefore    = balanceOf(holder);
    uint256 recipientBalanceBefore = balanceOf(recipient);
    uint256 otherBalanceBefore     = balanceOf(other);

    // run transaction
    transfer@withrevert(e, recipient, amount);

    // check outcome
    if (lastReverted) {
        assert holder == 0 || recipient == 0 || amount > holderBalanceBefore;
    } else {
        // balances of holder and recipient are updated
        assert to_mathint(balanceOf(holder))    == holderBalanceBefore    - (holder == recipient ? 0 : amount);
        assert to_mathint(balanceOf(recipient)) == recipientBalanceBefore + (holder == recipient ? 0 : amount);

        // no other balance is modified
        assert balanceOf(other) != otherBalanceBefore => (other == holder || other == recipient);
    }
}

/*
┌─────────────────────────────────────────────────────────────────────────────────────────────────────────────────────┐
│ Rule: transferFrom behavior and side effects                                                                        │
└─────────────────────────────────────────────────────────────────────────────────────────────────────────────────────┘
*/
rule transferFrom(env e) {
    requireInvariant totalSupplyIsSumOfBalances();
    require nonpayable(e);

    address spender = e.msg.sender;
    address holder;
    address recipient;
    address other;
    uint256 amount;

    // cache state
    uint256 allowanceBefore        = allowance(holder, spender);
    uint256 holderBalanceBefore    = balanceOf(holder);
    uint256 recipientBalanceBefore = balanceOf(recipient);
    uint256 otherBalanceBefore     = balanceOf(other);

    // run transaction
    transferFrom@withrevert(e, holder, recipient, amount);

    // check outcome
    if (lastReverted) {
        assert holder == 0 || recipient == 0 || spender == 0 || amount > holderBalanceBefore || amount > allowanceBefore;
    } else {
        // allowance is valid & updated
        assert allowanceBefore            >= amount;
        assert to_mathint(allowance(holder, spender)) == (allowanceBefore == max_uint256 ? max_uint256 : allowanceBefore - amount);

        // balances of holder and recipient are updated
        assert to_mathint(balanceOf(holder))    == holderBalanceBefore    - (holder == recipient ? 0 : amount);
        assert to_mathint(balanceOf(recipient)) == recipientBalanceBefore + (holder == recipient ? 0 : amount);

        // no other balance is modified
        assert balanceOf(other) != otherBalanceBefore => (other == holder || other == recipient);
    }
}

/*
┌─────────────────────────────────────────────────────────────────────────────────────────────────────────────────────┐
│ Rule: approve behavior and side effects                                                                             │
└─────────────────────────────────────────────────────────────────────────────────────────────────────────────────────┘
*/
rule approve(env e) {
    require nonpayable(e);

    address holder = e.msg.sender;
    address spender;
    address otherHolder;
    address otherSpender;
    uint256 amount;

    // cache state
    uint256 otherAllowanceBefore = allowance(otherHolder, otherSpender);

    // run transaction
    approve@withrevert(e, spender, amount);

    // check outcome
    if (lastReverted) {
        assert holder == 0 || spender == 0;
    } else {
        // allowance is updated
        assert allowance(holder, spender) == amount;

        // other allowances are untouched
        assert allowance(otherHolder, otherSpender) != otherAllowanceBefore => (otherHolder == holder && otherSpender == spender);
    }
}

/*
┌─────────────────────────────────────────────────────────────────────────────────────────────────────────────────────┐
<<<<<<< HEAD
=======
│ Rule: increaseAllowance behavior and side effects                                                                   │
└─────────────────────────────────────────────────────────────────────────────────────────────────────────────────────┘
*/
rule increaseAllowance(env e) {
    require nonpayable(e);

    address holder = e.msg.sender;
    address spender;
    address otherHolder;
    address otherSpender;
    uint256 amount;

    // cache state
    uint256 allowanceBefore      = allowance(holder, spender);
    uint256 otherAllowanceBefore = allowance(otherHolder, otherSpender);

    // run transaction
    increaseAllowance@withrevert(e, spender, amount);

    // check outcome
    if (lastReverted) {
        assert holder == 0 || spender == 0 || allowanceBefore + amount > max_uint256;
    } else {
        // allowance is updated
        assert to_mathint(allowance(holder, spender)) == allowanceBefore + amount;

        // other allowances are untouched
        assert allowance(otherHolder, otherSpender) != otherAllowanceBefore => (otherHolder == holder && otherSpender == spender);
    }
}

/*
┌─────────────────────────────────────────────────────────────────────────────────────────────────────────────────────┐
│ Rule: decreaseAllowance behavior and side effects                                                                   │
└─────────────────────────────────────────────────────────────────────────────────────────────────────────────────────┘
*/
rule decreaseAllowance(env e) {
    require nonpayable(e);

    address holder = e.msg.sender;
    address spender;
    address otherHolder;
    address otherSpender;
    uint256 amount;

    // cache state
    uint256 allowanceBefore      = allowance(holder, spender);
    uint256 otherAllowanceBefore = allowance(otherHolder, otherSpender);

    // run transaction
    decreaseAllowance@withrevert(e, spender, amount);

    // check outcome
    if (lastReverted) {
        assert holder == 0 || spender == 0 || allowanceBefore < amount;
    } else {
        // allowance is updated
        assert to_mathint(allowance(holder, spender)) == allowanceBefore - amount;

        // other allowances are untouched
        assert allowance(otherHolder, otherSpender) != otherAllowanceBefore => (otherHolder == holder && otherSpender == spender);
    }
}

/*
┌─────────────────────────────────────────────────────────────────────────────────────────────────────────────────────┐
>>>>>>> 36bf1e46
│ Rule: permit behavior and side effects                                                                              │
└─────────────────────────────────────────────────────────────────────────────────────────────────────────────────────┘
*/
rule permit(env e) {
    require nonpayable(e);

    address holder;
    address spender;
    uint256 amount;
    uint256 deadline;
    uint8 v;
    bytes32 r;
    bytes32 s;

    address account1;
    address account2;
    address account3;

    // cache state
    uint256 nonceBefore          = nonces(holder);
    uint256 otherNonceBefore     = nonces(account1);
    uint256 otherAllowanceBefore = allowance(account2, account3);

    // sanity: nonce overflow, which possible in theory, is assumed to be impossible in practice
    require nonceBefore      < max_uint256;
    require otherNonceBefore < max_uint256;

    // run transaction
    permit@withrevert(e, holder, spender, amount, deadline, v, r, s);

    // check outcome
    if (lastReverted) {
        // Without formally checking the signature, we can't verify exactly the revert causes
        assert true;
    } else {
        // allowance and nonce are updated
        assert allowance(holder, spender) == amount;
        assert to_mathint(nonces(holder)) == nonceBefore + 1;

        // deadline was respected
        assert deadline >= e.block.timestamp;

        // no other allowance or nonce is modified
        assert nonces(account1)              != otherNonceBefore     => account1 == holder;
        assert allowance(account2, account3) != otherAllowanceBefore => (account2 == holder && account3 == spender);
    }
}<|MERGE_RESOLUTION|>--- conflicted
+++ resolved
@@ -3,13 +3,6 @@
 import "methods/IERC2612.spec";
 
 methods {
-<<<<<<< HEAD
-=======
-    // non standard ERC20 functions
-    function increaseAllowance(address,uint256) external returns (bool);
-    function decreaseAllowance(address,uint256) external returns (bool);
-
->>>>>>> 36bf1e46
     // exposed for FV
     function mint(address,uint256) external;
     function burn(address,uint256) external;
@@ -119,29 +112,16 @@
     assert (
         allowanceAfter > allowanceBefore
     ) => (
-<<<<<<< HEAD
-        (f.selector == approve(address,uint256).selector           && e.msg.sender == holder) ||
-        (f.selector == permit(address,address,uint256,uint256,uint8,bytes32,bytes32).selector)
-=======
         (f.selector == sig:approve(address,uint256).selector           && e.msg.sender == holder) ||
-        (f.selector == sig:increaseAllowance(address,uint256).selector && e.msg.sender == holder) ||
         (f.selector == sig:permit(address,address,uint256,uint256,uint8,bytes32,bytes32).selector)
->>>>>>> 36bf1e46
     );
 
     assert (
         allowanceAfter < allowanceBefore
     ) => (
-<<<<<<< HEAD
-        (f.selector == transferFrom(address,address,uint256).selector && e.msg.sender == spender) ||
-        (f.selector == approve(address,uint256).selector              && e.msg.sender == holder ) ||
-        (f.selector == permit(address,address,uint256,uint256,uint8,bytes32,bytes32).selector)
-=======
         (f.selector == sig:transferFrom(address,address,uint256).selector && e.msg.sender == spender) ||
         (f.selector == sig:approve(address,uint256).selector              && e.msg.sender == holder ) ||
-        (f.selector == sig:decreaseAllowance(address,uint256).selector    && e.msg.sender == holder ) ||
         (f.selector == sig:permit(address,address,uint256,uint256,uint8,bytes32,bytes32).selector)
->>>>>>> 36bf1e46
     );
 }
 
@@ -323,75 +303,6 @@
 
 /*
 ┌─────────────────────────────────────────────────────────────────────────────────────────────────────────────────────┐
-<<<<<<< HEAD
-=======
-│ Rule: increaseAllowance behavior and side effects                                                                   │
-└─────────────────────────────────────────────────────────────────────────────────────────────────────────────────────┘
-*/
-rule increaseAllowance(env e) {
-    require nonpayable(e);
-
-    address holder = e.msg.sender;
-    address spender;
-    address otherHolder;
-    address otherSpender;
-    uint256 amount;
-
-    // cache state
-    uint256 allowanceBefore      = allowance(holder, spender);
-    uint256 otherAllowanceBefore = allowance(otherHolder, otherSpender);
-
-    // run transaction
-    increaseAllowance@withrevert(e, spender, amount);
-
-    // check outcome
-    if (lastReverted) {
-        assert holder == 0 || spender == 0 || allowanceBefore + amount > max_uint256;
-    } else {
-        // allowance is updated
-        assert to_mathint(allowance(holder, spender)) == allowanceBefore + amount;
-
-        // other allowances are untouched
-        assert allowance(otherHolder, otherSpender) != otherAllowanceBefore => (otherHolder == holder && otherSpender == spender);
-    }
-}
-
-/*
-┌─────────────────────────────────────────────────────────────────────────────────────────────────────────────────────┐
-│ Rule: decreaseAllowance behavior and side effects                                                                   │
-└─────────────────────────────────────────────────────────────────────────────────────────────────────────────────────┘
-*/
-rule decreaseAllowance(env e) {
-    require nonpayable(e);
-
-    address holder = e.msg.sender;
-    address spender;
-    address otherHolder;
-    address otherSpender;
-    uint256 amount;
-
-    // cache state
-    uint256 allowanceBefore      = allowance(holder, spender);
-    uint256 otherAllowanceBefore = allowance(otherHolder, otherSpender);
-
-    // run transaction
-    decreaseAllowance@withrevert(e, spender, amount);
-
-    // check outcome
-    if (lastReverted) {
-        assert holder == 0 || spender == 0 || allowanceBefore < amount;
-    } else {
-        // allowance is updated
-        assert to_mathint(allowance(holder, spender)) == allowanceBefore - amount;
-
-        // other allowances are untouched
-        assert allowance(otherHolder, otherSpender) != otherAllowanceBefore => (otherHolder == holder && otherSpender == spender);
-    }
-}
-
-/*
-┌─────────────────────────────────────────────────────────────────────────────────────────────────────────────────────┐
->>>>>>> 36bf1e46
 │ Rule: permit behavior and side effects                                                                              │
 └─────────────────────────────────────────────────────────────────────────────────────────────────────────────────────┘
 */
