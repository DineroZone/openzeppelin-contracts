--- conflicted
+++ resolved
@@ -28,16 +28,8 @@
 
   describe('capper role', function () {
     beforeEach(async function () {
-<<<<<<< HEAD
       this.contract = this.crowdsale;
       await this.contract.addCapper(otherCapper, { from: capper });
-=======
-      this.token = await SimpleToken.new();
-      this.crowdsale = await CappedCrowdsale.new(rate, wallet, this.token.address);
-      await this.crowdsale.setCap(alice, capAlice);
-      await this.crowdsale.setCap(bob, capBob);
-      await this.token.transfer(this.crowdsale.address, tokenSupply);
->>>>>>> bf956024
     });
 
     shouldBehaveLikePublicRole(capper, otherCapper, otherAccounts, 'capper');
@@ -45,18 +37,18 @@
 
   describe('individual caps', function () {
     it('sets a cap when the sender is a capper', async function () {
-      await this.crowdsale.setUserCap(alice, capAlice, { from: capper });
-      (await this.crowdsale.getUserCap(alice)).should.be.bignumber.equal(capAlice);
+      await this.crowdsale.setCap(alice, capAlice, { from: capper });
+      (await this.crowdsale.getCap(alice)).should.be.bignumber.equal(capAlice);
     });
 
     it('reverts when a non-capper sets a cap', async function () {
-      await expectThrow(this.crowdsale.setUserCap(alice, capAlice, { from: anyone }), EVMRevert);
+      await expectThrow(this.crowdsale.setCap(alice, capAlice, { from: anyone }), EVMRevert);
     });
 
     context('with individual caps', function () {
       beforeEach(async function () {
-        await this.crowdsale.setUserCap(alice, capAlice, { from: capper });
-        await this.crowdsale.setUserCap(bob, capBob, { from: capper });
+        await this.crowdsale.setCap(alice, capAlice, { from: capper });
+        await this.crowdsale.setCap(bob, capBob, { from: capper });
         await this.token.transfer(this.crowdsale.address, tokenSupply);
       });
 
@@ -86,72 +78,16 @@
         });
       });
 
-<<<<<<< HEAD
       describe('reporting state', function () {
         it('should report correct cap', async function () {
-          (await this.crowdsale.getUserCap(alice)).should.be.bignumber.equal(capAlice);
+          (await this.crowdsale.getCap(alice)).should.be.bignumber.equal(capAlice);
         });
 
         it('should report actual contribution', async function () {
           await this.crowdsale.buyTokens(alice, { value: lessThanCapAlice });
-          (await this.crowdsale.getUserContribution(alice)).should.be.bignumber.equal(lessThanCapAlice);
+          (await this.crowdsale.getContribution(alice)).should.be.bignumber.equal(lessThanCapAlice);
         });
       });
     });
   });
-
-  describe('group capping', function () {
-    it('sets caps when the sender is a capper', async function () {
-      await this.crowdsale.setGroupCap([bob, charlie], capBob, { from: capper });
-      (await this.crowdsale.getUserCap(bob)).should.be.bignumber.equal(capBob);
-      (await this.crowdsale.getUserCap(charlie)).should.be.bignumber.equal(capBob);
-    });
-
-    it('reverts when a non-capper set caps', async function () {
-      await expectThrow(this.crowdsale.setGroupCap([bob, charlie], capBob, { from: anyone }), EVMRevert);
-    });
-
-    context('with group caps', function () {
-      beforeEach(async function () {
-        await this.crowdsale.setGroupCap([bob, charlie], capBob, { from: capper });
-        await this.token.transfer(this.crowdsale.address, tokenSupply);
-      });
-
-      describe('accepting payments', function () {
-        it('should accept payments within cap', async function () {
-          await this.crowdsale.buyTokens(bob, { value: lessThanCapBoth });
-          await this.crowdsale.buyTokens(charlie, { value: lessThanCapBoth });
-        });
-
-        it('should reject payments outside cap', async function () {
-          await this.crowdsale.buyTokens(bob, { value: capBob });
-          await expectThrow(this.crowdsale.buyTokens(bob, { value: 1 }), EVMRevert);
-          await this.crowdsale.buyTokens(charlie, { value: capBob });
-          await expectThrow(this.crowdsale.buyTokens(charlie, { value: 1 }), EVMRevert);
-        });
-
-        it('should reject payments that exceed cap', async function () {
-          await expectThrow(this.crowdsale.buyTokens(bob, { value: capBob.plus(1) }), EVMRevert);
-          await expectThrow(this.crowdsale.buyTokens(charlie, { value: capBob.plus(1) }), EVMRevert);
-        });
-      });
-
-      describe('reporting state', function () {
-        it('should report correct cap', async function () {
-          (await this.crowdsale.getUserCap(bob)).should.be.bignumber.equal(capBob);
-          (await this.crowdsale.getUserCap(charlie)).should.be.bignumber.equal(capBob);
-        });
-=======
-    describe('reporting state', function () {
-      it('should report correct cap', async function () {
-        (await this.crowdsale.getCap(alice)).should.be.bignumber.equal(capAlice);
-      });
-
-      it('should report actual contribution', async function () {
-        await this.crowdsale.buyTokens(alice, { value: lessThanCapAlice });
-        (await this.crowdsale.getContribution(alice)).should.be.bignumber.equal(lessThanCapAlice);
->>>>>>> bf956024
-      });
-    });
-  });
 });