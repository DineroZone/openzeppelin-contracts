const { advanceBlock } = require('../helpers/advanceToBlock');
<<<<<<< HEAD
const { increaseTimeTo, duration } = require('../helpers/increaseTime');
const { latestTime } = require('../helpers/latestTime');
const shouldFail = require('../helpers/shouldFail');
=======
const time = require('../helpers/time');
const { expectThrow } = require('../helpers/expectThrow');
const { EVMRevert } = require('../helpers/EVMRevert');
>>>>>>> 43ebb4fc
const { ether } = require('../helpers/ether');

const BigNumber = web3.BigNumber;

require('chai')
  .use(require('chai-bignumber')(BigNumber))
  .should();

const PostDeliveryCrowdsaleImpl = artifacts.require('PostDeliveryCrowdsaleImpl');
const SimpleToken = artifacts.require('SimpleToken');

contract('PostDeliveryCrowdsale', function ([_, investor, wallet, purchaser]) {
  const rate = new BigNumber(1);
  const tokenSupply = new BigNumber('1e22');

  before(async function () {
    // Advance to the next block to correctly read time in the solidity "now" function interpreted by ganache
    await advanceBlock();
  });

  beforeEach(async function () {
    this.openingTime = (await time.latest()) + time.duration.weeks(1);
    this.closingTime = this.openingTime + time.duration.weeks(1);
    this.afterClosingTime = this.closingTime + time.duration.seconds(1);
    this.token = await SimpleToken.new();
    this.crowdsale = await PostDeliveryCrowdsaleImpl.new(
      this.openingTime, this.closingTime, rate, wallet, this.token.address
    );
    await this.token.transfer(this.crowdsale.address, tokenSupply);
  });

  context('after opening time', function () {
    beforeEach(async function () {
      await time.increaseTo(this.openingTime);
    });

    context('with bought tokens', function () {
      const value = ether(42);

      beforeEach(async function () {
        await this.crowdsale.buyTokens(investor, { value: value, from: purchaser });
      });

      it('does not immediately assign tokens to beneficiaries', async function () {
        (await this.crowdsale.balanceOf(investor)).should.be.bignumber.equal(value);
        (await this.token.balanceOf(investor)).should.be.bignumber.equal(0);
      });

      it('does not allow beneficiaries to withdraw tokens before crowdsale ends', async function () {
        await shouldFail.reverting(this.crowdsale.withdrawTokens(investor));
      });

      context('after closing time', function () {
        beforeEach(async function () {
          await time.increaseTo(this.afterClosingTime);
        });

        it('allows beneficiaries to withdraw tokens', async function () {
          await this.crowdsale.withdrawTokens(investor);
          (await this.crowdsale.balanceOf(investor)).should.be.bignumber.equal(0);
          (await this.token.balanceOf(investor)).should.be.bignumber.equal(value);
        });

        it('rejects multiple withdrawals', async function () {
          await this.crowdsale.withdrawTokens(investor);
          await shouldFail.reverting(this.crowdsale.withdrawTokens(investor));
        });
      });
    });
  });
});<|MERGE_RESOLUTION|>--- conflicted
+++ resolved
@@ -1,13 +1,6 @@
 const { advanceBlock } = require('../helpers/advanceToBlock');
-<<<<<<< HEAD
-const { increaseTimeTo, duration } = require('../helpers/increaseTime');
-const { latestTime } = require('../helpers/latestTime');
+const time = require('../helpers/time');
 const shouldFail = require('../helpers/shouldFail');
-=======
-const time = require('../helpers/time');
-const { expectThrow } = require('../helpers/expectThrow');
-const { EVMRevert } = require('../helpers/EVMRevert');
->>>>>>> 43ebb4fc
 const { ether } = require('../helpers/ether');
 
 const BigNumber = web3.BigNumber;
