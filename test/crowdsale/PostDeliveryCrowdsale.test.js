const { advanceBlock } = require('../helpers/advanceToBlock');
const { increaseTimeTo, duration } = require('../helpers/increaseTime');
const { latestTime } = require('../helpers/latestTime');
const { expectThrow } = require('../helpers/expectThrow');
const { EVMRevert } = require('../helpers/EVMRevert');
const { ether } = require('../helpers/ether');

const BigNumber = web3.BigNumber;

require('chai')
  .use(require('chai-bignumber')(BigNumber))
  .should();

const PostDeliveryCrowdsale = artifacts.require('PostDeliveryCrowdsaleImpl');
const SimpleToken = artifacts.require('SimpleToken');

contract('PostDeliveryCrowdsale', function ([_, investor, wallet, purchaser]) {
  const rate = new BigNumber(1);
  const tokenSupply = new BigNumber('1e22');

  before(async function () {
    // Advance to the next block to correctly read time in the solidity "now" function interpreted by ganache
    await advanceBlock();
  });

  beforeEach(async function () {
    this.openingTime = (await latestTime()) + duration.weeks(1);
    this.closingTime = this.openingTime + duration.weeks(1);
    this.afterClosingTime = this.closingTime + duration.seconds(1);
    this.token = await SimpleToken.new();
    this.crowdsale = await PostDeliveryCrowdsale.new(
      this.openingTime, this.closingTime, rate, wallet, this.token.address
    );
    await this.token.transfer(this.crowdsale.address, tokenSupply);
  });

  context('after opening time', function () {
    beforeEach(async function () {
      await increaseTimeTo(this.openingTime);
    });

    context('with bought tokens', function () {
      const value = ether(42);

      beforeEach(async function () {
        await this.crowdsale.buyTokens(investor, { value: value, from: purchaser });
      });

      it('does not immediately assign tokens to beneficiaries', async function () {
        (await this.crowdsale.balanceOf(investor)).should.be.bignumber.equal(value);
        (await this.token.balanceOf(investor)).should.be.bignumber.equal(0);
      });

      it('does not allow beneficiaries to withdraw tokens before crowdsale ends', async function () {
        await expectThrow(this.crowdsale.withdrawTokens(investor), EVMRevert);
      });

      context('after closing time', function () {
        beforeEach(async function () {
          await increaseTimeTo(this.afterClosingTime);
        });

        it('allows beneficiaries to withdraw tokens', async function () {
<<<<<<< HEAD
          await this.crowdsale.withdrawTokens({ from: investor });
=======
          await this.crowdsale.withdrawTokens(investor);
>>>>>>> b8a70f0e
          (await this.crowdsale.balanceOf(investor)).should.be.bignumber.equal(0);
          (await this.token.balanceOf(investor)).should.be.bignumber.equal(value);
        });

        it('rejects multiple withdrawals', async function () {
          await this.crowdsale.withdrawTokens(investor);
          await expectThrow(this.crowdsale.withdrawTokens(investor), EVMRevert);
        });
      });
    });
  });
});<|MERGE_RESOLUTION|>--- conflicted
+++ resolved
@@ -61,11 +61,7 @@
         });
 
         it('allows beneficiaries to withdraw tokens', async function () {
-<<<<<<< HEAD
-          await this.crowdsale.withdrawTokens({ from: investor });
-=======
           await this.crowdsale.withdrawTokens(investor);
->>>>>>> b8a70f0e
           (await this.crowdsale.balanceOf(investor)).should.be.bignumber.equal(0);
           (await this.token.balanceOf(investor)).should.be.bignumber.equal(value);
         });
