--- conflicted
+++ resolved
@@ -1,14 +1,7 @@
 const { ether } = require('../helpers/ether');
 const { advanceBlock } = require('../helpers/advanceToBlock');
-<<<<<<< HEAD
-const { increaseTimeTo, duration } = require('../helpers/increaseTime');
-const { latestTime } = require('../helpers/latestTime');
 const shouldFail = require('../helpers/shouldFail');
-=======
 const time = require('../helpers/time');
-const { expectThrow } = require('../helpers/expectThrow');
-const { EVMRevert } = require('../helpers/EVMRevert');
->>>>>>> 43ebb4fc
 const { ethGetBalance } = require('../helpers/web3');
 
 const BigNumber = web3.BigNumber;
