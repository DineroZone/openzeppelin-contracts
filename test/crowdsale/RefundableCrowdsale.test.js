const { ether } = require('../helpers/ether');
const { advanceBlock } = require('../helpers/advanceToBlock');
const { increaseTimeTo, duration } = require('../helpers/increaseTime');
const { latestTime } = require('../helpers/latestTime');
const { expectThrow } = require('../helpers/expectThrow');
const { EVMRevert } = require('../helpers/EVMRevert');
const { ethGetBalance } = require('../helpers/web3');

const BigNumber = web3.BigNumber;

require('chai')
  .use(require('chai-bignumber')(BigNumber))
  .should();

const RefundableCrowdsale = artifacts.require('RefundableCrowdsaleImpl');
const SimpleToken = artifacts.require('SimpleToken');

contract('RefundableCrowdsale', function ([_, owner, wallet, investor, purchaser]) {
  const rate = new BigNumber(1);
  const goal = ether(50);
  const lessThanGoal = ether(45);
  const tokenSupply = new BigNumber('1e22');

  before(async function () {
    // Advance to the next block to correctly read time in the solidity "now" function interpreted by ganache
    await advanceBlock();
  });

  beforeEach(async function () {
    this.openingTime = (await latestTime()) + duration.weeks(1);
    this.closingTime = this.openingTime + duration.weeks(1);
    this.afterClosingTime = this.closingTime + duration.seconds(1);
    this.preWalletBalance = await ethGetBalance(wallet);

    this.token = await SimpleToken.new();
  });

  it('rejects a goal of zero', async function () {
    await expectThrow(
      RefundableCrowdsale.new(
        this.openingTime, this.closingTime, rate, wallet, this.token.address, 0, { from: owner }
      ),
      EVMRevert,
    );
  });

  context('with crowdsale', function () {
    beforeEach(async function () {
      this.crowdsale = await RefundableCrowdsale.new(
        this.openingTime, this.closingTime, rate, wallet, this.token.address, goal, { from: owner }
      );

      await this.token.transfer(this.crowdsale.address, tokenSupply);
    });

    context('before opening time', function () {
      it('denies refunds', async function () {
<<<<<<< HEAD
        await expectThrow(this.crowdsale.claimRefund({ from: investor }), EVMRevert);
=======
        await expectThrow(this.crowdsale.claimRefund(investor), EVMRevert);
>>>>>>> 616124e3
      });
    });

    context('after opening time', function () {
      beforeEach(async function () {
        await increaseTimeTo(this.openingTime);
      });

      it('denies refunds', async function () {
<<<<<<< HEAD
        await expectThrow(this.crowdsale.claimRefund({ from: investor }), EVMRevert);
=======
        await expectThrow(this.crowdsale.claimRefund(investor), EVMRevert);
>>>>>>> 616124e3
      });

      context('with unreached goal', function () {
        beforeEach(async function () {
          await this.crowdsale.sendTransaction({ value: lessThanGoal, from: investor });
        });

        context('after closing time and finalization', function () {
          beforeEach(async function () {
            await increaseTimeTo(this.afterClosingTime);
            await this.crowdsale.finalize({ from: owner });
          });

          it('refunds', async function () {
            const pre = await ethGetBalance(investor);
<<<<<<< HEAD
            await this.crowdsale.claimRefund({ from: investor, gasPrice: 0 });
=======
            await this.crowdsale.claimRefund(investor, { gasPrice: 0 });
>>>>>>> 616124e3
            const post = await ethGetBalance(investor);
            post.minus(pre).should.be.bignumber.equal(lessThanGoal);
          });
        });
      });

      context('with reached goal', function () {
        beforeEach(async function () {
          await this.crowdsale.sendTransaction({ value: goal, from: investor });
        });

        context('after closing time and finalization', function () {
          beforeEach(async function () {
            await increaseTimeTo(this.afterClosingTime);
            await this.crowdsale.finalize({ from: owner });
          });

          it('denies refunds', async function () {
<<<<<<< HEAD
            await expectThrow(this.crowdsale.claimRefund({ from: investor }), EVMRevert);
=======
            await expectThrow(this.crowdsale.claimRefund(investor), EVMRevert);
>>>>>>> 616124e3
          });

          it('forwards funds to wallet', async function () {
            const postWalletBalance = await ethGetBalance(wallet);
            postWalletBalance.minus(this.preWalletBalance).should.be.bignumber.equal(goal);
          });
        });
      });
    });
  });
});<|MERGE_RESOLUTION|>--- conflicted
+++ resolved
@@ -55,11 +55,7 @@
 
     context('before opening time', function () {
       it('denies refunds', async function () {
-<<<<<<< HEAD
-        await expectThrow(this.crowdsale.claimRefund({ from: investor }), EVMRevert);
-=======
         await expectThrow(this.crowdsale.claimRefund(investor), EVMRevert);
->>>>>>> 616124e3
       });
     });
 
@@ -69,11 +65,7 @@
       });
 
       it('denies refunds', async function () {
-<<<<<<< HEAD
-        await expectThrow(this.crowdsale.claimRefund({ from: investor }), EVMRevert);
-=======
         await expectThrow(this.crowdsale.claimRefund(investor), EVMRevert);
->>>>>>> 616124e3
       });
 
       context('with unreached goal', function () {
@@ -89,11 +81,7 @@
 
           it('refunds', async function () {
             const pre = await ethGetBalance(investor);
-<<<<<<< HEAD
-            await this.crowdsale.claimRefund({ from: investor, gasPrice: 0 });
-=======
             await this.crowdsale.claimRefund(investor, { gasPrice: 0 });
->>>>>>> 616124e3
             const post = await ethGetBalance(investor);
             post.minus(pre).should.be.bignumber.equal(lessThanGoal);
           });
@@ -112,11 +100,7 @@
           });
 
           it('denies refunds', async function () {
-<<<<<<< HEAD
-            await expectThrow(this.crowdsale.claimRefund({ from: investor }), EVMRevert);
-=======
             await expectThrow(this.crowdsale.claimRefund(investor), EVMRevert);
->>>>>>> 616124e3
           });
 
           it('forwards funds to wallet', async function () {
