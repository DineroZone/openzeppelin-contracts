--- conflicted
+++ resolved
@@ -11,11 +11,7 @@
   .should();
 
 const FinalizableCrowdsale = artifacts.require('FinalizableCrowdsaleImpl');
-<<<<<<< HEAD
-const StandardToken = artifacts.require('StandardToken');
-=======
-const ERC20Mintable = artifacts.require('ERC20Mintable');
->>>>>>> f4eb51a7
+const ERC20 = artifacts.require('ERC20');
 
 contract('FinalizableCrowdsale', function ([_, owner, wallet, thirdparty]) {
   const rate = new BigNumber(1000);
@@ -30,11 +26,7 @@
     this.closingTime = this.openingTime + duration.weeks(1);
     this.afterClosingTime = this.closingTime + duration.seconds(1);
 
-<<<<<<< HEAD
-    this.token = await StandardToken.new();
-=======
-    this.token = await ERC20Mintable.new();
->>>>>>> f4eb51a7
+    this.token = await ERC20.new();
     this.crowdsale = await FinalizableCrowdsale.new(
       this.openingTime, this.closingTime, rate, wallet, this.token.address, { from: owner }
     );
