--- conflicted
+++ resolved
@@ -1,9 +1,5 @@
-<<<<<<< HEAD
 const { ether } = require('../helpers/ether');
-=======
-import ether from '../helpers/ether';
-import { ethGetBalance } from '../helpers/web3';
->>>>>>> 40b5594f
+const { ethGetBalance } = require('../helpers/web3');
 
 const BigNumber = web3.BigNumber;
 
