--- conflicted
+++ resolved
@@ -52,29 +52,20 @@
     it('should be ended only after end', async function () {
       (await this.crowdsale.hasClosed()).should.equal(false);
       await increaseTimeTo(this.afterClosingTime);
-<<<<<<< HEAD
-=======
       (await this.crowdsale.isOpen()).should.equal(false);
->>>>>>> 616124e3
       (await this.crowdsale.hasClosed()).should.equal(true);
     });
 
     describe('accepting payments', function () {
       it('should reject payments before start', async function () {
-<<<<<<< HEAD
-=======
         (await this.crowdsale.isOpen()).should.equal(false);
->>>>>>> 616124e3
         await expectThrow(this.crowdsale.send(value), EVMRevert);
         await expectThrow(this.crowdsale.buyTokens(investor, { from: purchaser, value: value }), EVMRevert);
       });
 
       it('should accept payments after start', async function () {
         await increaseTimeTo(this.openingTime);
-<<<<<<< HEAD
-=======
         (await this.crowdsale.isOpen()).should.equal(true);
->>>>>>> 616124e3
         await this.crowdsale.send(value);
         await this.crowdsale.buyTokens(investor, { value: value, from: purchaser });
       });
