const { ether } = require('../helpers/ether');
const { advanceBlock } = require('../helpers/advanceToBlock');
<<<<<<< HEAD
const { increaseTimeTo, duration } = require('../helpers/increaseTime');
const { latestTime } = require('../helpers/latestTime');
const shouldFail = require('../helpers/shouldFail');
=======
const time = require('../helpers/time');
const { expectThrow } = require('../helpers/expectThrow');
const { EVMRevert } = require('../helpers/EVMRevert');
>>>>>>> 43ebb4fc

const BigNumber = web3.BigNumber;

require('chai')
  .use(require('chai-bignumber')(BigNumber))
  .should();

const TimedCrowdsaleImpl = artifacts.require('TimedCrowdsaleImpl');
const SimpleToken = artifacts.require('SimpleToken');

contract('TimedCrowdsale', function ([_, investor, wallet, purchaser]) {
  const rate = new BigNumber(1);
  const value = ether(42);
  const tokenSupply = new BigNumber('1e22');

  before(async function () {
    // Advance to the next block to correctly read time in the solidity "now" function interpreted by ganache
    await advanceBlock();
  });

  beforeEach(async function () {
    this.openingTime = (await time.latest()) + time.duration.weeks(1);
    this.closingTime = this.openingTime + time.duration.weeks(1);
    this.afterClosingTime = this.closingTime + time.duration.seconds(1);
    this.token = await SimpleToken.new();
  });

  it('rejects an opening time in the past', async function () {
<<<<<<< HEAD
    await shouldFail.reverting(TimedCrowdsaleImpl.new(
      (await latestTime()) - duration.days(1), this.closingTime, rate, wallet, this.token.address
    ));
  });

  it('rejects a closing time before the opening time', async function () {
    await shouldFail.reverting(TimedCrowdsaleImpl.new(
      this.openingTime, this.openingTime - duration.seconds(1), rate, wallet, this.token.address
    ));
=======
    await expectThrow(TimedCrowdsaleImpl.new(
      (await time.latest()) - time.duration.days(1), this.closingTime, rate, wallet, this.token.address
    ), EVMRevert);
  });

  it('rejects a closing time before the opening time', async function () {
    await expectThrow(TimedCrowdsaleImpl.new(
      this.openingTime, this.openingTime - time.duration.seconds(1), rate, wallet, this.token.address
    ), EVMRevert);
>>>>>>> 43ebb4fc
  });

  context('with crowdsale', function () {
    beforeEach(async function () {
      this.crowdsale = await TimedCrowdsaleImpl.new(
        this.openingTime, this.closingTime, rate, wallet, this.token.address
      );
      await this.token.transfer(this.crowdsale.address, tokenSupply);
    });

    it('should be ended only after end', async function () {
      (await this.crowdsale.hasClosed()).should.equal(false);
      await time.increaseTo(this.afterClosingTime);
      (await this.crowdsale.isOpen()).should.equal(false);
      (await this.crowdsale.hasClosed()).should.equal(true);
    });

    describe('accepting payments', function () {
      it('should reject payments before start', async function () {
        (await this.crowdsale.isOpen()).should.equal(false);
        await shouldFail.reverting(this.crowdsale.send(value));
        await shouldFail.reverting(this.crowdsale.buyTokens(investor, { from: purchaser, value: value }));
      });

      it('should accept payments after start', async function () {
        await time.increaseTo(this.openingTime);
        (await this.crowdsale.isOpen()).should.equal(true);
        await this.crowdsale.send(value);
        await this.crowdsale.buyTokens(investor, { value: value, from: purchaser });
      });

      it('should reject payments after end', async function () {
<<<<<<< HEAD
        await increaseTimeTo(this.afterClosingTime);
        await shouldFail.reverting(this.crowdsale.send(value));
        await shouldFail.reverting(this.crowdsale.buyTokens(investor, { value: value, from: purchaser }));
=======
        await time.increaseTo(this.afterClosingTime);
        await expectThrow(this.crowdsale.send(value), EVMRevert);
        await expectThrow(this.crowdsale.buyTokens(investor, { value: value, from: purchaser }), EVMRevert);
>>>>>>> 43ebb4fc
      });
    });
  });
});<|MERGE_RESOLUTION|>--- conflicted
+++ resolved
@@ -1,14 +1,7 @@
 const { ether } = require('../helpers/ether');
 const { advanceBlock } = require('../helpers/advanceToBlock');
-<<<<<<< HEAD
-const { increaseTimeTo, duration } = require('../helpers/increaseTime');
-const { latestTime } = require('../helpers/latestTime');
 const shouldFail = require('../helpers/shouldFail');
-=======
 const time = require('../helpers/time');
-const { expectThrow } = require('../helpers/expectThrow');
-const { EVMRevert } = require('../helpers/EVMRevert');
->>>>>>> 43ebb4fc
 
 const BigNumber = web3.BigNumber;
 
@@ -37,27 +30,15 @@
   });
 
   it('rejects an opening time in the past', async function () {
-<<<<<<< HEAD
     await shouldFail.reverting(TimedCrowdsaleImpl.new(
-      (await latestTime()) - duration.days(1), this.closingTime, rate, wallet, this.token.address
+      (await time.latest()) - time.duration.days(1), this.closingTime, rate, wallet, this.token.address
     ));
   });
 
   it('rejects a closing time before the opening time', async function () {
     await shouldFail.reverting(TimedCrowdsaleImpl.new(
-      this.openingTime, this.openingTime - duration.seconds(1), rate, wallet, this.token.address
+      this.openingTime, this.openingTime - time.duration.seconds(1), rate, wallet, this.token.address
     ));
-=======
-    await expectThrow(TimedCrowdsaleImpl.new(
-      (await time.latest()) - time.duration.days(1), this.closingTime, rate, wallet, this.token.address
-    ), EVMRevert);
-  });
-
-  it('rejects a closing time before the opening time', async function () {
-    await expectThrow(TimedCrowdsaleImpl.new(
-      this.openingTime, this.openingTime - time.duration.seconds(1), rate, wallet, this.token.address
-    ), EVMRevert);
->>>>>>> 43ebb4fc
   });
 
   context('with crowdsale', function () {
@@ -90,15 +71,9 @@
       });
 
       it('should reject payments after end', async function () {
-<<<<<<< HEAD
-        await increaseTimeTo(this.afterClosingTime);
+        await time.increaseTo(this.afterClosingTime);
         await shouldFail.reverting(this.crowdsale.send(value));
         await shouldFail.reverting(this.crowdsale.buyTokens(investor, { value: value, from: purchaser }));
-=======
-        await time.increaseTo(this.afterClosingTime);
-        await expectThrow(this.crowdsale.send(value), EVMRevert);
-        await expectThrow(this.crowdsale.buyTokens(investor, { value: value, from: purchaser }), EVMRevert);
->>>>>>> 43ebb4fc
       });
     });
   });
