<<<<<<< HEAD
const { ethers } = require('hardhat');
const { expect } = require('chai');

const { selector } = require('../../helpers/methods');
=======
const { expect } = require('hardhat');
const { selector, interfaceId } = require('../../helpers/methods');
const { mapValues } = require('../../helpers/iterate');
>>>>>>> 345163b4

const INVALID_ID = '0xffffffff';
const SIGNATURES = {
  ERC165: ['supportsInterface(bytes4)'],
  ERC721: [
    'balanceOf(address)',
    'ownerOf(uint256)',
    'approve(address,uint256)',
    'getApproved(uint256)',
    'setApprovalForAll(address,bool)',
    'isApprovedForAll(address,address)',
    'transferFrom(address,address,uint256)',
    'safeTransferFrom(address,address,uint256)',
    'safeTransferFrom(address,address,uint256,bytes)',
  ],
  ERC721Enumerable: ['totalSupply()', 'tokenOfOwnerByIndex(address,uint256)', 'tokenByIndex(uint256)'],
  ERC721Metadata: ['name()', 'symbol()', 'tokenURI(uint256)'],
  ERC1155: [
    'balanceOf(address,uint256)',
    'balanceOfBatch(address[],uint256[])',
    'setApprovalForAll(address,bool)',
    'isApprovedForAll(address,address)',
    'safeTransferFrom(address,address,uint256,uint256,bytes)',
    'safeBatchTransferFrom(address,address,uint256[],uint256[],bytes)',
  ],
  ERC1155MetadataURI: ['uri(uint256)'],
  ERC1155Receiver: [
    'onERC1155Received(address,address,uint256,uint256,bytes)',
    'onERC1155BatchReceived(address,address,uint256[],uint256[],bytes)',
  ],
  AccessControl: [
    'hasRole(bytes32,address)',
    'getRoleAdmin(bytes32)',
    'grantRole(bytes32,address)',
    'revokeRole(bytes32,address)',
    'renounceRole(bytes32,address)',
  ],
  AccessControlEnumerable: ['getRoleMember(bytes32,uint256)', 'getRoleMemberCount(bytes32)'],
  AccessControlDefaultAdminRules: [
    'defaultAdminDelay()',
    'pendingDefaultAdminDelay()',
    'defaultAdmin()',
    'pendingDefaultAdmin()',
    'defaultAdminDelayIncreaseWait()',
    'changeDefaultAdminDelay(uint48)',
    'rollbackDefaultAdminDelay()',
    'beginDefaultAdminTransfer(address)',
    'acceptDefaultAdminTransfer()',
    'cancelDefaultAdminTransfer()',
  ],
  Governor: [
    'name()',
    'version()',
    'COUNTING_MODE()',
    'hashProposal(address[],uint256[],bytes[],bytes32)',
    'state(uint256)',
    'proposalThreshold()',
    'proposalSnapshot(uint256)',
    'proposalDeadline(uint256)',
    'proposalProposer(uint256)',
    'proposalEta(uint256)',
    'proposalNeedsQueuing(uint256)',
    'votingDelay()',
    'votingPeriod()',
    'quorum(uint256)',
    'getVotes(address,uint256)',
    'getVotesWithParams(address,uint256,bytes)',
    'hasVoted(uint256,address)',
    'propose(address[],uint256[],bytes[],string)',
    'queue(address[],uint256[],bytes[],bytes32)',
    'execute(address[],uint256[],bytes[],bytes32)',
    'cancel(address[],uint256[],bytes[],bytes32)',
    'castVote(uint256,uint8)',
    'castVoteWithReason(uint256,uint8,string)',
    'castVoteWithReasonAndParams(uint256,uint8,string,bytes)',
    'castVoteBySig(uint256,uint8,address,bytes)',
    'castVoteWithReasonAndParamsBySig(uint256,uint8,address,string,bytes,bytes)',
  ],
  ERC2981: ['royaltyInfo(uint256,uint256)'],
};

<<<<<<< HEAD
const INTERFACE_IDS = Object.fromEntries(
  Object.entries(SIGNATURES).map(([name, signatures]) => [
    name,
    ethers.toBeHex(
      signatures.reduce((id, fnSig) => id ^ ethers.toBigInt(selector(fnSig)), 0n),
      4,
    ),
  ]),
);
=======
const INTERFACE_IDS = mapValues(SIGNATURES, interfaceId);
>>>>>>> 345163b4

function shouldSupportInterfaces(interfaces = []) {
  describe('ERC165', function () {
    beforeEach(function () {
      this.contractUnderTest = this.mock || this.token || this.holder;
    });

    describe('when the interfaceId is supported', function () {
      it('uses less than 30k gas', async function () {
        for (const k of interfaces) {
          const interface = INTERFACE_IDS[k] ?? k;
          expect(await this.contractUnderTest.supportsInterface.estimateGas(interface)).to.lte(30_000n);
        }
      });

      it('returns true', async function () {
        for (const k of interfaces) {
          const interfaceId = INTERFACE_IDS[k] ?? k;
          expect(await this.contractUnderTest.supportsInterface(interfaceId), `does not support ${k}`).to.be.true;
        }
      });
    });

    describe('when the interfaceId is not supported', function () {
      it('uses less than 30k', async function () {
        expect(await this.contractUnderTest.supportsInterface.estimateGas(INVALID_ID)).to.lte(30_000n);
      });

      it('returns false', async function () {
        expect(await this.contractUnderTest.supportsInterface(INVALID_ID), `supports ${INVALID_ID}`).to.be.false;
      });
    });

    it('all interface functions are in ABI', async function () {
      for (const k of interfaces) {
        // skip interfaces for which we don't have a function list
        if (SIGNATURES[k] === undefined) continue;

        // Check the presence of each function in the contract's interface
        for (const fnSig of SIGNATURES[k]) {
          // TODO: Remove Truffle case when ethersjs migration is done
          if (this.contractUnderTest.abi) {
            const fnSelector = selector(fnSig);
            return expect(this.contractUnderTest.abi.filter(fn => fn.signature === fnSelector).length).to.equal(
              1,
              `did not find ${fnSig}`,
            );
          }

          expect(this.contractUnderTest.interface.hasFunction(fnSig), `did not find ${fnSig}`).to.be.true;
        }
      }
    });
  });
}

module.exports = {
  shouldSupportInterfaces,
};<|MERGE_RESOLUTION|>--- conflicted
+++ resolved
@@ -1,13 +1,6 @@
-<<<<<<< HEAD
-const { ethers } = require('hardhat');
-const { expect } = require('chai');
-
-const { selector } = require('../../helpers/methods');
-=======
 const { expect } = require('hardhat');
 const { selector, interfaceId } = require('../../helpers/methods');
 const { mapValues } = require('../../helpers/iterate');
->>>>>>> 345163b4
 
 const INVALID_ID = '0xffffffff';
 const SIGNATURES = {
@@ -89,19 +82,7 @@
   ERC2981: ['royaltyInfo(uint256,uint256)'],
 };
 
-<<<<<<< HEAD
-const INTERFACE_IDS = Object.fromEntries(
-  Object.entries(SIGNATURES).map(([name, signatures]) => [
-    name,
-    ethers.toBeHex(
-      signatures.reduce((id, fnSig) => id ^ ethers.toBigInt(selector(fnSig)), 0n),
-      4,
-    ),
-  ]),
-);
-=======
 const INTERFACE_IDS = mapValues(SIGNATURES, interfaceId);
->>>>>>> 345163b4
 
 function shouldSupportInterfaces(interfaces = []) {
   describe('ERC165', function () {
