const { ethers } = require('hardhat');
const { expect } = require('chai');
const { loadFixture } = require('@nomicfoundation/hardhat-network-helpers');

<<<<<<< HEAD
=======
const { randomArray, generators } = require('../helpers/random');

>>>>>>> 72c642e1
// See https://en.cppreference.com/w/cpp/algorithm/ranges/lower_bound
const lowerBound = (array, value) => {
  const i = array.findIndex(element => value <= element);
  return i == -1 ? array.length : i;
};

// See https://en.cppreference.com/w/cpp/algorithm/upper_bound
<<<<<<< HEAD
const upperBound = (array, value) => {
  const i = array.findIndex(element => value < element);
  return i == -1 ? array.length : i;
};
=======
// const upperBound = (array, value) => {
//   const i = array.findIndex(element => value < element);
//   return i == -1 ? array.length : i;
// };
>>>>>>> 72c642e1

const hasDuplicates = array => array.some((v, i) => array.indexOf(v) != i);

describe('Arrays', function () {
<<<<<<< HEAD
  describe('search', function () {
=======
  describe('findUpperBound', function () {
>>>>>>> 72c642e1
    for (const [title, { array, tests }] of Object.entries({
      'Even number of elements': {
        array: [11n, 12n, 13n, 14n, 15n, 16n, 17n, 18n, 19n, 20n],
        tests: {
          'basic case': 16n,
          'first element': 11n,
          'last element': 20n,
          'searched value is over the upper boundary': 32n,
          'searched value is under the lower boundary': 2n,
        },
      },
      'Odd number of elements': {
        array: [11n, 12n, 13n, 14n, 15n, 16n, 17n, 18n, 19n, 20n, 21n],
        tests: {
          'basic case': 16n,
          'first element': 11n,
          'last element': 21n,
          'searched value is over the upper boundary': 32n,
          'searched value is under the lower boundary': 2n,
        },
      },
      'Array with gap': {
        array: [11n, 12n, 13n, 14n, 15n, 20n, 21n, 22n, 23n, 24n],
        tests: {
          'search value in gap': 17n,
        },
      },
      'Array with duplicated elements': {
        array: [0n, 10n, 10n, 10n, 10n, 10n, 10n, 10n, 20n],
        tests: {
          'search value is duplicated': 10n,
        },
      },
      'Array with duplicated first element': {
        array: [10n, 10n, 10n, 10n, 10n, 10n, 10n, 20n],
        tests: {
          'search value is duplicated first element': 10n,
        },
      },
      'Array with duplicated last element': {
        array: [0n, 10n, 10n, 10n, 10n, 10n, 10n, 10n],
        tests: {
          'search value is duplicated last element': 10n,
        },
      },
      'Empty array': {
        array: [],
        tests: {
          'always returns 0 for empty array': 10n,
        },
      },
    })) {
      describe(title, function () {
        const fixture = async () => {
          return { mock: await ethers.deployContract('Uint256ArraysMock', [array]) };
        };

        beforeEach(async function () {
          Object.assign(this, await loadFixture(fixture));
        });

        for (const [name, input] of Object.entries(tests)) {
<<<<<<< HEAD
          describe(name, function () {
            it('[deprecated] findUpperBound', async function () {
              // findUpperBound does not support duplicated
              if (hasDuplicates(array)) this.skip();
              expect(await this.mock.findUpperBound(input)).to.be.equal(lowerBound(array, input));
            });

            it('lowerBound', async function () {
              expect(await this.mock.lowerBound(input)).to.be.equal(lowerBound(array, input));
              expect(await this.mock.lowerBoundMemory(array, input)).to.be.equal(lowerBound(array, input));
            });

            it('upperBound', async function () {
              expect(await this.mock.upperBound(input)).to.be.equal(upperBound(array, input));
              expect(await this.mock.upperBoundMemory(array, input)).to.be.equal(upperBound(array, input));
            });
=======
          it(name, async function () {
            // findUpperBound does not support duplicated
            if (hasDuplicates(array)) this.skip();
            expect(await this.mock.findUpperBound(input)).to.equal(lowerBound(array, input));
>>>>>>> 72c642e1
          });
        }
      });
    }
  });

  describe('unsafeAccess', function () {
<<<<<<< HEAD
    for (const [name, { artifact, generator }] of Object.entries({
      address: {
        artifact: 'AddressArraysMock',
        generator: () => ethers.getAddress(ethers.hexlify(ethers.randomBytes(20))),
      },
      bytes32: {
        artifact: 'Bytes32ArraysMock',
        generator: () => ethers.hexlify(ethers.randomBytes(32)),
      },
      uint256: {
        artifact: 'Uint256ArraysMock',
        generator: () => ethers.toBigInt(ethers.randomBytes(32)),
      },
    })) {
      it(name, async function () {
        const elements = Array(10).fill().map(generator);
        const contract = await ethers.deployContract(artifact, [elements]);
=======
    const contractCases = {
      address: { artifact: 'AddressArraysMock', elements: randomArray(generators.address, 10) },
      bytes32: { artifact: 'Bytes32ArraysMock', elements: randomArray(generators.bytes32, 10) },
      uint256: { artifact: 'Uint256ArraysMock', elements: randomArray(generators.uint256, 10) },
    };

    const fixture = async () => {
      const contracts = {};
      for (const [name, { artifact, elements }] of Object.entries(contractCases)) {
        contracts[name] = await ethers.deployContract(artifact, [elements]);
      }
      return { contracts };
    };

    beforeEach(async function () {
      Object.assign(this, await loadFixture(fixture));
    });
>>>>>>> 72c642e1

    for (const [name, { elements }] of Object.entries(contractCases)) {
      it(name, async function () {
        for (const i in elements) {
<<<<<<< HEAD
          expect(await contract.unsafeAccess(i)).to.be.equal(elements[i]);
=======
          expect(await this.contracts[name].unsafeAccess(i)).to.equal(elements[i]);
>>>>>>> 72c642e1
        }
      });
    }
  });
});<|MERGE_RESOLUTION|>--- conflicted
+++ resolved
@@ -2,11 +2,8 @@
 const { expect } = require('chai');
 const { loadFixture } = require('@nomicfoundation/hardhat-network-helpers');
 
-<<<<<<< HEAD
-=======
 const { randomArray, generators } = require('../helpers/random');
 
->>>>>>> 72c642e1
 // See https://en.cppreference.com/w/cpp/algorithm/ranges/lower_bound
 const lowerBound = (array, value) => {
   const i = array.findIndex(element => value <= element);
@@ -14,26 +11,15 @@
 };
 
 // See https://en.cppreference.com/w/cpp/algorithm/upper_bound
-<<<<<<< HEAD
 const upperBound = (array, value) => {
   const i = array.findIndex(element => value < element);
   return i == -1 ? array.length : i;
 };
-=======
-// const upperBound = (array, value) => {
-//   const i = array.findIndex(element => value < element);
-//   return i == -1 ? array.length : i;
-// };
->>>>>>> 72c642e1
 
 const hasDuplicates = array => array.some((v, i) => array.indexOf(v) != i);
 
 describe('Arrays', function () {
-<<<<<<< HEAD
   describe('search', function () {
-=======
-  describe('findUpperBound', function () {
->>>>>>> 72c642e1
     for (const [title, { array, tests }] of Object.entries({
       'Even number of elements': {
         array: [11n, 12n, 13n, 14n, 15n, 16n, 17n, 18n, 19n, 20n],
@@ -96,7 +82,6 @@
         });
 
         for (const [name, input] of Object.entries(tests)) {
-<<<<<<< HEAD
           describe(name, function () {
             it('[deprecated] findUpperBound', async function () {
               // findUpperBound does not support duplicated
@@ -113,66 +98,36 @@
               expect(await this.mock.upperBound(input)).to.be.equal(upperBound(array, input));
               expect(await this.mock.upperBoundMemory(array, input)).to.be.equal(upperBound(array, input));
             });
-=======
-          it(name, async function () {
-            // findUpperBound does not support duplicated
-            if (hasDuplicates(array)) this.skip();
-            expect(await this.mock.findUpperBound(input)).to.equal(lowerBound(array, input));
->>>>>>> 72c642e1
           });
         }
       });
     }
   });
 
-  describe('unsafeAccess', function () {
-<<<<<<< HEAD
-    for (const [name, { artifact, generator }] of Object.entries({
-      address: {
-        artifact: 'AddressArraysMock',
-        generator: () => ethers.getAddress(ethers.hexlify(ethers.randomBytes(20))),
-      },
-      bytes32: {
-        artifact: 'Bytes32ArraysMock',
-        generator: () => ethers.hexlify(ethers.randomBytes(32)),
-      },
-      uint256: {
-        artifact: 'Uint256ArraysMock',
-        generator: () => ethers.toBigInt(ethers.randomBytes(32)),
-      },
-    })) {
-      it(name, async function () {
-        const elements = Array(10).fill().map(generator);
-        const contract = await ethers.deployContract(artifact, [elements]);
-=======
-    const contractCases = {
+  describe.only('unsafeAccess', function () {
+    for (const [title, { artifact, elements }] of Object.entries({
       address: { artifact: 'AddressArraysMock', elements: randomArray(generators.address, 10) },
       bytes32: { artifact: 'Bytes32ArraysMock', elements: randomArray(generators.bytes32, 10) },
       uint256: { artifact: 'Uint256ArraysMock', elements: randomArray(generators.uint256, 10) },
-    };
+    })) {
+      describe(title, function () {
+        const fixture = async () => {
+          return { mock: await ethers.deployContract(artifact, [elements]) };
+        };
 
-    const fixture = async () => {
-      const contracts = {};
-      for (const [name, { artifact, elements }] of Object.entries(contractCases)) {
-        contracts[name] = await ethers.deployContract(artifact, [elements]);
-      }
-      return { contracts };
-    };
+        beforeEach(async function () {
+          Object.assign(this, await loadFixture(fixture));
+        });
 
-    beforeEach(async function () {
-      Object.assign(this, await loadFixture(fixture));
-    });
->>>>>>> 72c642e1
+        for (const i in elements) {
+          it(`unsafeAccess within bounds #${i}`, async function () {
+            expect(await this.mock.unsafeAccess(i)).to.equal(elements[i]);
+          });
+        }
 
-    for (const [name, { elements }] of Object.entries(contractCases)) {
-      it(name, async function () {
-        for (const i in elements) {
-<<<<<<< HEAD
-          expect(await contract.unsafeAccess(i)).to.be.equal(elements[i]);
-=======
-          expect(await this.contracts[name].unsafeAccess(i)).to.equal(elements[i]);
->>>>>>> 72c642e1
-        }
+        it('unsafeAccess outside bounds', async function () {
+          await expect(this.mock.unsafeAccess(elements.length)).to.not.be.rejected;
+        });
       });
     }
   });
