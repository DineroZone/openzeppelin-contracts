--- conflicted
+++ resolved
@@ -1,16 +1,11 @@
 const { ethers } = require('hardhat');
 const { expect } = require('chai');
 const { loadFixture } = require('@nomicfoundation/hardhat-network-helpers');
-<<<<<<< HEAD
-const time = require('../../helpers/time');
-=======
->>>>>>> 82222146
 
 const { product } = require('../../helpers/iterate');
 const { max } = require('../../helpers/math');
-const {
-  bigint: { clock },
-} = require('../../helpers/time');
+const time = require('../../helpers/time');
+
 
 const MAX_UINT32 = 1n << (32n - 1n);
 const MAX_UINT48 = 1n << (48n - 1n);
