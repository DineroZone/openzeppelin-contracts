const { BN, constants, expectRevert } = require('@openzeppelin/test-helpers');
const { MAX_UINT256 } = constants;

const { expect } = require('chai');

const SafeMath = artifacts.require('$SafeMath');
const SafeMathMemoryCheck = artifacts.require('$SafeMathMemoryCheck');

function expectStruct(value, expected) {
  for (const key in expected) {
    if (BN.isBN(value[key])) {
      expect(value[key]).to.be.bignumber.equal(expected[key]);
    } else {
      expect(value[key]).to.be.equal(expected[key]);
    }
  }
}

contract('SafeMath', function () {
  beforeEach(async function () {
    this.safeMath = await SafeMath.new();
  });

  async function testCommutative(fn, lhs, rhs, expected, ...extra) {
    expect(await fn(lhs, rhs, ...extra)).to.be.bignumber.equal(expected);
    expect(await fn(rhs, lhs, ...extra)).to.be.bignumber.equal(expected);
  }

  async function testFailsCommutative(fn, lhs, rhs, reason, ...extra) {
    if (reason === undefined) {
      await expectRevert.unspecified(fn(lhs, rhs, ...extra));
      await expectRevert.unspecified(fn(rhs, lhs, ...extra));
    } else {
      await expectRevert(fn(lhs, rhs, ...extra), reason);
      await expectRevert(fn(rhs, lhs, ...extra), reason);
    }
  }

  async function testCommutativeIterable(fn, lhs, rhs, expected, ...extra) {
    expectStruct(await fn(lhs, rhs, ...extra), expected);
    expectStruct(await fn(rhs, lhs, ...extra), expected);
  }

  describe('with flag', function () {
    describe('add', function () {
      it('adds correctly', async function () {
        const a = new BN('5678');
        const b = new BN('1234');

        testCommutativeIterable(this.safeMath.$tryAdd, a, b, [ true, a.add(b) ]);
      });

      it('reverts on addition overflow', async function () {
        const a = MAX_UINT256;
        const b = new BN('1');

        testCommutativeIterable(this.safeMath.$tryAdd, a, b, [ false, '0' ]);
      });
    });

    describe('sub', function () {
      it('subtracts correctly', async function () {
        const a = new BN('5678');
        const b = new BN('1234');

        expectStruct(await this.safeMath.$trySub(a, b), [ true, a.sub(b) ]);
      });

      it('reverts if subtraction result would be negative', async function () {
        const a = new BN('1234');
        const b = new BN('5678');

        expectStruct(await this.safeMath.$trySub(a, b), [ false, '0' ]);
      });
    });

    describe('mul', function () {
      it('multiplies correctly', async function () {
        const a = new BN('1234');
        const b = new BN('5678');

        testCommutativeIterable(this.safeMath.$tryMul, a, b, [ true, a.mul(b) ]);
      });

      it('multiplies by zero correctly', async function () {
        const a = new BN('0');
        const b = new BN('5678');

        testCommutativeIterable(this.safeMath.$tryMul, a, b, [ true, a.mul(b) ]);
      });

      it('reverts on multiplication overflow', async function () {
        const a = MAX_UINT256;
        const b = new BN('2');

        testCommutativeIterable(this.safeMath.$tryMul, a, b, [ false, '0' ]);
      });
    });

    describe('div', function () {
      it('divides correctly', async function () {
        const a = new BN('5678');
        const b = new BN('5678');

        expectStruct(await this.safeMath.$tryDiv(a, b), [ true, a.div(b) ]);
      });

      it('divides zero correctly', async function () {
        const a = new BN('0');
        const b = new BN('5678');

        expectStruct(await this.safeMath.$tryDiv(a, b), [ true, a.div(b) ]);
      });

      it('returns complete number result on non-even division', async function () {
        const a = new BN('7000');
        const b = new BN('5678');

        expectStruct(await this.safeMath.$tryDiv(a, b), [ true, a.div(b) ]);
      });

      it('reverts on division by zero', async function () {
        const a = new BN('5678');
        const b = new BN('0');

        expectStruct(await this.safeMath.$tryDiv(a, b), [ false, '0' ]);
      });
    });

    describe('mod', function () {
      describe('modulos correctly', async function () {
        it('when the dividend is smaller than the divisor', async function () {
          const a = new BN('284');
          const b = new BN('5678');

          expectStruct(await this.safeMath.$tryMod(a, b), [ true, a.mod(b) ]);
        });

        it('when the dividend is equal to the divisor', async function () {
          const a = new BN('5678');
          const b = new BN('5678');

          expectStruct(await this.safeMath.$tryMod(a, b), [ true, a.mod(b) ]);
        });

        it('when the dividend is larger than the divisor', async function () {
          const a = new BN('7000');
          const b = new BN('5678');

          expectStruct(await this.safeMath.$tryMod(a, b), [ true, a.mod(b) ]);
        });

        it('when the dividend is a multiple of the divisor', async function () {
          const a = new BN('17034'); // 17034 == 5678 * 3
          const b = new BN('5678');

          expectStruct(await this.safeMath.$tryMod(a, b), [ true, a.mod(b) ]);
        });
      });

      it('reverts with a 0 divisor', async function () {
        const a = new BN('5678');
        const b = new BN('0');

        expectStruct(await this.safeMath.$tryMod(a, b), [ false, '0' ]);
      });
    });
  });

  describe('with default revert message', function () {
    describe('add', function () {
      it('adds correctly', async function () {
        const a = new BN('5678');
        const b = new BN('1234');

        await testCommutative(this.safeMath.$add, a, b, a.add(b));
      });

      it('reverts on addition overflow', async function () {
        const a = MAX_UINT256;
        const b = new BN('1');

        await testFailsCommutative(this.safeMath.$add, a, b, undefined);
      });
    });

    describe('sub', function () {
      it('subtracts correctly', async function () {
        const a = new BN('5678');
        const b = new BN('1234');

        expect(await this.safeMath.$sub(a, b)).to.be.bignumber.equal(a.sub(b));
      });

      it('reverts if subtraction result would be negative', async function () {
        const a = new BN('1234');
        const b = new BN('5678');

        await expectRevert.unspecified(this.safeMath.$sub(a, b));
      });
    });

    describe('mul', function () {
      it('multiplies correctly', async function () {
        const a = new BN('1234');
        const b = new BN('5678');

        await testCommutative(this.safeMath.$mul, a, b, a.mul(b));
      });

      it('multiplies by zero correctly', async function () {
        const a = new BN('0');
        const b = new BN('5678');

        await testCommutative(this.safeMath.$mul, a, b, '0');
      });

      it('reverts on multiplication overflow', async function () {
        const a = MAX_UINT256;
        const b = new BN('2');

        await testFailsCommutative(this.safeMath.$mul, a, b, undefined);
      });
    });

    describe('div', function () {
      it('divides correctly', async function () {
        const a = new BN('5678');
        const b = new BN('5678');

        expect(await this.safeMath.$div(a, b)).to.be.bignumber.equal(a.div(b));
      });

      it('divides zero correctly', async function () {
        const a = new BN('0');
        const b = new BN('5678');

        expect(await this.safeMath.$div(a, b)).to.be.bignumber.equal('0');
      });

      it('returns complete number result on non-even division', async function () {
        const a = new BN('7000');
        const b = new BN('5678');

        expect(await this.safeMath.$div(a, b)).to.be.bignumber.equal('1');
      });

      it('reverts on division by zero', async function () {
        const a = new BN('5678');
        const b = new BN('0');

        await expectRevert.unspecified(this.safeMath.$div(a, b));
      });
    });

    describe('mod', function () {
      describe('modulos correctly', async function () {
        it('when the dividend is smaller than the divisor', async function () {
          const a = new BN('284');
          const b = new BN('5678');

          expect(await this.safeMath.$mod(a, b)).to.be.bignumber.equal(a.mod(b));
        });

        it('when the dividend is equal to the divisor', async function () {
          const a = new BN('5678');
          const b = new BN('5678');

          expect(await this.safeMath.$mod(a, b)).to.be.bignumber.equal(a.mod(b));
        });

        it('when the dividend is larger than the divisor', async function () {
          const a = new BN('7000');
          const b = new BN('5678');

          expect(await this.safeMath.$mod(a, b)).to.be.bignumber.equal(a.mod(b));
        });

        it('when the dividend is a multiple of the divisor', async function () {
          const a = new BN('17034'); // 17034 == 5678 * 3
          const b = new BN('5678');

          expect(await this.safeMath.$mod(a, b)).to.be.bignumber.equal(a.mod(b));
        });
      });

      it('reverts with a 0 divisor', async function () {
        const a = new BN('5678');
        const b = new BN('0');

        await expectRevert.unspecified(this.safeMath.$mod(a, b));
      });
    });
  });

  describe('with custom revert message', function () {
    describe('sub', function () {
      it('subtracts correctly', async function () {
        const a = new BN('5678');
        const b = new BN('1234');

<<<<<<< HEAD
        expect(await this.safeMath.subWithMessage(a, b, 'MyErrorMessage')).to.be.bignumber.equal(
          a.sub(b),
        );
=======
        expect(await this.safeMath.methods['$sub(uint256,uint256,string)'](a, b, 'MyErrorMessage'))
          .to.be.bignumber.equal(a.sub(b));
>>>>>>> 2fc24fc8
      });

      it('reverts if subtraction result would be negative', async function () {
        const a = new BN('1234');
        const b = new BN('5678');

        await expectRevert(
          this.safeMath.methods['$sub(uint256,uint256,string)'](a, b, 'MyErrorMessage'),
          'MyErrorMessage',
        );
      });
    });

    describe('div', function () {
      it('divides correctly', async function () {
        const a = new BN('5678');
        const b = new BN('5678');

<<<<<<< HEAD
        expect(await this.safeMath.divWithMessage(a, b, 'MyErrorMessage')).to.be.bignumber.equal(
          a.div(b),
        );
=======
        expect(await this.safeMath.methods['$div(uint256,uint256,string)'](a, b, 'MyErrorMessage'))
          .to.be.bignumber.equal(a.div(b));
>>>>>>> 2fc24fc8
      });

      it('divides zero correctly', async function () {
        const a = new BN('0');
        const b = new BN('5678');

<<<<<<< HEAD
        expect(await this.safeMath.divWithMessage(a, b, 'MyErrorMessage')).to.be.bignumber.equal(
          '0',
        );
=======
        expect(await this.safeMath.methods['$div(uint256,uint256,string)'](a, b, 'MyErrorMessage'))
          .to.be.bignumber.equal('0');
>>>>>>> 2fc24fc8
      });

      it('returns complete number result on non-even division', async function () {
        const a = new BN('7000');
        const b = new BN('5678');

<<<<<<< HEAD
        expect(await this.safeMath.divWithMessage(a, b, 'MyErrorMessage')).to.be.bignumber.equal(
          '1',
        );
=======
        expect(await this.safeMath.methods['$div(uint256,uint256,string)'](a, b, 'MyErrorMessage'))
          .to.be.bignumber.equal('1');
>>>>>>> 2fc24fc8
      });

      it('reverts on division by zero', async function () {
        const a = new BN('5678');
        const b = new BN('0');

        await expectRevert(
          this.safeMath.methods['$div(uint256,uint256,string)'](a, b, 'MyErrorMessage'),
          'MyErrorMessage',
        );
      });
    });

    describe('mod', function () {
      describe('modulos correctly', async function () {
        it('when the dividend is smaller than the divisor', async function () {
          const a = new BN('284');
          const b = new BN('5678');

<<<<<<< HEAD
          expect(await this.safeMath.modWithMessage(a, b, 'MyErrorMessage')).to.be.bignumber.equal(
            a.mod(b),
          );
=======
          expect(await this.safeMath.methods['$mod(uint256,uint256,string)'](a, b, 'MyErrorMessage'))
            .to.be.bignumber.equal(a.mod(b));
>>>>>>> 2fc24fc8
        });

        it('when the dividend is equal to the divisor', async function () {
          const a = new BN('5678');
          const b = new BN('5678');

<<<<<<< HEAD
          expect(await this.safeMath.modWithMessage(a, b, 'MyErrorMessage')).to.be.bignumber.equal(
            a.mod(b),
          );
=======
          expect(await this.safeMath.methods['$mod(uint256,uint256,string)'](a, b, 'MyErrorMessage'))
            .to.be.bignumber.equal(a.mod(b));
>>>>>>> 2fc24fc8
        });

        it('when the dividend is larger than the divisor', async function () {
          const a = new BN('7000');
          const b = new BN('5678');

<<<<<<< HEAD
          expect(await this.safeMath.modWithMessage(a, b, 'MyErrorMessage')).to.be.bignumber.equal(
            a.mod(b),
          );
=======
          expect(await this.safeMath.methods['$mod(uint256,uint256,string)'](a, b, 'MyErrorMessage'))
            .to.be.bignumber.equal(a.mod(b));
>>>>>>> 2fc24fc8
        });

        it('when the dividend is a multiple of the divisor', async function () {
          const a = new BN('17034'); // 17034 == 5678 * 3
          const b = new BN('5678');

<<<<<<< HEAD
          expect(await this.safeMath.modWithMessage(a, b, 'MyErrorMessage')).to.be.bignumber.equal(
            a.mod(b),
          );
=======
          expect(await this.safeMath.methods['$mod(uint256,uint256,string)'](a, b, 'MyErrorMessage'))
            .to.be.bignumber.equal(a.mod(b));
>>>>>>> 2fc24fc8
        });
      });

      it('reverts with a 0 divisor', async function () {
        const a = new BN('5678');
        const b = new BN('0');

        await expectRevert(
          this.safeMath.methods['$mod(uint256,uint256,string)'](a, b, 'MyErrorMessage'),
          'MyErrorMessage',
        );
      });
    });
  });

  describe('memory leakage', function () {
    beforeEach(async function () {
      this.safeMathMemoryCheck = await SafeMathMemoryCheck.new();
    });

    it('add', async function () {
      expect(await this.safeMathMemoryCheck.$addMemoryCheck()).to.be.bignumber.equal('0');
    });

    it('sub', async function () {
      expect(await this.safeMathMemoryCheck.$subMemoryCheck()).to.be.bignumber.equal('0');
    });

    it('mul', async function () {
      expect(await this.safeMathMemoryCheck.$mulMemoryCheck()).to.be.bignumber.equal('0');
    });

    it('div', async function () {
      expect(await this.safeMathMemoryCheck.$divMemoryCheck()).to.be.bignumber.equal('0');
    });

    it('mod', async function () {
      expect(await this.safeMathMemoryCheck.$modMemoryCheck()).to.be.bignumber.equal('0');
    });
  });
});<|MERGE_RESOLUTION|>--- conflicted
+++ resolved
@@ -47,14 +47,14 @@
         const a = new BN('5678');
         const b = new BN('1234');
 
-        testCommutativeIterable(this.safeMath.$tryAdd, a, b, [ true, a.add(b) ]);
+        testCommutativeIterable(this.safeMath.$tryAdd, a, b, [true, a.add(b)]);
       });
 
       it('reverts on addition overflow', async function () {
         const a = MAX_UINT256;
         const b = new BN('1');
 
-        testCommutativeIterable(this.safeMath.$tryAdd, a, b, [ false, '0' ]);
+        testCommutativeIterable(this.safeMath.$tryAdd, a, b, [false, '0']);
       });
     });
 
@@ -63,14 +63,14 @@
         const a = new BN('5678');
         const b = new BN('1234');
 
-        expectStruct(await this.safeMath.$trySub(a, b), [ true, a.sub(b) ]);
+        expectStruct(await this.safeMath.$trySub(a, b), [true, a.sub(b)]);
       });
 
       it('reverts if subtraction result would be negative', async function () {
         const a = new BN('1234');
         const b = new BN('5678');
 
-        expectStruct(await this.safeMath.$trySub(a, b), [ false, '0' ]);
+        expectStruct(await this.safeMath.$trySub(a, b), [false, '0']);
       });
     });
 
@@ -79,21 +79,21 @@
         const a = new BN('1234');
         const b = new BN('5678');
 
-        testCommutativeIterable(this.safeMath.$tryMul, a, b, [ true, a.mul(b) ]);
+        testCommutativeIterable(this.safeMath.$tryMul, a, b, [true, a.mul(b)]);
       });
 
       it('multiplies by zero correctly', async function () {
         const a = new BN('0');
         const b = new BN('5678');
 
-        testCommutativeIterable(this.safeMath.$tryMul, a, b, [ true, a.mul(b) ]);
+        testCommutativeIterable(this.safeMath.$tryMul, a, b, [true, a.mul(b)]);
       });
 
       it('reverts on multiplication overflow', async function () {
         const a = MAX_UINT256;
         const b = new BN('2');
 
-        testCommutativeIterable(this.safeMath.$tryMul, a, b, [ false, '0' ]);
+        testCommutativeIterable(this.safeMath.$tryMul, a, b, [false, '0']);
       });
     });
 
@@ -102,28 +102,28 @@
         const a = new BN('5678');
         const b = new BN('5678');
 
-        expectStruct(await this.safeMath.$tryDiv(a, b), [ true, a.div(b) ]);
+        expectStruct(await this.safeMath.$tryDiv(a, b), [true, a.div(b)]);
       });
 
       it('divides zero correctly', async function () {
         const a = new BN('0');
         const b = new BN('5678');
 
-        expectStruct(await this.safeMath.$tryDiv(a, b), [ true, a.div(b) ]);
+        expectStruct(await this.safeMath.$tryDiv(a, b), [true, a.div(b)]);
       });
 
       it('returns complete number result on non-even division', async function () {
         const a = new BN('7000');
         const b = new BN('5678');
 
-        expectStruct(await this.safeMath.$tryDiv(a, b), [ true, a.div(b) ]);
+        expectStruct(await this.safeMath.$tryDiv(a, b), [true, a.div(b)]);
       });
 
       it('reverts on division by zero', async function () {
         const a = new BN('5678');
         const b = new BN('0');
 
-        expectStruct(await this.safeMath.$tryDiv(a, b), [ false, '0' ]);
+        expectStruct(await this.safeMath.$tryDiv(a, b), [false, '0']);
       });
     });
 
@@ -133,28 +133,28 @@
           const a = new BN('284');
           const b = new BN('5678');
 
-          expectStruct(await this.safeMath.$tryMod(a, b), [ true, a.mod(b) ]);
+          expectStruct(await this.safeMath.$tryMod(a, b), [true, a.mod(b)]);
         });
 
         it('when the dividend is equal to the divisor', async function () {
           const a = new BN('5678');
           const b = new BN('5678');
 
-          expectStruct(await this.safeMath.$tryMod(a, b), [ true, a.mod(b) ]);
+          expectStruct(await this.safeMath.$tryMod(a, b), [true, a.mod(b)]);
         });
 
         it('when the dividend is larger than the divisor', async function () {
           const a = new BN('7000');
           const b = new BN('5678');
 
-          expectStruct(await this.safeMath.$tryMod(a, b), [ true, a.mod(b) ]);
+          expectStruct(await this.safeMath.$tryMod(a, b), [true, a.mod(b)]);
         });
 
         it('when the dividend is a multiple of the divisor', async function () {
           const a = new BN('17034'); // 17034 == 5678 * 3
           const b = new BN('5678');
 
-          expectStruct(await this.safeMath.$tryMod(a, b), [ true, a.mod(b) ]);
+          expectStruct(await this.safeMath.$tryMod(a, b), [true, a.mod(b)]);
         });
       });
 
@@ -162,7 +162,7 @@
         const a = new BN('5678');
         const b = new BN('0');
 
-        expectStruct(await this.safeMath.$tryMod(a, b), [ false, '0' ]);
+        expectStruct(await this.safeMath.$tryMod(a, b), [false, '0']);
       });
     });
   });
@@ -299,14 +299,9 @@
         const a = new BN('5678');
         const b = new BN('1234');
 
-<<<<<<< HEAD
-        expect(await this.safeMath.subWithMessage(a, b, 'MyErrorMessage')).to.be.bignumber.equal(
-          a.sub(b),
-        );
-=======
-        expect(await this.safeMath.methods['$sub(uint256,uint256,string)'](a, b, 'MyErrorMessage'))
-          .to.be.bignumber.equal(a.sub(b));
->>>>>>> 2fc24fc8
+        expect(
+          await this.safeMath.methods['$sub(uint256,uint256,string)'](a, b, 'MyErrorMessage'),
+        ).to.be.bignumber.equal(a.sub(b));
       });
 
       it('reverts if subtraction result would be negative', async function () {
@@ -325,42 +320,27 @@
         const a = new BN('5678');
         const b = new BN('5678');
 
-<<<<<<< HEAD
-        expect(await this.safeMath.divWithMessage(a, b, 'MyErrorMessage')).to.be.bignumber.equal(
-          a.div(b),
-        );
-=======
-        expect(await this.safeMath.methods['$div(uint256,uint256,string)'](a, b, 'MyErrorMessage'))
-          .to.be.bignumber.equal(a.div(b));
->>>>>>> 2fc24fc8
+        expect(
+          await this.safeMath.methods['$div(uint256,uint256,string)'](a, b, 'MyErrorMessage'),
+        ).to.be.bignumber.equal(a.div(b));
       });
 
       it('divides zero correctly', async function () {
         const a = new BN('0');
         const b = new BN('5678');
 
-<<<<<<< HEAD
-        expect(await this.safeMath.divWithMessage(a, b, 'MyErrorMessage')).to.be.bignumber.equal(
-          '0',
-        );
-=======
-        expect(await this.safeMath.methods['$div(uint256,uint256,string)'](a, b, 'MyErrorMessage'))
-          .to.be.bignumber.equal('0');
->>>>>>> 2fc24fc8
+        expect(
+          await this.safeMath.methods['$div(uint256,uint256,string)'](a, b, 'MyErrorMessage'),
+        ).to.be.bignumber.equal('0');
       });
 
       it('returns complete number result on non-even division', async function () {
         const a = new BN('7000');
         const b = new BN('5678');
 
-<<<<<<< HEAD
-        expect(await this.safeMath.divWithMessage(a, b, 'MyErrorMessage')).to.be.bignumber.equal(
-          '1',
-        );
-=======
-        expect(await this.safeMath.methods['$div(uint256,uint256,string)'](a, b, 'MyErrorMessage'))
-          .to.be.bignumber.equal('1');
->>>>>>> 2fc24fc8
+        expect(
+          await this.safeMath.methods['$div(uint256,uint256,string)'](a, b, 'MyErrorMessage'),
+        ).to.be.bignumber.equal('1');
       });
 
       it('reverts on division by zero', async function () {
@@ -380,56 +360,36 @@
           const a = new BN('284');
           const b = new BN('5678');
 
-<<<<<<< HEAD
-          expect(await this.safeMath.modWithMessage(a, b, 'MyErrorMessage')).to.be.bignumber.equal(
-            a.mod(b),
-          );
-=======
-          expect(await this.safeMath.methods['$mod(uint256,uint256,string)'](a, b, 'MyErrorMessage'))
-            .to.be.bignumber.equal(a.mod(b));
->>>>>>> 2fc24fc8
+          expect(
+            await this.safeMath.methods['$mod(uint256,uint256,string)'](a, b, 'MyErrorMessage'),
+          ).to.be.bignumber.equal(a.mod(b));
         });
 
         it('when the dividend is equal to the divisor', async function () {
           const a = new BN('5678');
           const b = new BN('5678');
 
-<<<<<<< HEAD
-          expect(await this.safeMath.modWithMessage(a, b, 'MyErrorMessage')).to.be.bignumber.equal(
-            a.mod(b),
-          );
-=======
-          expect(await this.safeMath.methods['$mod(uint256,uint256,string)'](a, b, 'MyErrorMessage'))
-            .to.be.bignumber.equal(a.mod(b));
->>>>>>> 2fc24fc8
+          expect(
+            await this.safeMath.methods['$mod(uint256,uint256,string)'](a, b, 'MyErrorMessage'),
+          ).to.be.bignumber.equal(a.mod(b));
         });
 
         it('when the dividend is larger than the divisor', async function () {
           const a = new BN('7000');
           const b = new BN('5678');
 
-<<<<<<< HEAD
-          expect(await this.safeMath.modWithMessage(a, b, 'MyErrorMessage')).to.be.bignumber.equal(
-            a.mod(b),
-          );
-=======
-          expect(await this.safeMath.methods['$mod(uint256,uint256,string)'](a, b, 'MyErrorMessage'))
-            .to.be.bignumber.equal(a.mod(b));
->>>>>>> 2fc24fc8
+          expect(
+            await this.safeMath.methods['$mod(uint256,uint256,string)'](a, b, 'MyErrorMessage'),
+          ).to.be.bignumber.equal(a.mod(b));
         });
 
         it('when the dividend is a multiple of the divisor', async function () {
           const a = new BN('17034'); // 17034 == 5678 * 3
           const b = new BN('5678');
 
-<<<<<<< HEAD
-          expect(await this.safeMath.modWithMessage(a, b, 'MyErrorMessage')).to.be.bignumber.equal(
-            a.mod(b),
-          );
-=======
-          expect(await this.safeMath.methods['$mod(uint256,uint256,string)'](a, b, 'MyErrorMessage'))
-            .to.be.bignumber.equal(a.mod(b));
->>>>>>> 2fc24fc8
+          expect(
+            await this.safeMath.methods['$mod(uint256,uint256,string)'](a, b, 'MyErrorMessage'),
+          ).to.be.bignumber.equal(a.mod(b));
         });
       });
 
