const { BN, constants, expectRevert } = require('@openzeppelin/test-helpers');
const { expect } = require('chai');
const { MAX_UINT256 } = constants;
const { Rounding } = require('../../helpers/enums.js');

const Math = artifacts.require('$Math');

contract('Math', function (accounts) {
  const min = new BN('1234');
  const max = new BN('5678');
  const MAX_UINT256_SUB1 = MAX_UINT256.sub(new BN('1'));
  const MAX_UINT256_SUB2 = MAX_UINT256.sub(new BN('2'));

  beforeEach(async function () {
    this.math = await Math.new();
  });

  describe('max', function () {
    it('is correctly detected in first argument position', async function () {
      expect(await this.math.$max(max, min)).to.be.bignumber.equal(max);
    });

    it('is correctly detected in second argument position', async function () {
      expect(await this.math.$max(min, max)).to.be.bignumber.equal(max);
    });
  });

  describe('min', function () {
    it('is correctly detected in first argument position', async function () {
      expect(await this.math.$min(min, max)).to.be.bignumber.equal(min);
    });

    it('is correctly detected in second argument position', async function () {
      expect(await this.math.$min(max, min)).to.be.bignumber.equal(min);
    });
  });

  describe('average', function () {
    function bnAverage (a, b) {
      return a.add(b).divn(2);
    }

    it('is correctly calculated with two odd numbers', async function () {
      const a = new BN('57417');
      const b = new BN('95431');
      expect(await this.math.$average(a, b)).to.be.bignumber.equal(bnAverage(a, b));
    });

    it('is correctly calculated with two even numbers', async function () {
      const a = new BN('42304');
      const b = new BN('84346');
      expect(await this.math.$average(a, b)).to.be.bignumber.equal(bnAverage(a, b));
    });

    it('is correctly calculated with one even and one odd number', async function () {
      const a = new BN('57417');
      const b = new BN('84346');
      expect(await this.math.$average(a, b)).to.be.bignumber.equal(bnAverage(a, b));
    });

    it('is correctly calculated with two max uint256 numbers', async function () {
      const a = MAX_UINT256;
      expect(await this.math.$average(a, a)).to.be.bignumber.equal(bnAverage(a, a));
    });
  });

  describe('ceilDiv', function () {
    it('does not round up on exact division', async function () {
      const a = new BN('10');
      const b = new BN('5');
      expect(await this.math.$ceilDiv(a, b)).to.be.bignumber.equal('2');
    });

    it('rounds up on division with remainders', async function () {
      const a = new BN('42');
      const b = new BN('13');
      expect(await this.math.$ceilDiv(a, b)).to.be.bignumber.equal('4');
    });

    it('does not overflow', async function () {
      const b = new BN('2');
      const result = new BN('1').shln(255);
      expect(await this.math.$ceilDiv(MAX_UINT256, b)).to.be.bignumber.equal(result);
    });

    it('correctly computes max uint256 divided by 1', async function () {
      const b = new BN('1');
      expect(await this.math.$ceilDiv(MAX_UINT256, b)).to.be.bignumber.equal(MAX_UINT256);
    });
  });

  describe('muldiv', function () {
    it('divide by 0', async function () {
      await expectRevert.unspecified(this.math.$mulDiv(1, 1, 0, Rounding.Down));
    });

    describe('does round down', async function () {
      it('small values', async function () {
        expect(await this.math.$mulDiv('3', '4', '5', Rounding.Down)).to.be.bignumber.equal('2');
        expect(await this.math.$mulDiv('3', '5', '5', Rounding.Down)).to.be.bignumber.equal('3');
      });

      it('large values', async function () {
        expect(await this.math.$mulDiv(
          new BN('42'),
          MAX_UINT256_SUB1,
          MAX_UINT256,
          Rounding.Down,
        )).to.be.bignumber.equal(new BN('41'));

        expect(await this.math.$mulDiv(
          new BN('17'),
          MAX_UINT256,
          MAX_UINT256,
          Rounding.Down,
        )).to.be.bignumber.equal(new BN('17'));

        expect(await this.math.$mulDiv(
          MAX_UINT256_SUB1,
          MAX_UINT256_SUB1,
          MAX_UINT256,
          Rounding.Down,
        )).to.be.bignumber.equal(MAX_UINT256_SUB2);

        expect(await this.math.$mulDiv(
          MAX_UINT256,
          MAX_UINT256_SUB1,
          MAX_UINT256,
          Rounding.Down,
        )).to.be.bignumber.equal(MAX_UINT256_SUB1);

        expect(await this.math.$mulDiv(
          MAX_UINT256,
          MAX_UINT256,
          MAX_UINT256,
          Rounding.Down,
        )).to.be.bignumber.equal(MAX_UINT256);
      });
    });

    describe('does round up', async function () {
      it('small values', async function () {
        expect(await this.math.$mulDiv('3', '4', '5', Rounding.Up)).to.be.bignumber.equal('3');
        expect(await this.math.$mulDiv('3', '5', '5', Rounding.Up)).to.be.bignumber.equal('3');
      });

      it('large values', async function () {
        expect(await this.math.$mulDiv(
          new BN('42'),
          MAX_UINT256_SUB1,
          MAX_UINT256,
          Rounding.Up,
        )).to.be.bignumber.equal(new BN('42'));

        expect(await this.math.$mulDiv(
          new BN('17'),
          MAX_UINT256,
          MAX_UINT256,
          Rounding.Up,
        )).to.be.bignumber.equal(new BN('17'));

        expect(await this.math.$mulDiv(
          MAX_UINT256_SUB1,
          MAX_UINT256_SUB1,
          MAX_UINT256,
          Rounding.Up,
        )).to.be.bignumber.equal(MAX_UINT256_SUB1);

        expect(await this.math.$mulDiv(
          MAX_UINT256,
          MAX_UINT256_SUB1,
          MAX_UINT256,
          Rounding.Up,
        )).to.be.bignumber.equal(MAX_UINT256_SUB1);

        expect(await this.math.$mulDiv(
          MAX_UINT256,
          MAX_UINT256,
          MAX_UINT256,
          Rounding.Up,
        )).to.be.bignumber.equal(MAX_UINT256);
      });
    });
  });

  describe('sqrt', function () {
    it('rounds down', async function () {
<<<<<<< HEAD
      expect(await this.math.$sqrt(new BN('0'), Rounding.Down)).to.be.bignumber.equal('0');
      expect(await this.math.$sqrt(new BN('1'), Rounding.Down)).to.be.bignumber.equal('1');
      expect(await this.math.$sqrt(new BN('2'), Rounding.Down)).to.be.bignumber.equal('1');
      expect(await this.math.$sqrt(new BN('3'), Rounding.Down)).to.be.bignumber.equal('1');
      expect(await this.math.$sqrt(new BN('4'), Rounding.Down)).to.be.bignumber.equal('2');
      expect(await this.math.$sqrt(new BN('144'), Rounding.Down)).to.be.bignumber.equal('12');
      expect(await this.math.$sqrt(new BN('999999'), Rounding.Down)).to.be.bignumber.equal('999');
      expect(await this.math.$sqrt(new BN('1000000'), Rounding.Down)).to.be.bignumber.equal('1000');
      expect(await this.math.$sqrt(new BN('1000001'), Rounding.Down)).to.be.bignumber.equal('1000');
      expect(await this.math.$sqrt(new BN('1002000'), Rounding.Down)).to.be.bignumber.equal('1000');
      expect(await this.math.$sqrt(new BN('1002001'), Rounding.Down)).to.be.bignumber.equal('1001');
      expect(await this.math.$sqrt(MAX_UINT256, Rounding.Down))
=======
      expect(await this.math.sqrt('0', Rounding.Down)).to.be.bignumber.equal('0');
      expect(await this.math.sqrt('1', Rounding.Down)).to.be.bignumber.equal('1');
      expect(await this.math.sqrt('2', Rounding.Down)).to.be.bignumber.equal('1');
      expect(await this.math.sqrt('3', Rounding.Down)).to.be.bignumber.equal('1');
      expect(await this.math.sqrt('4', Rounding.Down)).to.be.bignumber.equal('2');
      expect(await this.math.sqrt('144', Rounding.Down)).to.be.bignumber.equal('12');
      expect(await this.math.sqrt('999999', Rounding.Down)).to.be.bignumber.equal('999');
      expect(await this.math.sqrt('1000000', Rounding.Down)).to.be.bignumber.equal('1000');
      expect(await this.math.sqrt('1000001', Rounding.Down)).to.be.bignumber.equal('1000');
      expect(await this.math.sqrt('1002000', Rounding.Down)).to.be.bignumber.equal('1000');
      expect(await this.math.sqrt('1002001', Rounding.Down)).to.be.bignumber.equal('1001');
      expect(await this.math.sqrt(MAX_UINT256, Rounding.Down))
>>>>>>> 6a8d977d
        .to.be.bignumber.equal('340282366920938463463374607431768211455');
    });

    it('rounds up', async function () {
<<<<<<< HEAD
      expect(await this.math.$sqrt(new BN('0'), Rounding.Up)).to.be.bignumber.equal('0');
      expect(await this.math.$sqrt(new BN('1'), Rounding.Up)).to.be.bignumber.equal('1');
      expect(await this.math.$sqrt(new BN('2'), Rounding.Up)).to.be.bignumber.equal('2');
      expect(await this.math.$sqrt(new BN('3'), Rounding.Up)).to.be.bignumber.equal('2');
      expect(await this.math.$sqrt(new BN('4'), Rounding.Up)).to.be.bignumber.equal('2');
      expect(await this.math.$sqrt(new BN('144'), Rounding.Up)).to.be.bignumber.equal('12');
      expect(await this.math.$sqrt(new BN('999999'), Rounding.Up)).to.be.bignumber.equal('1000');
      expect(await this.math.$sqrt(new BN('1000000'), Rounding.Up)).to.be.bignumber.equal('1000');
      expect(await this.math.$sqrt(new BN('1000001'), Rounding.Up)).to.be.bignumber.equal('1001');
      expect(await this.math.$sqrt(new BN('1002000'), Rounding.Up)).to.be.bignumber.equal('1001');
      expect(await this.math.$sqrt(new BN('1002001'), Rounding.Up)).to.be.bignumber.equal('1001');
      expect(await this.math.$sqrt(MAX_UINT256, Rounding.Up))
=======
      expect(await this.math.sqrt('0', Rounding.Up)).to.be.bignumber.equal('0');
      expect(await this.math.sqrt('1', Rounding.Up)).to.be.bignumber.equal('1');
      expect(await this.math.sqrt('2', Rounding.Up)).to.be.bignumber.equal('2');
      expect(await this.math.sqrt('3', Rounding.Up)).to.be.bignumber.equal('2');
      expect(await this.math.sqrt('4', Rounding.Up)).to.be.bignumber.equal('2');
      expect(await this.math.sqrt('144', Rounding.Up)).to.be.bignumber.equal('12');
      expect(await this.math.sqrt('999999', Rounding.Up)).to.be.bignumber.equal('1000');
      expect(await this.math.sqrt('1000000', Rounding.Up)).to.be.bignumber.equal('1000');
      expect(await this.math.sqrt('1000001', Rounding.Up)).to.be.bignumber.equal('1001');
      expect(await this.math.sqrt('1002000', Rounding.Up)).to.be.bignumber.equal('1001');
      expect(await this.math.sqrt('1002001', Rounding.Up)).to.be.bignumber.equal('1001');
      expect(await this.math.sqrt(MAX_UINT256, Rounding.Up))
>>>>>>> 6a8d977d
        .to.be.bignumber.equal('340282366920938463463374607431768211456');
    });
  });

  describe('log', function () {
    describe('log2', function () {
      it('rounds down', async function () {
        expect(await this.math.log2('0', Rounding.Down)).to.be.bignumber.equal('0');
        expect(await this.math.log2('1', Rounding.Down)).to.be.bignumber.equal('0');
        expect(await this.math.log2('2', Rounding.Down)).to.be.bignumber.equal('1');
        expect(await this.math.log2('3', Rounding.Down)).to.be.bignumber.equal('1');
        expect(await this.math.log2('4', Rounding.Down)).to.be.bignumber.equal('2');
        expect(await this.math.log2('5', Rounding.Down)).to.be.bignumber.equal('2');
        expect(await this.math.log2('6', Rounding.Down)).to.be.bignumber.equal('2');
        expect(await this.math.log2('7', Rounding.Down)).to.be.bignumber.equal('2');
        expect(await this.math.log2('8', Rounding.Down)).to.be.bignumber.equal('3');
        expect(await this.math.log2('9', Rounding.Down)).to.be.bignumber.equal('3');
        expect(await this.math.log2(MAX_UINT256, Rounding.Down)).to.be.bignumber.equal('255');
      });

      it('rounds up', async function () {
        expect(await this.math.log2('0', Rounding.Up)).to.be.bignumber.equal('0');
        expect(await this.math.log2('1', Rounding.Up)).to.be.bignumber.equal('0');
        expect(await this.math.log2('2', Rounding.Up)).to.be.bignumber.equal('1');
        expect(await this.math.log2('3', Rounding.Up)).to.be.bignumber.equal('2');
        expect(await this.math.log2('4', Rounding.Up)).to.be.bignumber.equal('2');
        expect(await this.math.log2('5', Rounding.Up)).to.be.bignumber.equal('3');
        expect(await this.math.log2('6', Rounding.Up)).to.be.bignumber.equal('3');
        expect(await this.math.log2('7', Rounding.Up)).to.be.bignumber.equal('3');
        expect(await this.math.log2('8', Rounding.Up)).to.be.bignumber.equal('3');
        expect(await this.math.log2(MAX_UINT256, Rounding.Up)).to.be.bignumber.equal('256');
      });
    });

    describe('log10', function () {
      it('rounds down', async function () {
        expect(await this.math.log10('0', Rounding.Down)).to.be.bignumber.equal('0');
        expect(await this.math.log10('1', Rounding.Down)).to.be.bignumber.equal('0');
        expect(await this.math.log10('2', Rounding.Down)).to.be.bignumber.equal('0');
        expect(await this.math.log10('9', Rounding.Down)).to.be.bignumber.equal('0');
        expect(await this.math.log10('10', Rounding.Down)).to.be.bignumber.equal('1');
        expect(await this.math.log10('11', Rounding.Down)).to.be.bignumber.equal('1');
        expect(await this.math.log10('99', Rounding.Down)).to.be.bignumber.equal('1');
        expect(await this.math.log10('100', Rounding.Down)).to.be.bignumber.equal('2');
        expect(await this.math.log10('101', Rounding.Down)).to.be.bignumber.equal('2');
        expect(await this.math.log10('999', Rounding.Down)).to.be.bignumber.equal('2');
        expect(await this.math.log10('1000', Rounding.Down)).to.be.bignumber.equal('3');
        expect(await this.math.log10('1001', Rounding.Down)).to.be.bignumber.equal('3');
        expect(await this.math.log10(MAX_UINT256, Rounding.Down)).to.be.bignumber.equal('77');
      });

      it('rounds up', async function () {
        expect(await this.math.log10('0', Rounding.Up)).to.be.bignumber.equal('0');
        expect(await this.math.log10('1', Rounding.Up)).to.be.bignumber.equal('0');
        expect(await this.math.log10('2', Rounding.Up)).to.be.bignumber.equal('1');
        expect(await this.math.log10('9', Rounding.Up)).to.be.bignumber.equal('1');
        expect(await this.math.log10('10', Rounding.Up)).to.be.bignumber.equal('1');
        expect(await this.math.log10('11', Rounding.Up)).to.be.bignumber.equal('2');
        expect(await this.math.log10('99', Rounding.Up)).to.be.bignumber.equal('2');
        expect(await this.math.log10('100', Rounding.Up)).to.be.bignumber.equal('2');
        expect(await this.math.log10('101', Rounding.Up)).to.be.bignumber.equal('3');
        expect(await this.math.log10('999', Rounding.Up)).to.be.bignumber.equal('3');
        expect(await this.math.log10('1000', Rounding.Up)).to.be.bignumber.equal('3');
        expect(await this.math.log10('1001', Rounding.Up)).to.be.bignumber.equal('4');
        expect(await this.math.log10(MAX_UINT256, Rounding.Up)).to.be.bignumber.equal('78');
      });
    });

    describe('log256', function () {
      it('rounds down', async function () {
        expect(await this.math.log256('0', Rounding.Down)).to.be.bignumber.equal('0');
        expect(await this.math.log256('1', Rounding.Down)).to.be.bignumber.equal('0');
        expect(await this.math.log256('2', Rounding.Down)).to.be.bignumber.equal('0');
        expect(await this.math.log256('255', Rounding.Down)).to.be.bignumber.equal('0');
        expect(await this.math.log256('256', Rounding.Down)).to.be.bignumber.equal('1');
        expect(await this.math.log256('257', Rounding.Down)).to.be.bignumber.equal('1');
        expect(await this.math.log256('65535', Rounding.Down)).to.be.bignumber.equal('1');
        expect(await this.math.log256('65536', Rounding.Down)).to.be.bignumber.equal('2');
        expect(await this.math.log256('65537', Rounding.Down)).to.be.bignumber.equal('2');
        expect(await this.math.log256(MAX_UINT256, Rounding.Down)).to.be.bignumber.equal('31');
      });

      it('rounds up', async function () {
        expect(await this.math.log256('0', Rounding.Up)).to.be.bignumber.equal('0');
        expect(await this.math.log256('1', Rounding.Up)).to.be.bignumber.equal('0');
        expect(await this.math.log256('2', Rounding.Up)).to.be.bignumber.equal('1');
        expect(await this.math.log256('255', Rounding.Up)).to.be.bignumber.equal('1');
        expect(await this.math.log256('256', Rounding.Up)).to.be.bignumber.equal('1');
        expect(await this.math.log256('257', Rounding.Up)).to.be.bignumber.equal('2');
        expect(await this.math.log256('65535', Rounding.Up)).to.be.bignumber.equal('2');
        expect(await this.math.log256('65536', Rounding.Up)).to.be.bignumber.equal('2');
        expect(await this.math.log256('65537', Rounding.Up)).to.be.bignumber.equal('3');
        expect(await this.math.log256(MAX_UINT256, Rounding.Up)).to.be.bignumber.equal('32');
      });
    });
  });
});<|MERGE_RESOLUTION|>--- conflicted
+++ resolved
@@ -185,64 +185,34 @@
 
   describe('sqrt', function () {
     it('rounds down', async function () {
-<<<<<<< HEAD
-      expect(await this.math.$sqrt(new BN('0'), Rounding.Down)).to.be.bignumber.equal('0');
-      expect(await this.math.$sqrt(new BN('1'), Rounding.Down)).to.be.bignumber.equal('1');
-      expect(await this.math.$sqrt(new BN('2'), Rounding.Down)).to.be.bignumber.equal('1');
-      expect(await this.math.$sqrt(new BN('3'), Rounding.Down)).to.be.bignumber.equal('1');
-      expect(await this.math.$sqrt(new BN('4'), Rounding.Down)).to.be.bignumber.equal('2');
-      expect(await this.math.$sqrt(new BN('144'), Rounding.Down)).to.be.bignumber.equal('12');
-      expect(await this.math.$sqrt(new BN('999999'), Rounding.Down)).to.be.bignumber.equal('999');
-      expect(await this.math.$sqrt(new BN('1000000'), Rounding.Down)).to.be.bignumber.equal('1000');
-      expect(await this.math.$sqrt(new BN('1000001'), Rounding.Down)).to.be.bignumber.equal('1000');
-      expect(await this.math.$sqrt(new BN('1002000'), Rounding.Down)).to.be.bignumber.equal('1000');
-      expect(await this.math.$sqrt(new BN('1002001'), Rounding.Down)).to.be.bignumber.equal('1001');
+      expect(await this.math.$sqrt('0', Rounding.Down)).to.be.bignumber.equal('0');
+      expect(await this.math.$sqrt('1', Rounding.Down)).to.be.bignumber.equal('1');
+      expect(await this.math.$sqrt('2', Rounding.Down)).to.be.bignumber.equal('1');
+      expect(await this.math.$sqrt('3', Rounding.Down)).to.be.bignumber.equal('1');
+      expect(await this.math.$sqrt('4', Rounding.Down)).to.be.bignumber.equal('2');
+      expect(await this.math.$sqrt('144', Rounding.Down)).to.be.bignumber.equal('12');
+      expect(await this.math.$sqrt('999999', Rounding.Down)).to.be.bignumber.equal('999');
+      expect(await this.math.$sqrt('1000000', Rounding.Down)).to.be.bignumber.equal('1000');
+      expect(await this.math.$sqrt('1000001', Rounding.Down)).to.be.bignumber.equal('1000');
+      expect(await this.math.$sqrt('1002000', Rounding.Down)).to.be.bignumber.equal('1000');
+      expect(await this.math.$sqrt('1002001', Rounding.Down)).to.be.bignumber.equal('1001');
       expect(await this.math.$sqrt(MAX_UINT256, Rounding.Down))
-=======
-      expect(await this.math.sqrt('0', Rounding.Down)).to.be.bignumber.equal('0');
-      expect(await this.math.sqrt('1', Rounding.Down)).to.be.bignumber.equal('1');
-      expect(await this.math.sqrt('2', Rounding.Down)).to.be.bignumber.equal('1');
-      expect(await this.math.sqrt('3', Rounding.Down)).to.be.bignumber.equal('1');
-      expect(await this.math.sqrt('4', Rounding.Down)).to.be.bignumber.equal('2');
-      expect(await this.math.sqrt('144', Rounding.Down)).to.be.bignumber.equal('12');
-      expect(await this.math.sqrt('999999', Rounding.Down)).to.be.bignumber.equal('999');
-      expect(await this.math.sqrt('1000000', Rounding.Down)).to.be.bignumber.equal('1000');
-      expect(await this.math.sqrt('1000001', Rounding.Down)).to.be.bignumber.equal('1000');
-      expect(await this.math.sqrt('1002000', Rounding.Down)).to.be.bignumber.equal('1000');
-      expect(await this.math.sqrt('1002001', Rounding.Down)).to.be.bignumber.equal('1001');
-      expect(await this.math.sqrt(MAX_UINT256, Rounding.Down))
->>>>>>> 6a8d977d
         .to.be.bignumber.equal('340282366920938463463374607431768211455');
     });
 
     it('rounds up', async function () {
-<<<<<<< HEAD
-      expect(await this.math.$sqrt(new BN('0'), Rounding.Up)).to.be.bignumber.equal('0');
-      expect(await this.math.$sqrt(new BN('1'), Rounding.Up)).to.be.bignumber.equal('1');
-      expect(await this.math.$sqrt(new BN('2'), Rounding.Up)).to.be.bignumber.equal('2');
-      expect(await this.math.$sqrt(new BN('3'), Rounding.Up)).to.be.bignumber.equal('2');
-      expect(await this.math.$sqrt(new BN('4'), Rounding.Up)).to.be.bignumber.equal('2');
-      expect(await this.math.$sqrt(new BN('144'), Rounding.Up)).to.be.bignumber.equal('12');
-      expect(await this.math.$sqrt(new BN('999999'), Rounding.Up)).to.be.bignumber.equal('1000');
-      expect(await this.math.$sqrt(new BN('1000000'), Rounding.Up)).to.be.bignumber.equal('1000');
-      expect(await this.math.$sqrt(new BN('1000001'), Rounding.Up)).to.be.bignumber.equal('1001');
-      expect(await this.math.$sqrt(new BN('1002000'), Rounding.Up)).to.be.bignumber.equal('1001');
-      expect(await this.math.$sqrt(new BN('1002001'), Rounding.Up)).to.be.bignumber.equal('1001');
+      expect(await this.math.$sqrt('0', Rounding.Up)).to.be.bignumber.equal('0');
+      expect(await this.math.$sqrt('1', Rounding.Up)).to.be.bignumber.equal('1');
+      expect(await this.math.$sqrt('2', Rounding.Up)).to.be.bignumber.equal('2');
+      expect(await this.math.$sqrt('3', Rounding.Up)).to.be.bignumber.equal('2');
+      expect(await this.math.$sqrt('4', Rounding.Up)).to.be.bignumber.equal('2');
+      expect(await this.math.$sqrt('144', Rounding.Up)).to.be.bignumber.equal('12');
+      expect(await this.math.$sqrt('999999', Rounding.Up)).to.be.bignumber.equal('1000');
+      expect(await this.math.$sqrt('1000000', Rounding.Up)).to.be.bignumber.equal('1000');
+      expect(await this.math.$sqrt('1000001', Rounding.Up)).to.be.bignumber.equal('1001');
+      expect(await this.math.$sqrt('1002000', Rounding.Up)).to.be.bignumber.equal('1001');
+      expect(await this.math.$sqrt('1002001', Rounding.Up)).to.be.bignumber.equal('1001');
       expect(await this.math.$sqrt(MAX_UINT256, Rounding.Up))
-=======
-      expect(await this.math.sqrt('0', Rounding.Up)).to.be.bignumber.equal('0');
-      expect(await this.math.sqrt('1', Rounding.Up)).to.be.bignumber.equal('1');
-      expect(await this.math.sqrt('2', Rounding.Up)).to.be.bignumber.equal('2');
-      expect(await this.math.sqrt('3', Rounding.Up)).to.be.bignumber.equal('2');
-      expect(await this.math.sqrt('4', Rounding.Up)).to.be.bignumber.equal('2');
-      expect(await this.math.sqrt('144', Rounding.Up)).to.be.bignumber.equal('12');
-      expect(await this.math.sqrt('999999', Rounding.Up)).to.be.bignumber.equal('1000');
-      expect(await this.math.sqrt('1000000', Rounding.Up)).to.be.bignumber.equal('1000');
-      expect(await this.math.sqrt('1000001', Rounding.Up)).to.be.bignumber.equal('1001');
-      expect(await this.math.sqrt('1002000', Rounding.Up)).to.be.bignumber.equal('1001');
-      expect(await this.math.sqrt('1002001', Rounding.Up)).to.be.bignumber.equal('1001');
-      expect(await this.math.sqrt(MAX_UINT256, Rounding.Up))
->>>>>>> 6a8d977d
         .to.be.bignumber.equal('340282366920938463463374607431768211456');
     });
   });
@@ -250,92 +220,95 @@
   describe('log', function () {
     describe('log2', function () {
       it('rounds down', async function () {
-        expect(await this.math.log2('0', Rounding.Down)).to.be.bignumber.equal('0');
-        expect(await this.math.log2('1', Rounding.Down)).to.be.bignumber.equal('0');
-        expect(await this.math.log2('2', Rounding.Down)).to.be.bignumber.equal('1');
-        expect(await this.math.log2('3', Rounding.Down)).to.be.bignumber.equal('1');
-        expect(await this.math.log2('4', Rounding.Down)).to.be.bignumber.equal('2');
-        expect(await this.math.log2('5', Rounding.Down)).to.be.bignumber.equal('2');
-        expect(await this.math.log2('6', Rounding.Down)).to.be.bignumber.equal('2');
-        expect(await this.math.log2('7', Rounding.Down)).to.be.bignumber.equal('2');
-        expect(await this.math.log2('8', Rounding.Down)).to.be.bignumber.equal('3');
-        expect(await this.math.log2('9', Rounding.Down)).to.be.bignumber.equal('3');
-        expect(await this.math.log2(MAX_UINT256, Rounding.Down)).to.be.bignumber.equal('255');
+        // For some reason calling .$log2() directly fails
+        expect(await this.math.methods['$log2(uint256,uint8)']('0', Rounding.Down)).to.be.bignumber.equal('0');
+        expect(await this.math.methods['$log2(uint256,uint8)']('1', Rounding.Down)).to.be.bignumber.equal('0');
+        expect(await this.math.methods['$log2(uint256,uint8)']('2', Rounding.Down)).to.be.bignumber.equal('1');
+        expect(await this.math.methods['$log2(uint256,uint8)']('3', Rounding.Down)).to.be.bignumber.equal('1');
+        expect(await this.math.methods['$log2(uint256,uint8)']('4', Rounding.Down)).to.be.bignumber.equal('2');
+        expect(await this.math.methods['$log2(uint256,uint8)']('5', Rounding.Down)).to.be.bignumber.equal('2');
+        expect(await this.math.methods['$log2(uint256,uint8)']('6', Rounding.Down)).to.be.bignumber.equal('2');
+        expect(await this.math.methods['$log2(uint256,uint8)']('7', Rounding.Down)).to.be.bignumber.equal('2');
+        expect(await this.math.methods['$log2(uint256,uint8)']('8', Rounding.Down)).to.be.bignumber.equal('3');
+        expect(await this.math.methods['$log2(uint256,uint8)']('9', Rounding.Down)).to.be.bignumber.equal('3');
+        expect(await this.math.methods['$log2(uint256,uint8)'](MAX_UINT256, Rounding.Down)).to.be.bignumber.equal('255');
       });
 
       it('rounds up', async function () {
-        expect(await this.math.log2('0', Rounding.Up)).to.be.bignumber.equal('0');
-        expect(await this.math.log2('1', Rounding.Up)).to.be.bignumber.equal('0');
-        expect(await this.math.log2('2', Rounding.Up)).to.be.bignumber.equal('1');
-        expect(await this.math.log2('3', Rounding.Up)).to.be.bignumber.equal('2');
-        expect(await this.math.log2('4', Rounding.Up)).to.be.bignumber.equal('2');
-        expect(await this.math.log2('5', Rounding.Up)).to.be.bignumber.equal('3');
-        expect(await this.math.log2('6', Rounding.Up)).to.be.bignumber.equal('3');
-        expect(await this.math.log2('7', Rounding.Up)).to.be.bignumber.equal('3');
-        expect(await this.math.log2('8', Rounding.Up)).to.be.bignumber.equal('3');
-        expect(await this.math.log2(MAX_UINT256, Rounding.Up)).to.be.bignumber.equal('256');
+        // For some reason calling .$log2() directly fails
+        expect(await this.math.methods['$log2(uint256,uint8)']('0', Rounding.Up)).to.be.bignumber.equal('0');
+        expect(await this.math.methods['$log2(uint256,uint8)']('1', Rounding.Up)).to.be.bignumber.equal('0');
+        expect(await this.math.methods['$log2(uint256,uint8)']('2', Rounding.Up)).to.be.bignumber.equal('1');
+        expect(await this.math.methods['$log2(uint256,uint8)']('3', Rounding.Up)).to.be.bignumber.equal('2');
+        expect(await this.math.methods['$log2(uint256,uint8)']('4', Rounding.Up)).to.be.bignumber.equal('2');
+        expect(await this.math.methods['$log2(uint256,uint8)']('5', Rounding.Up)).to.be.bignumber.equal('3');
+        expect(await this.math.methods['$log2(uint256,uint8)']('6', Rounding.Up)).to.be.bignumber.equal('3');
+        expect(await this.math.methods['$log2(uint256,uint8)']('7', Rounding.Up)).to.be.bignumber.equal('3');
+        expect(await this.math.methods['$log2(uint256,uint8)']('8', Rounding.Up)).to.be.bignumber.equal('3');
+        expect(await this.math.methods['$log2(uint256,uint8)']('9', Rounding.Up)).to.be.bignumber.equal('4');
+        expect(await this.math.methods['$log2(uint256,uint8)'](MAX_UINT256, Rounding.Up)).to.be.bignumber.equal('256');
       });
     });
 
     describe('log10', function () {
       it('rounds down', async function () {
-        expect(await this.math.log10('0', Rounding.Down)).to.be.bignumber.equal('0');
-        expect(await this.math.log10('1', Rounding.Down)).to.be.bignumber.equal('0');
-        expect(await this.math.log10('2', Rounding.Down)).to.be.bignumber.equal('0');
-        expect(await this.math.log10('9', Rounding.Down)).to.be.bignumber.equal('0');
-        expect(await this.math.log10('10', Rounding.Down)).to.be.bignumber.equal('1');
-        expect(await this.math.log10('11', Rounding.Down)).to.be.bignumber.equal('1');
-        expect(await this.math.log10('99', Rounding.Down)).to.be.bignumber.equal('1');
-        expect(await this.math.log10('100', Rounding.Down)).to.be.bignumber.equal('2');
-        expect(await this.math.log10('101', Rounding.Down)).to.be.bignumber.equal('2');
-        expect(await this.math.log10('999', Rounding.Down)).to.be.bignumber.equal('2');
-        expect(await this.math.log10('1000', Rounding.Down)).to.be.bignumber.equal('3');
-        expect(await this.math.log10('1001', Rounding.Down)).to.be.bignumber.equal('3');
-        expect(await this.math.log10(MAX_UINT256, Rounding.Down)).to.be.bignumber.equal('77');
+        expect(await this.math.$log10('0', Rounding.Down)).to.be.bignumber.equal('0');
+        expect(await this.math.$log10('1', Rounding.Down)).to.be.bignumber.equal('0');
+        expect(await this.math.$log10('2', Rounding.Down)).to.be.bignumber.equal('0');
+        expect(await this.math.$log10('9', Rounding.Down)).to.be.bignumber.equal('0');
+        expect(await this.math.$log10('10', Rounding.Down)).to.be.bignumber.equal('1');
+        expect(await this.math.$log10('11', Rounding.Down)).to.be.bignumber.equal('1');
+        expect(await this.math.$log10('99', Rounding.Down)).to.be.bignumber.equal('1');
+        expect(await this.math.$log10('100', Rounding.Down)).to.be.bignumber.equal('2');
+        expect(await this.math.$log10('101', Rounding.Down)).to.be.bignumber.equal('2');
+        expect(await this.math.$log10('999', Rounding.Down)).to.be.bignumber.equal('2');
+        expect(await this.math.$log10('1000', Rounding.Down)).to.be.bignumber.equal('3');
+        expect(await this.math.$log10('1001', Rounding.Down)).to.be.bignumber.equal('3');
+        expect(await this.math.$log10(MAX_UINT256, Rounding.Down)).to.be.bignumber.equal('77');
       });
 
       it('rounds up', async function () {
-        expect(await this.math.log10('0', Rounding.Up)).to.be.bignumber.equal('0');
-        expect(await this.math.log10('1', Rounding.Up)).to.be.bignumber.equal('0');
-        expect(await this.math.log10('2', Rounding.Up)).to.be.bignumber.equal('1');
-        expect(await this.math.log10('9', Rounding.Up)).to.be.bignumber.equal('1');
-        expect(await this.math.log10('10', Rounding.Up)).to.be.bignumber.equal('1');
-        expect(await this.math.log10('11', Rounding.Up)).to.be.bignumber.equal('2');
-        expect(await this.math.log10('99', Rounding.Up)).to.be.bignumber.equal('2');
-        expect(await this.math.log10('100', Rounding.Up)).to.be.bignumber.equal('2');
-        expect(await this.math.log10('101', Rounding.Up)).to.be.bignumber.equal('3');
-        expect(await this.math.log10('999', Rounding.Up)).to.be.bignumber.equal('3');
-        expect(await this.math.log10('1000', Rounding.Up)).to.be.bignumber.equal('3');
-        expect(await this.math.log10('1001', Rounding.Up)).to.be.bignumber.equal('4');
-        expect(await this.math.log10(MAX_UINT256, Rounding.Up)).to.be.bignumber.equal('78');
+        expect(await this.math.$log10('0', Rounding.Up)).to.be.bignumber.equal('0');
+        expect(await this.math.$log10('1', Rounding.Up)).to.be.bignumber.equal('0');
+        expect(await this.math.$log10('2', Rounding.Up)).to.be.bignumber.equal('1');
+        expect(await this.math.$log10('9', Rounding.Up)).to.be.bignumber.equal('1');
+        expect(await this.math.$log10('10', Rounding.Up)).to.be.bignumber.equal('1');
+        expect(await this.math.$log10('11', Rounding.Up)).to.be.bignumber.equal('2');
+        expect(await this.math.$log10('99', Rounding.Up)).to.be.bignumber.equal('2');
+        expect(await this.math.$log10('100', Rounding.Up)).to.be.bignumber.equal('2');
+        expect(await this.math.$log10('101', Rounding.Up)).to.be.bignumber.equal('3');
+        expect(await this.math.$log10('999', Rounding.Up)).to.be.bignumber.equal('3');
+        expect(await this.math.$log10('1000', Rounding.Up)).to.be.bignumber.equal('3');
+        expect(await this.math.$log10('1001', Rounding.Up)).to.be.bignumber.equal('4');
+        expect(await this.math.$log10(MAX_UINT256, Rounding.Up)).to.be.bignumber.equal('78');
       });
     });
 
     describe('log256', function () {
       it('rounds down', async function () {
-        expect(await this.math.log256('0', Rounding.Down)).to.be.bignumber.equal('0');
-        expect(await this.math.log256('1', Rounding.Down)).to.be.bignumber.equal('0');
-        expect(await this.math.log256('2', Rounding.Down)).to.be.bignumber.equal('0');
-        expect(await this.math.log256('255', Rounding.Down)).to.be.bignumber.equal('0');
-        expect(await this.math.log256('256', Rounding.Down)).to.be.bignumber.equal('1');
-        expect(await this.math.log256('257', Rounding.Down)).to.be.bignumber.equal('1');
-        expect(await this.math.log256('65535', Rounding.Down)).to.be.bignumber.equal('1');
-        expect(await this.math.log256('65536', Rounding.Down)).to.be.bignumber.equal('2');
-        expect(await this.math.log256('65537', Rounding.Down)).to.be.bignumber.equal('2');
-        expect(await this.math.log256(MAX_UINT256, Rounding.Down)).to.be.bignumber.equal('31');
+        expect(await this.math.$log256('0', Rounding.Down)).to.be.bignumber.equal('0');
+        expect(await this.math.$log256('1', Rounding.Down)).to.be.bignumber.equal('0');
+        expect(await this.math.$log256('2', Rounding.Down)).to.be.bignumber.equal('0');
+        expect(await this.math.$log256('255', Rounding.Down)).to.be.bignumber.equal('0');
+        expect(await this.math.$log256('256', Rounding.Down)).to.be.bignumber.equal('1');
+        expect(await this.math.$log256('257', Rounding.Down)).to.be.bignumber.equal('1');
+        expect(await this.math.$log256('65535', Rounding.Down)).to.be.bignumber.equal('1');
+        expect(await this.math.$log256('65536', Rounding.Down)).to.be.bignumber.equal('2');
+        expect(await this.math.$log256('65537', Rounding.Down)).to.be.bignumber.equal('2');
+        expect(await this.math.$log256(MAX_UINT256, Rounding.Down)).to.be.bignumber.equal('31');
       });
 
       it('rounds up', async function () {
-        expect(await this.math.log256('0', Rounding.Up)).to.be.bignumber.equal('0');
-        expect(await this.math.log256('1', Rounding.Up)).to.be.bignumber.equal('0');
-        expect(await this.math.log256('2', Rounding.Up)).to.be.bignumber.equal('1');
-        expect(await this.math.log256('255', Rounding.Up)).to.be.bignumber.equal('1');
-        expect(await this.math.log256('256', Rounding.Up)).to.be.bignumber.equal('1');
-        expect(await this.math.log256('257', Rounding.Up)).to.be.bignumber.equal('2');
-        expect(await this.math.log256('65535', Rounding.Up)).to.be.bignumber.equal('2');
-        expect(await this.math.log256('65536', Rounding.Up)).to.be.bignumber.equal('2');
-        expect(await this.math.log256('65537', Rounding.Up)).to.be.bignumber.equal('3');
-        expect(await this.math.log256(MAX_UINT256, Rounding.Up)).to.be.bignumber.equal('32');
+        expect(await this.math.$log256('0', Rounding.Up)).to.be.bignumber.equal('0');
+        expect(await this.math.$log256('1', Rounding.Up)).to.be.bignumber.equal('0');
+        expect(await this.math.$log256('2', Rounding.Up)).to.be.bignumber.equal('1');
+        expect(await this.math.$log256('255', Rounding.Up)).to.be.bignumber.equal('1');
+        expect(await this.math.$log256('256', Rounding.Up)).to.be.bignumber.equal('1');
+        expect(await this.math.$log256('257', Rounding.Up)).to.be.bignumber.equal('2');
+        expect(await this.math.$log256('65535', Rounding.Up)).to.be.bignumber.equal('2');
+        expect(await this.math.$log256('65536', Rounding.Up)).to.be.bignumber.equal('2');
+        expect(await this.math.$log256('65537', Rounding.Up)).to.be.bignumber.equal('3');
+        expect(await this.math.$log256(MAX_UINT256, Rounding.Up)).to.be.bignumber.equal('32');
       });
     });
   });
