const { BN, constants, expectRevert } = require('@openzeppelin/test-helpers');
const { expect } = require('chai');
const { MAX_UINT256 } = constants;
const { Rounding } = require('../../helpers/enums.js');

const MathMock = artifacts.require('MathMock');

contract('Math', function (accounts) {
  const min = new BN('1234');
  const max = new BN('5678');
  const MAX_UINT256_SUB1 = MAX_UINT256.sub(new BN('1'));
  const MAX_UINT256_SUB2 = MAX_UINT256.sub(new BN('2'));

  beforeEach(async function () {
    this.math = await MathMock.new();
  });

  describe('max', function () {
    it('is correctly detected in first argument position', async function () {
      expect(await this.math.max(max, min)).to.be.bignumber.equal(max);
    });

    it('is correctly detected in second argument position', async function () {
      expect(await this.math.max(min, max)).to.be.bignumber.equal(max);
    });
  });

  describe('min', function () {
    it('is correctly detected in first argument position', async function () {
      expect(await this.math.min(min, max)).to.be.bignumber.equal(min);
    });

    it('is correctly detected in second argument position', async function () {
      expect(await this.math.min(max, min)).to.be.bignumber.equal(min);
    });
  });

  describe('average', function () {
    function bnAverage (a, b) {
      return a.add(b).divn(2);
    }

    it('is correctly calculated with two odd numbers', async function () {
      const a = new BN('57417');
      const b = new BN('95431');
      expect(await this.math.average(a, b)).to.be.bignumber.equal(bnAverage(a, b));
    });

    it('is correctly calculated with two even numbers', async function () {
      const a = new BN('42304');
      const b = new BN('84346');
      expect(await this.math.average(a, b)).to.be.bignumber.equal(bnAverage(a, b));
    });

    it('is correctly calculated with one even and one odd number', async function () {
      const a = new BN('57417');
      const b = new BN('84346');
      expect(await this.math.average(a, b)).to.be.bignumber.equal(bnAverage(a, b));
    });

    it('is correctly calculated with two max uint256 numbers', async function () {
      const a = MAX_UINT256;
      expect(await this.math.average(a, a)).to.be.bignumber.equal(bnAverage(a, a));
    });
  });

  describe('ceilDiv', function () {
    it('does not round up on exact division', async function () {
      const a = new BN('10');
      const b = new BN('5');
      expect(await this.math.ceilDiv(a, b)).to.be.bignumber.equal('2');
    });

    it('rounds up on division with remainders', async function () {
      const a = new BN('42');
      const b = new BN('13');
      expect(await this.math.ceilDiv(a, b)).to.be.bignumber.equal('4');
    });

    it('does not overflow', async function () {
      const b = new BN('2');
      const result = new BN('1').shln(255);
      expect(await this.math.ceilDiv(MAX_UINT256, b)).to.be.bignumber.equal(result);
    });

    it('correctly computes max uint256 divided by 1', async function () {
      const b = new BN('1');
      expect(await this.math.ceilDiv(MAX_UINT256, b)).to.be.bignumber.equal(MAX_UINT256);
    });
  });

<<<<<<< HEAD
  describe('sqrt', function () {
    it('rounds down', async function () {
      expect(await this.math.sqrt(new BN('0'))).to.be.bignumber.equal('0');
      expect(await this.math.sqrt(new BN('1'))).to.be.bignumber.equal('1');
      expect(await this.math.sqrt(new BN('2'))).to.be.bignumber.equal('1');
      expect(await this.math.sqrt(new BN('3'))).to.be.bignumber.equal('1');
      expect(await this.math.sqrt(new BN('4'))).to.be.bignumber.equal('2');
      expect(await this.math.sqrt(new BN('144'))).to.be.bignumber.equal('12');
      expect(await this.math.sqrt(new BN('1000000'))).to.be.bignumber.equal('1000');
      expect(await this.math.sqrt(new BN('1000001'))).to.be.bignumber.equal('1000');
      expect(await this.math.sqrt(new BN('1002000'))).to.be.bignumber.equal('1000');
      expect(await this.math.sqrt(new BN('1002001'))).to.be.bignumber.equal('1001');
      expect(await this.math.sqrt(MAX_UINT256)).to.be.bignumber.equal('340282366920938463463374607431768211455');
=======
  describe('muldiv', function () {
    it('divide by 0', async function () {
      await expectRevert.unspecified(this.math.mulDiv(1, 1, 0, Rounding.Down));
    });

    describe('does round down', async function () {
      it('small values', async function () {
        expect(await this.math.mulDiv('3', '4', '5', Rounding.Down)).to.be.bignumber.equal('2');
        expect(await this.math.mulDiv('3', '5', '5', Rounding.Down)).to.be.bignumber.equal('3');
      });

      it('large values', async function () {
        expect(await this.math.mulDiv(
          new BN('42'),
          MAX_UINT256_SUB1,
          MAX_UINT256,
          Rounding.Down,
        )).to.be.bignumber.equal(new BN('41'));

        expect(await this.math.mulDiv(
          new BN('17'),
          MAX_UINT256,
          MAX_UINT256,
          Rounding.Down,
        )).to.be.bignumber.equal(new BN('17'));

        expect(await this.math.mulDiv(
          MAX_UINT256_SUB1,
          MAX_UINT256_SUB1,
          MAX_UINT256,
          Rounding.Down,
        )).to.be.bignumber.equal(MAX_UINT256_SUB2);

        expect(await this.math.mulDiv(
          MAX_UINT256,
          MAX_UINT256_SUB1,
          MAX_UINT256,
          Rounding.Down,
        )).to.be.bignumber.equal(MAX_UINT256_SUB1);

        expect(await this.math.mulDiv(
          MAX_UINT256,
          MAX_UINT256,
          MAX_UINT256,
          Rounding.Down,
        )).to.be.bignumber.equal(MAX_UINT256);
      });
    });

    describe('does round up', async function () {
      it('small values', async function () {
        expect(await this.math.mulDiv('3', '4', '5', Rounding.Up)).to.be.bignumber.equal('3');
        expect(await this.math.mulDiv('3', '5', '5', Rounding.Up)).to.be.bignumber.equal('3');
      });

      it('large values', async function () {
        expect(await this.math.mulDiv(
          new BN('42'),
          MAX_UINT256_SUB1,
          MAX_UINT256,
          Rounding.Up,
        )).to.be.bignumber.equal(new BN('42'));

        expect(await this.math.mulDiv(
          new BN('17'),
          MAX_UINT256,
          MAX_UINT256,
          Rounding.Up,
        )).to.be.bignumber.equal(new BN('17'));

        expect(await this.math.mulDiv(
          MAX_UINT256_SUB1,
          MAX_UINT256_SUB1,
          MAX_UINT256,
          Rounding.Up,
        )).to.be.bignumber.equal(MAX_UINT256_SUB1);

        expect(await this.math.mulDiv(
          MAX_UINT256,
          MAX_UINT256_SUB1,
          MAX_UINT256,
          Rounding.Up,
        )).to.be.bignumber.equal(MAX_UINT256_SUB1);

        expect(await this.math.mulDiv(
          MAX_UINT256,
          MAX_UINT256,
          MAX_UINT256,
          Rounding.Up,
        )).to.be.bignumber.equal(MAX_UINT256);
      });
>>>>>>> 5e007871
    });
  });
});<|MERGE_RESOLUTION|>--- conflicted
+++ resolved
@@ -89,7 +89,100 @@
     });
   });
 
-<<<<<<< HEAD
+  describe('muldiv', function () {
+    it('divide by 0', async function () {
+      await expectRevert.unspecified(this.math.mulDiv(1, 1, 0, Rounding.Down));
+    });
+
+    describe('does round down', async function () {
+      it('small values', async function () {
+        expect(await this.math.mulDiv('3', '4', '5', Rounding.Down)).to.be.bignumber.equal('2');
+        expect(await this.math.mulDiv('3', '5', '5', Rounding.Down)).to.be.bignumber.equal('3');
+      });
+
+      it('large values', async function () {
+        expect(await this.math.mulDiv(
+          new BN('42'),
+          MAX_UINT256_SUB1,
+          MAX_UINT256,
+          Rounding.Down,
+        )).to.be.bignumber.equal(new BN('41'));
+
+        expect(await this.math.mulDiv(
+          new BN('17'),
+          MAX_UINT256,
+          MAX_UINT256,
+          Rounding.Down,
+        )).to.be.bignumber.equal(new BN('17'));
+
+        expect(await this.math.mulDiv(
+          MAX_UINT256_SUB1,
+          MAX_UINT256_SUB1,
+          MAX_UINT256,
+          Rounding.Down,
+        )).to.be.bignumber.equal(MAX_UINT256_SUB2);
+
+        expect(await this.math.mulDiv(
+          MAX_UINT256,
+          MAX_UINT256_SUB1,
+          MAX_UINT256,
+          Rounding.Down,
+        )).to.be.bignumber.equal(MAX_UINT256_SUB1);
+
+        expect(await this.math.mulDiv(
+          MAX_UINT256,
+          MAX_UINT256,
+          MAX_UINT256,
+          Rounding.Down,
+        )).to.be.bignumber.equal(MAX_UINT256);
+      });
+    });
+
+    describe('does round up', async function () {
+      it('small values', async function () {
+        expect(await this.math.mulDiv('3', '4', '5', Rounding.Up)).to.be.bignumber.equal('3');
+        expect(await this.math.mulDiv('3', '5', '5', Rounding.Up)).to.be.bignumber.equal('3');
+      });
+
+      it('large values', async function () {
+        expect(await this.math.mulDiv(
+          new BN('42'),
+          MAX_UINT256_SUB1,
+          MAX_UINT256,
+          Rounding.Up,
+        )).to.be.bignumber.equal(new BN('42'));
+
+        expect(await this.math.mulDiv(
+          new BN('17'),
+          MAX_UINT256,
+          MAX_UINT256,
+          Rounding.Up,
+        )).to.be.bignumber.equal(new BN('17'));
+
+        expect(await this.math.mulDiv(
+          MAX_UINT256_SUB1,
+          MAX_UINT256_SUB1,
+          MAX_UINT256,
+          Rounding.Up,
+        )).to.be.bignumber.equal(MAX_UINT256_SUB1);
+
+        expect(await this.math.mulDiv(
+          MAX_UINT256,
+          MAX_UINT256_SUB1,
+          MAX_UINT256,
+          Rounding.Up,
+        )).to.be.bignumber.equal(MAX_UINT256_SUB1);
+
+        expect(await this.math.mulDiv(
+          MAX_UINT256,
+          MAX_UINT256,
+          MAX_UINT256,
+          Rounding.Up,
+        )).to.be.bignumber.equal(MAX_UINT256);
+      });
+    });
+  });
+
   describe('sqrt', function () {
     it('rounds down', async function () {
       expect(await this.math.sqrt(new BN('0'))).to.be.bignumber.equal('0');
@@ -103,99 +196,5 @@
       expect(await this.math.sqrt(new BN('1002000'))).to.be.bignumber.equal('1000');
       expect(await this.math.sqrt(new BN('1002001'))).to.be.bignumber.equal('1001');
       expect(await this.math.sqrt(MAX_UINT256)).to.be.bignumber.equal('340282366920938463463374607431768211455');
-=======
-  describe('muldiv', function () {
-    it('divide by 0', async function () {
-      await expectRevert.unspecified(this.math.mulDiv(1, 1, 0, Rounding.Down));
-    });
-
-    describe('does round down', async function () {
-      it('small values', async function () {
-        expect(await this.math.mulDiv('3', '4', '5', Rounding.Down)).to.be.bignumber.equal('2');
-        expect(await this.math.mulDiv('3', '5', '5', Rounding.Down)).to.be.bignumber.equal('3');
-      });
-
-      it('large values', async function () {
-        expect(await this.math.mulDiv(
-          new BN('42'),
-          MAX_UINT256_SUB1,
-          MAX_UINT256,
-          Rounding.Down,
-        )).to.be.bignumber.equal(new BN('41'));
-
-        expect(await this.math.mulDiv(
-          new BN('17'),
-          MAX_UINT256,
-          MAX_UINT256,
-          Rounding.Down,
-        )).to.be.bignumber.equal(new BN('17'));
-
-        expect(await this.math.mulDiv(
-          MAX_UINT256_SUB1,
-          MAX_UINT256_SUB1,
-          MAX_UINT256,
-          Rounding.Down,
-        )).to.be.bignumber.equal(MAX_UINT256_SUB2);
-
-        expect(await this.math.mulDiv(
-          MAX_UINT256,
-          MAX_UINT256_SUB1,
-          MAX_UINT256,
-          Rounding.Down,
-        )).to.be.bignumber.equal(MAX_UINT256_SUB1);
-
-        expect(await this.math.mulDiv(
-          MAX_UINT256,
-          MAX_UINT256,
-          MAX_UINT256,
-          Rounding.Down,
-        )).to.be.bignumber.equal(MAX_UINT256);
-      });
-    });
-
-    describe('does round up', async function () {
-      it('small values', async function () {
-        expect(await this.math.mulDiv('3', '4', '5', Rounding.Up)).to.be.bignumber.equal('3');
-        expect(await this.math.mulDiv('3', '5', '5', Rounding.Up)).to.be.bignumber.equal('3');
-      });
-
-      it('large values', async function () {
-        expect(await this.math.mulDiv(
-          new BN('42'),
-          MAX_UINT256_SUB1,
-          MAX_UINT256,
-          Rounding.Up,
-        )).to.be.bignumber.equal(new BN('42'));
-
-        expect(await this.math.mulDiv(
-          new BN('17'),
-          MAX_UINT256,
-          MAX_UINT256,
-          Rounding.Up,
-        )).to.be.bignumber.equal(new BN('17'));
-
-        expect(await this.math.mulDiv(
-          MAX_UINT256_SUB1,
-          MAX_UINT256_SUB1,
-          MAX_UINT256,
-          Rounding.Up,
-        )).to.be.bignumber.equal(MAX_UINT256_SUB1);
-
-        expect(await this.math.mulDiv(
-          MAX_UINT256,
-          MAX_UINT256_SUB1,
-          MAX_UINT256,
-          Rounding.Up,
-        )).to.be.bignumber.equal(MAX_UINT256_SUB1);
-
-        expect(await this.math.mulDiv(
-          MAX_UINT256,
-          MAX_UINT256,
-          MAX_UINT256,
-          Rounding.Up,
-        )).to.be.bignumber.equal(MAX_UINT256);
-      });
->>>>>>> 5e007871
-    });
   });
 });