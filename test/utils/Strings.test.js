--- conflicted
+++ resolved
@@ -29,25 +29,17 @@
       '12345678901234567890123456789012345678901234567890',
       '123456789012345678901234567890123456789012345678901234567890',
       '1234567890123456789012345678901234567890123456789012345678901234567890',
-<<<<<<< HEAD
-    ].reduce((acc, value) => Object.assign(acc, { [value]: new BN(value) }), {
-      MAX_UINT256: constants.MAX_UINT256.toString(),
-    }))) {
-      it(`converts ${key}`, async function () {
-        expect(await this.strings.methods['$toString(uint256)'](value)).to.equal(value.toString(10));
-=======
     ];
 
     describe('uint256', function () {
       it('converts MAX_UINT256', async function () {
         const value = constants.MAX_UINT256;
-        expect(await this.strings.methods['toString(uint256)'](value)).to.equal(value.toString(10));
->>>>>>> 2336bd3e
+        expect(await this.strings.methods['$toString(uint256)'](value)).to.equal(value.toString(10));
       });
 
       for (const value of values) {
         it(`converts ${value}`, async function () {
-          expect(await this.strings.methods['toString(uint256)'](value)).to.equal(value);
+          expect(await this.strings.methods['$toString(uint256)'](value)).to.equal(value);
         });
       }
     });
@@ -55,22 +47,22 @@
     describe('int256', function () {
       it('converts MAX_INT256', async function () {
         const value = constants.MAX_INT256;
-        expect(await this.strings.methods['toString(int256)'](value)).to.equal(value.toString(10));
+        expect(await this.strings.methods['$toString(int256)'](value)).to.equal(value.toString(10));
       });
 
       it('converts MIN_INT256', async function () {
         const value = constants.MIN_INT256;
-        expect(await this.strings.methods['toString(int256)'](value)).to.equal(value.toString(10));
+        expect(await this.strings.methods['$toString(int256)'](value)).to.equal(value.toString(10));
       });
 
       for (const value of values) {
         it(`convert ${value}`, async function () {
-          expect(await this.strings.methods['toString(int256)'](value)).to.equal(value);
+          expect(await this.strings.methods['$toString(int256)'](value)).to.equal(value);
         });
 
         it(`convert negative ${value}`, async function () {
           const negated = new BN(value).neg();
-          expect(await this.strings.methods['toString(int256)'](negated)).to.equal(negated.toString(10));
+          expect(await this.strings.methods['$toString(int256)'](negated)).to.equal(negated.toString(10));
         });
       }
     });
