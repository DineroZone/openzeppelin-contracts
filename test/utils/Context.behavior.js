<<<<<<< HEAD
const { ethers } = require('hardhat');
const { expect } = require('chai');

function shouldBehaveLikeRegularContext() {
  beforeEach(async function () {
    this.contextHelper = await ethers.deployContract('ContextMockCaller', []);
  });

  describe('msgSender', function () {
    it('returns the transaction sender when called from an EOA', async function () {
      expect(this.context.connect(this.sender).msgSender())
=======
function shouldBehaveLikeRegularContext() {
  describe('msgSender', function () {
    it('returns the transaction sender when called from an EOA', async function () {
      await expect(this.context.connect(this.sender).msgSender())
>>>>>>> add77194
        .to.emit(this.context, 'Sender')
        .withArgs(this.sender.address);
    });

<<<<<<< HEAD
    it('returns the transaction sender when from another contract', async function () {
      await expect(this.contextHelper.connect(this.sender).callSender(this.context))
        .to.emit(this.context, 'Sender')
        .withArgs(this.contextHelper.target);
=======
    it('returns the transaction sender when called from another contract', async function () {
      await expect(this.caller.connect(this.sender).callSender(this.context))
        .to.emit(this.context, 'Sender')
        .withArgs(this.caller.target);
>>>>>>> add77194
    });
  });

  describe('msgData', function () {
<<<<<<< HEAD
    const args = [42n, 'OpenZeppelin'];

    it('returns the transaction data when called from an EOA', async function () {
      const data = this.context.interface.encodeFunctionData('msgData', args);

      await expect(this.context.msgData(...args))
        .to.emit(this.context, 'Data')
        .withArgs(data, ...args);
    });

    it('returns the transaction sender when from another contract', async function () {
      const data = this.context.interface.encodeFunctionData('msgData', args);

      await expect(this.contextHelper.callData(this.context, ...args))
        .to.emit(this.context, 'Data')
        .withArgs(data, ...args);
=======
    const integerValue = 42n;
    const stringValue = 'OpenZeppelin';

    let callData;

    beforeEach(function () {
      callData = this.context.interface.encodeFunctionData(this.context.msgData.fragment, [integerValue, stringValue]);
    });

    it('returns the transaction data when called from an EOA', async function () {
      await expect(this.context.msgData(integerValue, stringValue))
        .to.emit(this.context, 'Data')
        .withArgs(callData, integerValue, stringValue);
    });

    it('returns the transaction sender when from another contract', async function () {
      await expect(this.caller.callData(this.context, integerValue, stringValue))
        .to.emit(this.context, 'Data')
        .withArgs(callData, integerValue, stringValue);
>>>>>>> add77194
    });
  });
}

module.exports = {
  shouldBehaveLikeRegularContext,
};<|MERGE_RESOLUTION|>--- conflicted
+++ resolved
@@ -1,78 +1,46 @@
-<<<<<<< HEAD
 const { ethers } = require('hardhat');
 const { expect } = require('chai');
+const { loadFixture } = require('@nomicfoundation/hardhat-network-helpers');
 
+async function fixture() {
+  return { contextHelper: await ethers.deployContract('ContextMockCaller', []) };
+}
 function shouldBehaveLikeRegularContext() {
   beforeEach(async function () {
-    this.contextHelper = await ethers.deployContract('ContextMockCaller', []);
+    Object.assign(this, await loadFixture(fixture));
   });
 
   describe('msgSender', function () {
     it('returns the transaction sender when called from an EOA', async function () {
-      expect(this.context.connect(this.sender).msgSender())
-=======
-function shouldBehaveLikeRegularContext() {
-  describe('msgSender', function () {
-    it('returns the transaction sender when called from an EOA', async function () {
       await expect(this.context.connect(this.sender).msgSender())
->>>>>>> add77194
         .to.emit(this.context, 'Sender')
         .withArgs(this.sender.address);
     });
 
-<<<<<<< HEAD
-    it('returns the transaction sender when from another contract', async function () {
+    it('returns the transaction sender when called from another contract', async function () {
       await expect(this.contextHelper.connect(this.sender).callSender(this.context))
         .to.emit(this.context, 'Sender')
         .withArgs(this.contextHelper.target);
-=======
-    it('returns the transaction sender when called from another contract', async function () {
-      await expect(this.caller.connect(this.sender).callSender(this.context))
-        .to.emit(this.context, 'Sender')
-        .withArgs(this.caller.target);
->>>>>>> add77194
     });
   });
 
   describe('msgData', function () {
-<<<<<<< HEAD
     const args = [42n, 'OpenZeppelin'];
 
     it('returns the transaction data when called from an EOA', async function () {
-      const data = this.context.interface.encodeFunctionData('msgData', args);
+      const callData = this.context.interface.encodeFunctionData('msgData', args);
 
       await expect(this.context.msgData(...args))
         .to.emit(this.context, 'Data')
-        .withArgs(data, ...args);
+        .withArgs(callData, ...args);
     });
 
     it('returns the transaction sender when from another contract', async function () {
-      const data = this.context.interface.encodeFunctionData('msgData', args);
+      const callData = this.context.interface.encodeFunctionData('msgData', args);
 
       await expect(this.contextHelper.callData(this.context, ...args))
         .to.emit(this.context, 'Data')
-        .withArgs(data, ...args);
-=======
-    const integerValue = 42n;
-    const stringValue = 'OpenZeppelin';
-
-    let callData;
-
-    beforeEach(function () {
-      callData = this.context.interface.encodeFunctionData(this.context.msgData.fragment, [integerValue, stringValue]);
-    });
-
-    it('returns the transaction data when called from an EOA', async function () {
-      await expect(this.context.msgData(integerValue, stringValue))
-        .to.emit(this.context, 'Data')
-        .withArgs(callData, integerValue, stringValue);
-    });
-
-    it('returns the transaction sender when from another contract', async function () {
-      await expect(this.caller.callData(this.context, integerValue, stringValue))
-        .to.emit(this.context, 'Data')
-        .withArgs(callData, integerValue, stringValue);
->>>>>>> add77194
+        .withArgs(callData, ...args);
     });
   });
 }
