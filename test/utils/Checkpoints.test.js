const { expectRevert, time } = require('@openzeppelin/test-helpers');

const { expect } = require('chai');

const { batchInBlock } = require('../helpers/txpool');

const CheckpointsMock = artifacts.require('CheckpointsMock');

<<<<<<< HEAD
const first = (...args) => args.length ? args[0] : undefined;
const last = (...args) => args.length ? args[args.length - 1] : undefined;
=======
const first = (array) => array.length ? array[0] : undefined;
const last = (array) => array.length ? array[array.length - 1] : undefined;
>>>>>>> 71aaca2d

contract('Checkpoints', function (accounts) {
  describe('History checkpoints', function () {
    beforeEach(async function () {
      this.checkpoint = await CheckpointsMock.new();
    });

    describe('without checkpoints', function () {
      it('returns zero as latest value', async function () {
        expect(await this.checkpoint.latest()).to.be.bignumber.equal('0');
      });

      it('returns zero as past value', async function () {
        await time.advanceBlock();
        expect(await this.checkpoint.getAtBlock(await web3.eth.getBlockNumber() - 1)).to.be.bignumber.equal('0');
<<<<<<< HEAD
=======
        expect(await this.checkpoint.getAtRecentBlock(await web3.eth.getBlockNumber() - 1)).to.be.bignumber.equal('0');
>>>>>>> 71aaca2d
      });
    });

    describe('with checkpoints', function () {
      beforeEach('pushing checkpoints', async function () {
        this.tx1 = await this.checkpoint.push(1);
        this.tx2 = await this.checkpoint.push(2);
        await time.advanceBlock();
        this.tx3 = await this.checkpoint.push(3);
        await time.advanceBlock();
        await time.advanceBlock();
      });

      it('returns latest value', async function () {
        expect(await this.checkpoint.latest()).to.be.bignumber.equal('3');
      });

<<<<<<< HEAD
      it('returns past values', async function () {
        expect(await this.checkpoint.getAtBlock(this.tx1.receipt.blockNumber - 1)).to.be.bignumber.equal('0');
        expect(await this.checkpoint.getAtBlock(this.tx1.receipt.blockNumber)).to.be.bignumber.equal('1');
        expect(await this.checkpoint.getAtBlock(this.tx2.receipt.blockNumber)).to.be.bignumber.equal('2');
        // Block with no new checkpoints
        expect(await this.checkpoint.getAtBlock(this.tx2.receipt.blockNumber + 1)).to.be.bignumber.equal('2');
        expect(await this.checkpoint.getAtBlock(this.tx3.receipt.blockNumber)).to.be.bignumber.equal('3');
        expect(await this.checkpoint.getAtBlock(this.tx3.receipt.blockNumber + 1)).to.be.bignumber.equal('3');
      });

      it('reverts if block number >= current block', async function () {
        await expectRevert(
          this.checkpoint.getAtBlock(await web3.eth.getBlockNumber()),
          'Checkpoints: block not yet mined',
        );

        await expectRevert(
          this.checkpoint.getAtBlock(await web3.eth.getBlockNumber() + 1),
          'Checkpoints: block not yet mined',
        );
      });

      it('multiple checkpoints in the same block', async function () {
        const lengthBefore = await this.checkpoint.length();
=======
      for (const fn of [ 'getAtBlock(uint256)', 'getAtRecentBlock(uint256)' ]) {
        describe(`lookup: ${fn}`, function () {
          it('returns past values', async function () {
            expect(await this.checkpoint.methods[fn](this.tx1.receipt.blockNumber - 1)).to.be.bignumber.equal('0');
            expect(await this.checkpoint.methods[fn](this.tx1.receipt.blockNumber)).to.be.bignumber.equal('1');
            expect(await this.checkpoint.methods[fn](this.tx2.receipt.blockNumber)).to.be.bignumber.equal('2');
            // Block with no new checkpoints
            expect(await this.checkpoint.methods[fn](this.tx2.receipt.blockNumber + 1)).to.be.bignumber.equal('2');
            expect(await this.checkpoint.methods[fn](this.tx3.receipt.blockNumber)).to.be.bignumber.equal('3');
            expect(await this.checkpoint.methods[fn](this.tx3.receipt.blockNumber + 1)).to.be.bignumber.equal('3');
          });
          it('reverts if block number >= current block', async function () {
            await expectRevert(
              this.checkpoint.methods[fn](await web3.eth.getBlockNumber()),
              'Checkpoints: block not yet mined',
            );

            await expectRevert(
              this.checkpoint.methods[fn](await web3.eth.getBlockNumber() + 1),
              'Checkpoints: block not yet mined',
            );
          });
        });
      }

      it('multiple checkpoints in the same block', async function () {
        const lengthBefore = await this.checkpoint.length();

>>>>>>> 71aaca2d
        await batchInBlock([
          () => this.checkpoint.push(8, { gas: 100000 }),
          () => this.checkpoint.push(9, { gas: 100000 }),
          () => this.checkpoint.push(10, { gas: 100000 }),
        ]);
<<<<<<< HEAD
        const lengthAfter = await this.checkpoint.length();

        expect(lengthAfter.toNumber()).to.be.equal(lengthBefore.toNumber() + 1);
=======

        expect(await this.checkpoint.length()).to.be.bignumber.equal(lengthBefore.addn(1));
>>>>>>> 71aaca2d
        expect(await this.checkpoint.latest()).to.be.bignumber.equal('10');
      });
    });
  });

  for (const length of [160, 224]) {
<<<<<<< HEAD
    describe(`Checkpoint${length}[]`, function () {
=======
    describe(`Trace${length}`, function () {
>>>>>>> 71aaca2d
      beforeEach(async function () {
        this.contract = await artifacts.require(`Checkpoints${length}Mock`).new();
      });

      describe('without checkpoints', function () {
        it('returns zero as latest value', async function () {
          expect(await this.contract.latest()).to.be.bignumber.equal('0');
        });

        it('lookup returns 0', async function () {
          expect(await this.contract.lowerLookup(0)).to.be.bignumber.equal('0');
          expect(await this.contract.upperLookup(0)).to.be.bignumber.equal('0');
          expect(await this.contract.upperLookupRecent(0)).to.be.bignumber.equal('0');
        });
      });

      describe('with checkpoints', function () {
        beforeEach('pushing checkpoints', async function () {
          this.checkpoints = [
<<<<<<< HEAD
            { key: 2, value: '2' },
            { key: 3, value: '3' },
            { key: 5, value: '5' },
            { key: 7, value: '8' },
            { key: 11, value: '13' },
=======
            { key: 2, value: '17' },
            { key: 3, value: '42' },
            { key: 5, value: '101' },
            { key: 7, value: '23' },
            { key: 11, value: '99' },
>>>>>>> 71aaca2d
          ];
          for (const { key, value } of this.checkpoints) {
            await this.contract.push(key, value);
          }
        });

        it('returns latest value', async function () {
          expect(await this.contract.latest())
<<<<<<< HEAD
            .to.be.bignumber.equal(last(...this.checkpoints).value);
        });

        it('lower lookup', async function () {
          for (let i = 0; i < 14; ++i) {
            const value = first(...this.checkpoints.filter(x => i <= x.key))?.value || '0';
=======
            .to.be.bignumber.equal(last(this.checkpoints).value);
        });

        it('cannot push values in the past', async function () {
          await expectRevert(this.contract.push(last(this.checkpoints).key - 1, '0'), 'Checkpoint: invalid key');
        });

        it('can update last value', async function () {
          const newValue = '42';

          // check length before the update
          expect(await this.contract.length()).to.be.bignumber.equal(this.checkpoints.length.toString());

          // update last key
          await this.contract.push(last(this.checkpoints).key, newValue);
          expect(await this.contract.latest()).to.be.bignumber.equal(newValue);

          // check that length did not change
          expect(await this.contract.length()).to.be.bignumber.equal(this.checkpoints.length.toString());
        });

        it('lower lookup', async function () {
          for (let i = 0; i < 14; ++i) {
            const value = first(this.checkpoints.filter(x => i <= x.key))?.value || '0';
>>>>>>> 71aaca2d

            expect(await this.contract.lowerLookup(i)).to.be.bignumber.equal(value);
          }
        });

        it('upper lookup', async function () {
          for (let i = 0; i < 14; ++i) {
<<<<<<< HEAD
            const value = last(...this.checkpoints.filter(x => i >= x.key))?.value || '0';
=======
            const value = last(this.checkpoints.filter(x => i >= x.key))?.value || '0';
>>>>>>> 71aaca2d

            expect(await this.contract.upperLookup(i)).to.be.bignumber.equal(value);
            expect(await this.contract.upperLookupRecent(i)).to.be.bignumber.equal(value);
          }
        });
      });
    });
  }
});<|MERGE_RESOLUTION|>--- conflicted
+++ resolved
@@ -6,13 +6,8 @@
 
 const CheckpointsMock = artifacts.require('CheckpointsMock');
 
-<<<<<<< HEAD
-const first = (...args) => args.length ? args[0] : undefined;
-const last = (...args) => args.length ? args[args.length - 1] : undefined;
-=======
 const first = (array) => array.length ? array[0] : undefined;
 const last = (array) => array.length ? array[array.length - 1] : undefined;
->>>>>>> 71aaca2d
 
 contract('Checkpoints', function (accounts) {
   describe('History checkpoints', function () {
@@ -28,10 +23,7 @@
       it('returns zero as past value', async function () {
         await time.advanceBlock();
         expect(await this.checkpoint.getAtBlock(await web3.eth.getBlockNumber() - 1)).to.be.bignumber.equal('0');
-<<<<<<< HEAD
-=======
         expect(await this.checkpoint.getAtRecentBlock(await web3.eth.getBlockNumber() - 1)).to.be.bignumber.equal('0');
->>>>>>> 71aaca2d
       });
     });
 
@@ -49,32 +41,6 @@
         expect(await this.checkpoint.latest()).to.be.bignumber.equal('3');
       });
 
-<<<<<<< HEAD
-      it('returns past values', async function () {
-        expect(await this.checkpoint.getAtBlock(this.tx1.receipt.blockNumber - 1)).to.be.bignumber.equal('0');
-        expect(await this.checkpoint.getAtBlock(this.tx1.receipt.blockNumber)).to.be.bignumber.equal('1');
-        expect(await this.checkpoint.getAtBlock(this.tx2.receipt.blockNumber)).to.be.bignumber.equal('2');
-        // Block with no new checkpoints
-        expect(await this.checkpoint.getAtBlock(this.tx2.receipt.blockNumber + 1)).to.be.bignumber.equal('2');
-        expect(await this.checkpoint.getAtBlock(this.tx3.receipt.blockNumber)).to.be.bignumber.equal('3');
-        expect(await this.checkpoint.getAtBlock(this.tx3.receipt.blockNumber + 1)).to.be.bignumber.equal('3');
-      });
-
-      it('reverts if block number >= current block', async function () {
-        await expectRevert(
-          this.checkpoint.getAtBlock(await web3.eth.getBlockNumber()),
-          'Checkpoints: block not yet mined',
-        );
-
-        await expectRevert(
-          this.checkpoint.getAtBlock(await web3.eth.getBlockNumber() + 1),
-          'Checkpoints: block not yet mined',
-        );
-      });
-
-      it('multiple checkpoints in the same block', async function () {
-        const lengthBefore = await this.checkpoint.length();
-=======
       for (const fn of [ 'getAtBlock(uint256)', 'getAtRecentBlock(uint256)' ]) {
         describe(`lookup: ${fn}`, function () {
           it('returns past values', async function () {
@@ -103,31 +69,20 @@
       it('multiple checkpoints in the same block', async function () {
         const lengthBefore = await this.checkpoint.length();
 
->>>>>>> 71aaca2d
         await batchInBlock([
           () => this.checkpoint.push(8, { gas: 100000 }),
           () => this.checkpoint.push(9, { gas: 100000 }),
           () => this.checkpoint.push(10, { gas: 100000 }),
         ]);
-<<<<<<< HEAD
-        const lengthAfter = await this.checkpoint.length();
-
-        expect(lengthAfter.toNumber()).to.be.equal(lengthBefore.toNumber() + 1);
-=======
 
         expect(await this.checkpoint.length()).to.be.bignumber.equal(lengthBefore.addn(1));
->>>>>>> 71aaca2d
         expect(await this.checkpoint.latest()).to.be.bignumber.equal('10');
       });
     });
   });
 
   for (const length of [160, 224]) {
-<<<<<<< HEAD
-    describe(`Checkpoint${length}[]`, function () {
-=======
     describe(`Trace${length}`, function () {
->>>>>>> 71aaca2d
       beforeEach(async function () {
         this.contract = await artifacts.require(`Checkpoints${length}Mock`).new();
       });
@@ -147,19 +102,11 @@
       describe('with checkpoints', function () {
         beforeEach('pushing checkpoints', async function () {
           this.checkpoints = [
-<<<<<<< HEAD
-            { key: 2, value: '2' },
-            { key: 3, value: '3' },
-            { key: 5, value: '5' },
-            { key: 7, value: '8' },
-            { key: 11, value: '13' },
-=======
             { key: 2, value: '17' },
             { key: 3, value: '42' },
             { key: 5, value: '101' },
             { key: 7, value: '23' },
             { key: 11, value: '99' },
->>>>>>> 71aaca2d
           ];
           for (const { key, value } of this.checkpoints) {
             await this.contract.push(key, value);
@@ -168,14 +115,6 @@
 
         it('returns latest value', async function () {
           expect(await this.contract.latest())
-<<<<<<< HEAD
-            .to.be.bignumber.equal(last(...this.checkpoints).value);
-        });
-
-        it('lower lookup', async function () {
-          for (let i = 0; i < 14; ++i) {
-            const value = first(...this.checkpoints.filter(x => i <= x.key))?.value || '0';
-=======
             .to.be.bignumber.equal(last(this.checkpoints).value);
         });
 
@@ -200,7 +139,6 @@
         it('lower lookup', async function () {
           for (let i = 0; i < 14; ++i) {
             const value = first(this.checkpoints.filter(x => i <= x.key))?.value || '0';
->>>>>>> 71aaca2d
 
             expect(await this.contract.lowerLookup(i)).to.be.bignumber.equal(value);
           }
@@ -208,11 +146,7 @@
 
         it('upper lookup', async function () {
           for (let i = 0; i < 14; ++i) {
-<<<<<<< HEAD
-            const value = last(...this.checkpoints.filter(x => i >= x.key))?.value || '0';
-=======
             const value = last(this.checkpoints.filter(x => i >= x.key))?.value || '0';
->>>>>>> 71aaca2d
 
             expect(await this.contract.upperLookup(i)).to.be.bignumber.equal(value);
             expect(await this.contract.upperLookupRecent(i)).to.be.bignumber.equal(value);
