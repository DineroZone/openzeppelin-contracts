--- conflicted
+++ resolved
@@ -22,7 +22,7 @@
     const fnGetAtBlock = (self, ...args) =>
       self.methods['$getAtBlock(uint256,uint256)'](0, ...args);
     const fnGetAtRecentBlock = (self, ...args) =>
-      self.methods['$getAtRecentBlock(uint256,uint256)'](0, ...args);
+      self.methods['$getAtProbablyRecentBlock(uint256,uint256)'](0, ...args);
     const fnLength = (self, ...args) =>
       self.methods['$length_Checkpoints_History(uint256)'](0, ...args);
 
@@ -33,15 +33,8 @@
 
       it('returns zero as past value', async function () {
         await time.advanceBlock();
-<<<<<<< HEAD
         expect(await fnGetAtBlock(this.mock, await web3.eth.getBlockNumber() - 1)).to.be.bignumber.equal('0');
         expect(await fnGetAtRecentBlock(this.mock, await web3.eth.getBlockNumber() - 1)).to.be.bignumber.equal('0');
-=======
-        expect(await this.checkpoint.getAtBlock(await web3.eth.getBlockNumber() - 1))
-          .to.be.bignumber.equal('0');
-        expect(await this.checkpoint.getAtProbablyRecentBlock(await web3.eth.getBlockNumber() - 1))
-          .to.be.bignumber.equal('0');
->>>>>>> 005a35b0
       });
     });
 
@@ -59,11 +52,7 @@
         expect(await fnLatest(this.mock)).to.be.bignumber.equal('3');
       });
 
-<<<<<<< HEAD
       for (const fn of [ fnGetAtBlock, fnGetAtRecentBlock ]) {
-=======
-      for (const fn of [ 'getAtBlock(uint256)', 'getAtProbablyRecentBlock(uint256)' ]) {
->>>>>>> 005a35b0
         describe(`lookup: ${fn}`, function () {
           it('returns past values', async function () {
             expect(await fn(this.mock, this.tx1.receipt.blockNumber - 1)).to.be.bignumber.equal('0');
@@ -103,14 +92,14 @@
 
       it('more than 5 checkpoints', async function () {
         for (let i = 4; i <= 6; i++) {
-          await this.checkpoint.push(i);
+          await fnPush(this.mock, i);
         }
-        expect(await this.checkpoint.length()).to.be.bignumber.equal('6');
+        expect(await fnLength(this.mock)).to.be.bignumber.equal('6');
         const block = await web3.eth.getBlockNumber();
         // recent
-        expect(await this.checkpoint.getAtProbablyRecentBlock(block - 1)).to.be.bignumber.equal('5');
+        expect(await fnGetAtRecentBlock(this.mock, block - 1)).to.be.bignumber.equal('5');
         // non-recent
-        expect(await this.checkpoint.getAtProbablyRecentBlock(block - 9)).to.be.bignumber.equal('0');
+        expect(await fnGetAtRecentBlock(this.mock, block - 9)).to.be.bignumber.equal('0');
       });
     });
   });
@@ -136,14 +125,8 @@
         });
 
         it('lookup returns 0', async function () {
-<<<<<<< HEAD
           expect(await fnLowerLookup(this.mock, 0)).to.be.bignumber.equal('0');
           expect(await fnUpperLookup(this.mock, 0)).to.be.bignumber.equal('0');
-          expect(await fnUpperLookupRecent(this.mock, 0)).to.be.bignumber.equal('0');
-=======
-          expect(await this.contract.lowerLookup(0)).to.be.bignumber.equal('0');
-          expect(await this.contract.upperLookup(0)).to.be.bignumber.equal('0');
->>>>>>> 005a35b0
         });
       });
 
@@ -201,12 +184,7 @@
           for (let i = 0; i < 14; ++i) {
             const value = last(this.checkpoints.filter(x => i >= x.key))?.value || '0';
 
-<<<<<<< HEAD
             expect(await fnUpperLookup(this.mock, i)).to.be.bignumber.equal(value);
-            expect(await fnUpperLookupRecent(this.mock, i)).to.be.bignumber.equal(value);
-=======
-            expect(await this.contract.upperLookup(i)).to.be.bignumber.equal(value);
->>>>>>> 005a35b0
           }
         });
       });
