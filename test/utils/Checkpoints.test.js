--- conflicted
+++ resolved
@@ -19,10 +19,8 @@
       self.methods['$latest_Checkpoints_History(uint256)'](0, ...args);
     const latestCheckpoint = (self, ...args) =>
       self.methods['$latestCheckpoint_Checkpoints_History(uint256)'](0, ...args);
-    const push = (self, ...args) =>
-      self.methods['$push(uint256,uint256)'](0, ...args);
-    const getAtBlock = (self, ...args) =>
-      self.methods['$getAtBlock(uint256,uint256)'](0, ...args);
+    const push = (self, ...args) => self.methods['$push(uint256,uint256)'](0, ...args);
+    const getAtBlock = (self, ...args) => self.methods['$getAtBlock(uint256,uint256)'](0, ...args);
     const getAtRecentBlock = (self, ...args) =>
       self.methods['$getAtProbablyRecentBlock(uint256,uint256)'](0, ...args);
     const getLength = (self, ...args) =>
@@ -40,17 +38,12 @@
 
       it('returns zero as past value', async function () {
         await time.advanceBlock();
-<<<<<<< HEAD
         expect(
-          await this.checkpoint.getAtBlock((await web3.eth.getBlockNumber()) - 1),
+          await getAtBlock(this.mock, (await web3.eth.getBlockNumber()) - 1),
         ).to.be.bignumber.equal('0');
         expect(
-          await this.checkpoint.getAtProbablyRecentBlock((await web3.eth.getBlockNumber()) - 1),
+          await getAtRecentBlock(this.mock, (await web3.eth.getBlockNumber()) - 1),
         ).to.be.bignumber.equal('0');
-=======
-        expect(await getAtBlock(this.mock, await web3.eth.getBlockNumber() - 1)).to.be.bignumber.equal('0');
-        expect(await getAtRecentBlock(this.mock, await web3.eth.getBlockNumber() - 1)).to.be.bignumber.equal('0');
->>>>>>> 2fc24fc8
       });
     });
 
@@ -73,41 +66,28 @@
         expect(ckpt[2]).to.be.bignumber.equal(web3.utils.toBN('3'));
       });
 
-<<<<<<< HEAD
-      for (const fn of ['getAtBlock(uint256)', 'getAtProbablyRecentBlock(uint256)']) {
-        describe(`lookup: ${fn}`, function () {
+      for (const getAtBlockVariant of [getAtBlock, getAtRecentBlock]) {
+        describe(`lookup: ${getAtBlockVariant}`, function () {
           it('returns past values', async function () {
             expect(
-              await this.checkpoint.methods[fn](this.tx1.receipt.blockNumber - 1),
+              await getAtBlockVariant(this.mock, this.tx1.receipt.blockNumber - 1),
             ).to.be.bignumber.equal('0');
             expect(
-              await this.checkpoint.methods[fn](this.tx1.receipt.blockNumber),
+              await getAtBlockVariant(this.mock, this.tx1.receipt.blockNumber),
             ).to.be.bignumber.equal('1');
             expect(
-              await this.checkpoint.methods[fn](this.tx2.receipt.blockNumber),
+              await getAtBlockVariant(this.mock, this.tx2.receipt.blockNumber),
             ).to.be.bignumber.equal('2');
             // Block with no new checkpoints
             expect(
-              await this.checkpoint.methods[fn](this.tx2.receipt.blockNumber + 1),
+              await getAtBlockVariant(this.mock, this.tx2.receipt.blockNumber + 1),
             ).to.be.bignumber.equal('2');
             expect(
-              await this.checkpoint.methods[fn](this.tx3.receipt.blockNumber),
+              await getAtBlockVariant(this.mock, this.tx3.receipt.blockNumber),
             ).to.be.bignumber.equal('3');
             expect(
-              await this.checkpoint.methods[fn](this.tx3.receipt.blockNumber + 1),
+              await getAtBlockVariant(this.mock, this.tx3.receipt.blockNumber + 1),
             ).to.be.bignumber.equal('3');
-=======
-      for (const getAtBlockVariant of [ getAtBlock, getAtRecentBlock ]) {
-        describe(`lookup: ${getAtBlockVariant}`, function () {
-          it('returns past values', async function () {
-            expect(await getAtBlockVariant(this.mock, this.tx1.receipt.blockNumber - 1)).to.be.bignumber.equal('0');
-            expect(await getAtBlockVariant(this.mock, this.tx1.receipt.blockNumber)).to.be.bignumber.equal('1');
-            expect(await getAtBlockVariant(this.mock, this.tx2.receipt.blockNumber)).to.be.bignumber.equal('2');
-            // Block with no new checkpoints
-            expect(await getAtBlockVariant(this.mock, this.tx2.receipt.blockNumber + 1)).to.be.bignumber.equal('2');
-            expect(await getAtBlockVariant(this.mock, this.tx3.receipt.blockNumber)).to.be.bignumber.equal('3');
-            expect(await getAtBlockVariant(this.mock, this.tx3.receipt.blockNumber + 1)).to.be.bignumber.equal('3');
->>>>>>> 2fc24fc8
           });
           it('reverts if block number >= current block', async function () {
             await expectRevert(
@@ -116,11 +96,7 @@
             );
 
             await expectRevert(
-<<<<<<< HEAD
-              this.checkpoint.methods[fn]((await web3.eth.getBlockNumber()) + 1),
-=======
-              getAtBlockVariant(this.mock, await web3.eth.getBlockNumber() + 1),
->>>>>>> 2fc24fc8
+              getAtBlockVariant(this.mock, (await web3.eth.getBlockNumber()) + 1),
               'Checkpoints: block not yet mined',
             );
           });
@@ -147,19 +123,9 @@
         expect(await getLength(this.mock)).to.be.bignumber.equal('6');
         const block = await web3.eth.getBlockNumber();
         // recent
-<<<<<<< HEAD
-        expect(await this.checkpoint.getAtProbablyRecentBlock(block - 1)).to.be.bignumber.equal(
-          '5',
-        );
-        // non-recent
-        expect(await this.checkpoint.getAtProbablyRecentBlock(block - 9)).to.be.bignumber.equal(
-          '0',
-        );
-=======
         expect(await getAtRecentBlock(this.mock, block - 1)).to.be.bignumber.equal('5');
         // non-recent
         expect(await getAtRecentBlock(this.mock, block - 9)).to.be.bignumber.equal('0');
->>>>>>> 2fc24fc8
       });
     });
   });
@@ -210,8 +176,9 @@
         });
 
         it('length', async function () {
-          expect(await getLength(this.mock))
-            .to.be.bignumber.equal(this.checkpoints.length.toString());
+          expect(await getLength(this.mock)).to.be.bignumber.equal(
+            this.checkpoints.length.toString(),
+          );
         });
 
         it('returns latest value', async function () {
@@ -224,40 +191,28 @@
         });
 
         it('cannot push values in the past', async function () {
-<<<<<<< HEAD
           await expectRevert(
-            this.contract.push(last(this.checkpoints).key - 1, '0'),
+            push(this.mock, last(this.checkpoints).key - 1, '0'),
             'Checkpoint: decreasing keys',
           );
-=======
-          await expectRevert(push(this.mock, last(this.checkpoints).key - 1, '0'), 'Checkpoint: decreasing keys');
->>>>>>> 2fc24fc8
         });
 
         it('can update last value', async function () {
           const newValue = '42';
 
           // check length before the update
-<<<<<<< HEAD
-          expect(await this.contract.length()).to.be.bignumber.equal(
+          expect(await getLength(this.mock)).to.be.bignumber.equal(
             this.checkpoints.length.toString(),
           );
-=======
-          expect(await getLength(this.mock)).to.be.bignumber.equal(this.checkpoints.length.toString());
->>>>>>> 2fc24fc8
 
           // update last key
           await push(this.mock, last(this.checkpoints).key, newValue);
           expect(await latest(this.mock)).to.be.bignumber.equal(newValue);
 
           // check that length did not change
-<<<<<<< HEAD
-          expect(await this.contract.length()).to.be.bignumber.equal(
+          expect(await getLength(this.mock)).to.be.bignumber.equal(
             this.checkpoints.length.toString(),
           );
-=======
-          expect(await getLength(this.mock)).to.be.bignumber.equal(this.checkpoints.length.toString());
->>>>>>> 2fc24fc8
         });
 
         it('lower lookup', async function () {
