// SPDX-License-Identifier: MIT

pragma solidity ^0.8.20;

import {Test} from "forge-std/Test.sol";
import {stdJson} from "forge-std/StdJson.sol";

import {P256} from "@openzeppelin/contracts/utils/cryptography/P256.sol";
import {Math} from "@openzeppelin/contracts/utils/math/Math.sol";

contract P256Test is Test {
    using stdJson for string;

    /// forge-config: default.fuzz.runs = 512
    function testVerify(uint256 seed, bytes32 digest) public {
        uint256 privateKey = bound(uint256(keccak256(abi.encode(seed))), 1, P256.N - 1);

        (bytes32 x, bytes32 y) = P256PublicKey.getPublicKey(privateKey);
        (bytes32 r, bytes32 s) = vm.signP256(privateKey, digest);
        s = _ensureLowerS(s);
        assertTrue(P256.verify(digest, r, s, x, y));
        assertTrue(P256.verifySolidity(digest, r, s, x, y));
    }

    /// forge-config: default.fuzz.runs = 512
    function testRecover(uint256 seed, bytes32 digest) public {
        uint256 privateKey = bound(uint256(keccak256(abi.encode(seed))), 1, P256.N - 1);

        (bytes32 x, bytes32 y) = P256PublicKey.getPublicKey(privateKey);
        (bytes32 r, bytes32 s) = vm.signP256(privateKey, digest);
        s = _ensureLowerS(s);
        (bytes32 qx0, bytes32 qy0) = P256.recovery(digest, 0, r, s);
        (bytes32 qx1, bytes32 qy1) = P256.recovery(digest, 1, r, s);
        assertTrue((qx0 == x && qy0 == y) || (qx1 == x && qy1 == y));
    }
<<<<<<< HEAD
=======

    // based on: https://github.com/pcaversaccio/snekmate/blob/4cb87bff4c1ca8901d9931772b1e58758bea6576/test/utils/P256.t.sol#L99
    function testWycheproofData() public {
        string memory file = "test/utils/cryptography/wycheproof.jsonl";
        while (true) {
            string memory vector = vm.readLine(file);
            if (bytes(vector).length == 0) {
                break;
            }

            bytes32 r = vector.readBytes32(".r");
            bytes32 s = vector.readBytes32(".s");
            bytes32 x = vector.readBytes32(".x");
            bytes32 y = vector.readBytes32(".y");
            bytes32 hash = vector.readBytes32(".hash");

            // Skip test for s^-1
            if (uint256(s) > P256.N) {
                continue;
            } else {
                s = _ensureLowerS(s);
            }

            assertEq(P256.verify(hash, r, s, x, y), vector.readBool(".valid"));
        }
    }

    function _ensureLowerS(bytes32 s) private pure returns (bytes32) {
        uint256 _s = uint256(s);
        return _s > P256.N / 2 ? bytes32(P256.N - _s) : s;
    }
>>>>>>> d8f4f7eb
}

/**
 * @dev Library to derive P256 public key from private key
 * Should be removed if Foundry adds this functionality
 * See https://github.com/foundry-rs/foundry/issues/7908
 */
library P256PublicKey {
    function getPublicKey(uint256 privateKey) internal view returns (bytes32, bytes32) {
        (uint256 x, uint256 y, uint256 z) = _jMult(P256.GX, P256.GY, 1, privateKey);
        return _affineFromJacobian(x, y, z);
    }

    function _jMult(
        uint256 x,
        uint256 y,
        uint256 z,
        uint256 k
    ) private pure returns (uint256 rx, uint256 ry, uint256 rz) {
        unchecked {
            for (uint256 i = 0; i < 256; ++i) {
                if (rz > 0) {
                    (rx, ry, rz) = _jDouble(rx, ry, rz);
                }
                if (k >> 255 > 0) {
                    if (rz == 0) {
                        (rx, ry, rz) = (x, y, z);
                    } else {
                        (rx, ry, rz) = _jAdd(rx, ry, rz, x, y, z);
                    }
                }
                k <<= 1;
            }
        }
    }

    /// From P256.sol

    function _affineFromJacobian(uint256 jx, uint256 jy, uint256 jz) private view returns (bytes32 ax, bytes32 ay) {
        if (jz == 0) return (0, 0);
        uint256 zinv = Math.invModPrime(jz, P256.P);
        uint256 zzinv = mulmod(zinv, zinv, P256.P);
        uint256 zzzinv = mulmod(zzinv, zinv, P256.P);
        ax = bytes32(mulmod(jx, zzinv, P256.P));
        ay = bytes32(mulmod(jy, zzzinv, P256.P));
    }

    function _jDouble(uint256 x, uint256 y, uint256 z) private pure returns (uint256 rx, uint256 ry, uint256 rz) {
        uint256 p = P256.P;
        uint256 a = P256.A;
        assembly ("memory-safe") {
            let yy := mulmod(y, y, p)
            let zz := mulmod(z, z, p)
            let s := mulmod(4, mulmod(x, yy, p), p) // s = 4*x*y²
            let m := addmod(mulmod(3, mulmod(x, x, p), p), mulmod(a, mulmod(zz, zz, p), p), p) // m = 3*x²+a*z⁴
            let t := addmod(mulmod(m, m, p), sub(p, mulmod(2, s, p)), p) // t = m²-2*s

            // x' = t
            rx := t
            // y' = m*(s-t)-8*y⁴
            ry := addmod(mulmod(m, addmod(s, sub(p, t), p), p), sub(p, mulmod(8, mulmod(yy, yy, p), p)), p)
            // z' = 2*y*z
            rz := mulmod(2, mulmod(y, z, p), p)
        }
    }

    function _jAdd(
        uint256 x1,
        uint256 y1,
        uint256 z1,
        uint256 x2,
        uint256 y2,
        uint256 z2
    ) private pure returns (uint256 rx, uint256 ry, uint256 rz) {
        uint256 p = P256.P;
        assembly ("memory-safe") {
            let zz1 := mulmod(z1, z1, p) // zz1 = z1²
            let zz2 := mulmod(z2, z2, p) // zz2 = z2²
            let u1 := mulmod(x1, zz2, p) // u1 = x1*z2²
            let u2 := mulmod(x2, zz1, p) // u2 = x2*z1²
            let s1 := mulmod(y1, mulmod(zz2, z2, p), p) // s1 = y1*z2³
            let s2 := mulmod(y2, mulmod(zz1, z1, p), p) // s2 = y2*z1³
            let h := addmod(u2, sub(p, u1), p) // h = u2-u1
            let hh := mulmod(h, h, p) // h²
            let hhh := mulmod(h, hh, p) // h³
            let r := addmod(s2, sub(p, s1), p) // r = s2-s1

            // x' = r²-h³-2*u1*h²
            rx := addmod(addmod(mulmod(r, r, p), sub(p, hhh), p), sub(p, mulmod(2, mulmod(u1, hh, p), p)), p)
            // y' = r*(u1*h²-x')-s1*h³
            ry := addmod(mulmod(r, addmod(mulmod(u1, hh, p), sub(p, rx), p), p), sub(p, mulmod(s1, hhh, p)), p)
            // z' = h*z1*z2
            rz := mulmod(h, mulmod(z1, z2, p), p)
        }
    }
}<|MERGE_RESOLUTION|>--- conflicted
+++ resolved
@@ -33,40 +33,11 @@
         (bytes32 qx1, bytes32 qy1) = P256.recovery(digest, 1, r, s);
         assertTrue((qx0 == x && qy0 == y) || (qx1 == x && qy1 == y));
     }
-<<<<<<< HEAD
-=======
-
-    // based on: https://github.com/pcaversaccio/snekmate/blob/4cb87bff4c1ca8901d9931772b1e58758bea6576/test/utils/P256.t.sol#L99
-    function testWycheproofData() public {
-        string memory file = "test/utils/cryptography/wycheproof.jsonl";
-        while (true) {
-            string memory vector = vm.readLine(file);
-            if (bytes(vector).length == 0) {
-                break;
-            }
-
-            bytes32 r = vector.readBytes32(".r");
-            bytes32 s = vector.readBytes32(".s");
-            bytes32 x = vector.readBytes32(".x");
-            bytes32 y = vector.readBytes32(".y");
-            bytes32 hash = vector.readBytes32(".hash");
-
-            // Skip test for s^-1
-            if (uint256(s) > P256.N) {
-                continue;
-            } else {
-                s = _ensureLowerS(s);
-            }
-
-            assertEq(P256.verify(hash, r, s, x, y), vector.readBool(".valid"));
-        }
-    }
 
     function _ensureLowerS(bytes32 s) private pure returns (bytes32) {
         uint256 _s = uint256(s);
         return _s > P256.N / 2 ? bytes32(P256.N - _s) : s;
     }
->>>>>>> d8f4f7eb
 }
 
 /**
