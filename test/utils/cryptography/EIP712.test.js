const ethSigUtil = require('eth-sig-util');
const Wallet = require('ethereumjs-wallet').default;

const { EIP712Domain, domainSeparator, hashTypedData } = require('../../helpers/eip712');
const { getChainId } = require('../../helpers/chainid');

const EIP712Verifier = artifacts.require('$EIP712Verifier');

contract('EIP712', function (accounts) {
  const [mailTo] = accounts;

  const name = 'A Name';
  const version = '1';

  beforeEach('deploying', async function () {
    this.eip712 = await EIP712Verifier.new(name, version);

    this.domain = {
      name,
      version,
      chainId: await getChainId(),
      verifyingContract: this.eip712.address,
    };
  });

  it('domain separator', async function () {
<<<<<<< HEAD
    expect(await this.eip712.domainSeparator()).to.equal(
      await domainSeparator(name, version, this.chainId, this.eip712.address),
    );
=======
    const expected = await domainSeparator(this.domain);

    expect(await this.eip712.$_domainSeparatorV4()).to.equal(expected);
  });

  it('hash digest', async function () {
    const structhash = web3.utils.randomHex(32);
    const expected = await hashTypedData(this.domain, structhash);

    expect(await this.eip712.$_hashTypedDataV4(structhash)).to.be.equal(expected);
>>>>>>> 2fc24fc8
  });

  it('digest', async function () {
    const message = {
      to: mailTo,
      contents: 'very interesting',
    };

    const data = {
      types: {
        EIP712Domain,
        Mail: [
          { name: 'to', type: 'address' },
          { name: 'contents', type: 'string' },
        ],
      },
      domain: this.domain,
      primaryType: 'Mail',
      message,
    };

    const wallet = Wallet.generate();
    const signature = ethSigUtil.signTypedMessage(wallet.getPrivateKey(), { data });

    await this.eip712.verify(signature, wallet.getAddressString(), message.to, message.contents);
  });
});<|MERGE_RESOLUTION|>--- conflicted
+++ resolved
@@ -24,11 +24,6 @@
   });
 
   it('domain separator', async function () {
-<<<<<<< HEAD
-    expect(await this.eip712.domainSeparator()).to.equal(
-      await domainSeparator(name, version, this.chainId, this.eip712.address),
-    );
-=======
     const expected = await domainSeparator(this.domain);
 
     expect(await this.eip712.$_domainSeparatorV4()).to.equal(expected);
@@ -39,7 +34,6 @@
     const expected = await hashTypedData(this.domain, structhash);
 
     expect(await this.eip712.$_hashTypedDataV4(structhash)).to.be.equal(expected);
->>>>>>> 2fc24fc8
   });
 
   it('digest', async function () {
