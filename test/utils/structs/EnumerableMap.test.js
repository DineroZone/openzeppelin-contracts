const { BN, constants } = require('@openzeppelin/test-helpers');

const AddressToUintMapMock = artifacts.require('AddressToUintMapMock');
const UintToAddressMapMock = artifacts.require('UintToAddressMapMock');
const Bytes32ToBytes32MapMock = artifacts.require('Bytes32ToBytes32MapMock');
<<<<<<< HEAD
const Bytes32ToUintMapMock = artifacts.require('Bytes32ToUintMapMock');
=======
const UintToUintMapMock = artifacts.require('UintToUintMapMock');
>>>>>>> c4f76cfa

const { shouldBehaveLikeMap } = require('./EnumerableMap.behavior');

contract('EnumerableMap', function (accounts) {
  const [ accountA, accountB, accountC ] = accounts;

  const keyA = new BN('7891');
  const keyB = new BN('451');
  const keyC = new BN('9592328');

  const bytesA = '0xdeadbeef'.padEnd(66, '0');
  const bytesB = '0x0123456789'.padEnd(66, '0');
  const bytesC = '0x42424242'.padEnd(66, '0');

  // AddressToUintMap
  describe('AddressToUintMap', function () {
    beforeEach(async function () {
      this.map = await AddressToUintMapMock.new();
    });

    shouldBehaveLikeMap(
      [ accountA, accountB, accountC ],
      [ keyA, keyB, keyC ],
      new BN('0'),
    );
  });

  // UintToAddressMap
  describe('UintToAddressMap', function () {
    beforeEach(async function () {
      this.map = await UintToAddressMapMock.new();
    });

    shouldBehaveLikeMap(
      [ keyA, keyB, keyC ],
      [ accountA, accountB, accountC ],
      constants.ZERO_ADDRESS,
    );
  });

  // Bytes32ToBytes32Map
  describe('Bytes32ToBytes32Map', function () {
    beforeEach(async function () {
      this.map = await Bytes32ToBytes32MapMock.new();
    });

    shouldBehaveLikeMap(
      [ keyA, keyB, keyC ].map(k => '0x' + k.toString(16).padEnd(64, '0')),
      [ bytesA, bytesB, bytesC ],
      constants.ZERO_BYTES32,
    );
  });

<<<<<<< HEAD
  // Bytes32ToUintMap
  describe('Bytes32ToUintMap', function () {
    beforeEach(async function () {
      this.map = await Bytes32ToUintMapMock.new();
    });

    shouldBehaveLikeMap(
      [ bytesA, bytesB, bytesC ],
      [ keyA, keyB, keyC ],
=======
  // UintToUintMap
  describe('UintToUintMap', function () {
    beforeEach(async function () {
      this.map = await UintToUintMapMock.new();
    });

    shouldBehaveLikeMap(
      [ keyA, keyB, keyC ],
      [ keyA, keyB, keyC ].map(k => k.add(new BN('1332'))),
>>>>>>> c4f76cfa
      new BN('0'),
    );
  });
});<|MERGE_RESOLUTION|>--- conflicted
+++ resolved
@@ -3,11 +3,8 @@
 const AddressToUintMapMock = artifacts.require('AddressToUintMapMock');
 const UintToAddressMapMock = artifacts.require('UintToAddressMapMock');
 const Bytes32ToBytes32MapMock = artifacts.require('Bytes32ToBytes32MapMock');
-<<<<<<< HEAD
+const UintToUintMapMock = artifacts.require('UintToUintMapMock');
 const Bytes32ToUintMapMock = artifacts.require('Bytes32ToUintMapMock');
-=======
-const UintToUintMapMock = artifacts.require('UintToUintMapMock');
->>>>>>> c4f76cfa
 
 const { shouldBehaveLikeMap } = require('./EnumerableMap.behavior');
 
@@ -61,7 +58,19 @@
     );
   });
 
-<<<<<<< HEAD
+  // UintToUintMap
+  describe('UintToUintMap', function () {
+    beforeEach(async function () {
+      this.map = await UintToUintMapMock.new();
+    });
+
+    shouldBehaveLikeMap(
+      [ keyA, keyB, keyC ],
+      [ keyA, keyB, keyC ].map(k => k.add(new BN('1332'))),
+      new BN('0'),
+    );
+  });
+
   // Bytes32ToUintMap
   describe('Bytes32ToUintMap', function () {
     beforeEach(async function () {
@@ -71,17 +80,6 @@
     shouldBehaveLikeMap(
       [ bytesA, bytesB, bytesC ],
       [ keyA, keyB, keyC ],
-=======
-  // UintToUintMap
-  describe('UintToUintMap', function () {
-    beforeEach(async function () {
-      this.map = await UintToUintMapMock.new();
-    });
-
-    shouldBehaveLikeMap(
-      [ keyA, keyB, keyC ],
-      [ keyA, keyB, keyC ].map(k => k.add(new BN('1332'))),
->>>>>>> c4f76cfa
       new BN('0'),
     );
   });
