--- conflicted
+++ resolved
@@ -35,13 +35,8 @@
       it('emits a deposited event', async function () {
         const receipt = await this.escrow.deposit(payee1, { from: owner, value: amount });
 
-<<<<<<< HEAD
-        const event = await expectEvent.inLogs(receipt.logs, 'Deposited', { payee: payee1 });
+        const event = expectEvent.inLogs(receipt.logs, 'Deposited', { payee: payee1 });
         event.args.weiAmount.should.be.bignumber.eq(amount);
-=======
-        const event = expectEvent.inLogs(receipt.logs, 'Deposited', { payee: payee1 });
-        event.args.weiAmount.should.be.bignumber.equal(amount);
->>>>>>> 6dab3128
       });
 
       it('can add multiple deposits on a single account', async function () {
@@ -97,13 +92,8 @@
         await this.escrow.deposit(payee1, { from: owner, value: amount });
         const receipt = await this.escrow.withdraw(payee1, { from: owner });
 
-<<<<<<< HEAD
-        const event = await expectEvent.inLogs(receipt.logs, 'Withdrawn', { payee: payee1 });
+        const event = expectEvent.inLogs(receipt.logs, 'Withdrawn', { payee: payee1 });
         event.args.weiAmount.should.be.bignumber.eq(amount);
-=======
-        const event = expectEvent.inLogs(receipt.logs, 'Withdrawn', { payee: payee1 });
-        event.args.weiAmount.should.be.bignumber.equal(amount);
->>>>>>> 6dab3128
       });
     });
   });
