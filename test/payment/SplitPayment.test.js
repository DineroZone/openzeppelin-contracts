--- conflicted
+++ resolved
@@ -13,33 +13,8 @@
 contract('SplitPayment', function ([_, owner, payee1, payee2, payee3, nonpayee1, payer1]) {
   const amount = web3.toWei(1.0, 'ether');
 
-<<<<<<< HEAD
-  beforeEach(async function () {
-    this.payees = [payee1, payee2, payee3];
-    this.shares = [20, 10, 70];
-
-    this.contract = await SplitPayment.new(this.payees, this.shares);
-  });
-
-  it('should accept payments', async function () {
-    await ethSendTransaction({ from: owner, to: this.contract.address, value: amount });
-
-    const balance = await ethGetBalance(this.contract.address);
-    balance.should.be.bignumber.eq(amount);
-  });
-
-  it('should store shares if address is payee', async function () {
-    const shares = await this.contract.shares.call(payee1);
-    shares.should.be.bignumber.not.eq(0);
-  });
-
-  it('should not store shares if address is not payee', async function () {
-    const shares = await this.contract.shares.call(nonpayee1);
-    shares.should.be.bignumber.eq(0);
-=======
   it('cannot be created with no payees', async function () {
     await expectThrow(SplitPayment.new([], []), EVMThrow);
->>>>>>> eca5bf91
   });
 
   it('requires shares for each payee', async function () {
@@ -50,38 +25,6 @@
     await expectThrow(SplitPayment.new([payee1, payee2], [20, 30, 40]), EVMThrow);
   });
 
-<<<<<<< HEAD
-  it('should distribute funds to payees', async function () {
-    await ethSendTransaction({ from: payer1, to: this.contract.address, value: amount });
-
-    // receive funds
-    const initBalance = await ethGetBalance(this.contract.address);
-    initBalance.should.be.bignumber.eq(amount);
-
-    // distribute to payees
-    const initAmount1 = await ethGetBalance(payee1);
-    await this.contract.claim({ from: payee1 });
-    const profit1 = await ethGetBalance(payee1) - initAmount1;
-    assert(Math.abs(profit1 - web3.toWei(0.20, 'ether')) < 1e16);
-
-    const initAmount2 = await ethGetBalance(payee2);
-    await this.contract.claim({ from: payee2 });
-    const profit2 = await ethGetBalance(payee2) - initAmount2;
-    assert(Math.abs(profit2 - web3.toWei(0.10, 'ether')) < 1e16);
-
-    const initAmount3 = await ethGetBalance(payee3);
-    await this.contract.claim({ from: payee3 });
-    const profit3 = await ethGetBalance(payee3) - initAmount3;
-    assert(Math.abs(profit3 - web3.toWei(0.70, 'ether')) < 1e16);
-
-    // end balance should be zero
-    const endBalance = await ethGetBalance(this.contract.address);
-    endBalance.should.be.bignumber.eq(0);
-
-    // check correct funds released accounting
-    const totalReleased = await this.contract.totalReleased.call();
-    totalReleased.should.be.bignumber.eq(initBalance);
-=======
   context('once deployed', function () {
     beforeEach(async function () {
       this.payees = [payee1, payee2, payee3];
@@ -94,17 +37,17 @@
       await ethSendTransaction({ from: owner, to: this.contract.address, value: amount });
 
       const balance = await ethGetBalance(this.contract.address);
-      balance.should.be.bignumber.equal(amount);
+      balance.should.be.bignumber.eq(amount);
     });
 
     it('should store shares if address is payee', async function () {
       const shares = await this.contract.shares.call(payee1);
-      shares.should.be.bignumber.not.equal(0);
+      shares.should.be.bignumber.not.eq(0);
     });
 
     it('should not store shares if address is not payee', async function () {
       const shares = await this.contract.shares.call(nonpayee1);
-      shares.should.be.bignumber.equal(0);
+      shares.should.be.bignumber.eq(0);
     });
 
     it('should throw if no funds to claim', async function () {
@@ -121,7 +64,7 @@
 
       // receive funds
       const initBalance = await ethGetBalance(this.contract.address);
-      initBalance.should.be.bignumber.equal(amount);
+      initBalance.should.be.bignumber.eq(amount);
 
       // distribute to payees
       const initAmount1 = await ethGetBalance(payee1);
@@ -141,12 +84,11 @@
 
       // end balance should be zero
       const endBalance = await ethGetBalance(this.contract.address);
-      endBalance.should.be.bignumber.equal(0);
+      endBalance.should.be.bignumber.eq(0);
 
       // check correct funds released accounting
       const totalReleased = await this.contract.totalReleased.call();
-      totalReleased.should.be.bignumber.equal(initBalance);
+      totalReleased.should.be.bignumber.eq(initBalance);
     });
->>>>>>> eca5bf91
   });
 });