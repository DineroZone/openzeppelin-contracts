<<<<<<< HEAD
const { hashMessage, signMessage } = require('../helpers/sign');
=======

import {
  hashMessage,
  signMessage,
} from '../helpers/sign';
import expectThrow from '../helpers/expectThrow';
>>>>>>> 99e4b081
const ECRecoveryMock = artifacts.require('ECRecoveryMock');

require('chai')
  .use(require('chai-as-promised'))
  .should();

contract('ECRecovery', function (accounts) {
  let ecrecovery;
  const TEST_MESSAGE = 'OpenZeppelin';

  before(async function () {
    ecrecovery = await ECRecoveryMock.new();
  });

  it('recover v0', async function () {
    // Signature generated outside ganache with method web3.eth.sign(signer, message)
    let signer = '0x2cc1166f6212628a0deef2b33befb2187d35b86c';
    let message = web3.sha3(TEST_MESSAGE);
    // eslint-disable-next-line max-len
    let signature = '0x5d99b6f7f6d1f73d1a26497f2b1c89b24c0993913f86e9a2d02cd69887d9c94f3c880358579d811b21dd1b7fd9bb01c1d81d10e69f0384e675c32b39643be89200';
    const addrRecovered = await ecrecovery.recover(message, signature);
    addrRecovered.should.eq(signer);
  });

  it('recover v1', async function () {
    // Signature generated outside ganache with method web3.eth.sign(signer, message)
    let signer = '0x1e318623ab09fe6de3c9b8672098464aeda9100e';
    let message = web3.sha3(TEST_MESSAGE);
    // eslint-disable-next-line max-len
    let signature = '0x331fe75a821c982f9127538858900d87d3ec1f9f737338ad67cad133fa48feff48e6fa0c18abc62e42820f05943e47af3e9fbe306ce74d64094bdf1691ee53e001';
    const addrRecovered = await ecrecovery.recover(message, signature);
    addrRecovered.should.eq(signer);
  });

  it('recover using web3.eth.sign()', async function () {
    // Create the signature using account[0]
    const signature = signMessage(accounts[0], TEST_MESSAGE);

    // Recover the signer address from the generated message and signature.
    const addrRecovered = await ecrecovery.recover(
      hashMessage(TEST_MESSAGE),
      signature
    );
    addrRecovered.should.eq(accounts[0]);
  });

  it('recover using web3.eth.sign() should return wrong signer', async function () {
    // Create the signature using account[0]
    const signature = signMessage(accounts[0], TEST_MESSAGE);

    // Recover the signer address from the generated message and wrong signature.
    const addrRecovered = await ecrecovery.recover(hashMessage('Nope'), signature);
    assert.notEqual(accounts[0], addrRecovered);
  });

  it('recover should revert when a small hash is sent', async function () {
    // Create the signature using account[0]
    let signature = signMessage(accounts[0], TEST_MESSAGE);
    try {
      await expectThrow(
        ecrecovery.recover(hashMessage(TEST_MESSAGE).substring(2), signature)
      );
    } catch (error) {
      // @TODO(shrugs) - remove this once we upgrade to solc^0.5
    }
  });

  context('toEthSignedMessage', () => {
    it('should prefix hashes correctly', async function () {
      const hashedMessage = web3.sha3(TEST_MESSAGE);
      const ethMessage = await ecrecovery.toEthSignedMessageHash(hashedMessage);
      ethMessage.should.eq(hashMessage(TEST_MESSAGE));
    });
  });
});<|MERGE_RESOLUTION|>--- conflicted
+++ resolved
@@ -1,13 +1,6 @@
-<<<<<<< HEAD
 const { hashMessage, signMessage } = require('../helpers/sign');
-=======
+const { expectThrow } = require('../helpers/expectThrow');
 
-import {
-  hashMessage,
-  signMessage,
-} from '../helpers/sign';
-import expectThrow from '../helpers/expectThrow';
->>>>>>> 99e4b081
 const ECRecoveryMock = artifacts.require('ECRecoveryMock');
 
 require('chai')
