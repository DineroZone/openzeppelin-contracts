const { expectThrow } = require('../helpers/expectThrow');
const { ethSendTransaction, ethGetBalance } = require('../helpers/web3');

const HasNoEtherTest = artifacts.require('HasNoEtherTest');
const ForceEther = artifacts.require('ForceEther');

const BigNumber = web3.BigNumber;

require('chai')
  .use(require('chai-bignumber')(BigNumber))
  .should();

contract('HasNoEther', function ([_, owner, anyone]) {
  const amount = web3.toWei('1', 'ether');

  beforeEach(async function () {
    this.hasNoEther = await HasNoEtherTest.new({ from: owner });
  });

  it('should not accept ether in constructor', async function () {
    await expectThrow(HasNoEtherTest.new({ value: amount }));
  });

  it('should not accept ether', async function () {
    await expectThrow(
      ethSendTransaction({
        from: owner,
        to: this.hasNoEther.address,
        value: amount,
      }),
    );
  });

  it('should allow owner to reclaim ether', async function () {
    const startBalance = await ethGetBalance(this.hasNoEther.address);
    assert.equal(startBalance, 0);

    // Force ether into it
    const forceEther = await ForceEther.new({ value: amount });
    await forceEther.destroyAndSend(this.hasNoEther.address);
    const forcedBalance = await ethGetBalance(this.hasNoEther.address);
    assert.equal(forcedBalance, amount);

    // Reclaim
    const ownerStartBalance = await ethGetBalance(owner);
    await this.hasNoEther.reclaimEther({ from: owner });
    const ownerFinalBalance = await ethGetBalance(owner);
    const finalBalance = await ethGetBalance(this.hasNoEther.address);
    assert.equal(finalBalance, 0);
<<<<<<< HEAD
    ownerFinalBalance.should.be.bignumber.gt(ownerStartBalance);
=======
    assert.isTrue(ownerFinalBalance.greaterThan(ownerStartBalance));
>>>>>>> 1dcefa6b
  });

  it('should allow only owner to reclaim ether', async function () {
    // Force ether into it
    const forceEther = await ForceEther.new({ value: amount });
    await forceEther.destroyAndSend(this.hasNoEther.address);
    const forcedBalance = await ethGetBalance(this.hasNoEther.address);
    assert.equal(forcedBalance, amount);

    // Reclaim
    await expectThrow(this.hasNoEther.reclaimEther({ from: anyone }));
  });
});<|MERGE_RESOLUTION|>--- conflicted
+++ resolved
@@ -47,11 +47,8 @@
     const ownerFinalBalance = await ethGetBalance(owner);
     const finalBalance = await ethGetBalance(this.hasNoEther.address);
     assert.equal(finalBalance, 0);
-<<<<<<< HEAD
+
     ownerFinalBalance.should.be.bignumber.gt(ownerStartBalance);
-=======
-    assert.isTrue(ownerFinalBalance.greaterThan(ownerStartBalance));
->>>>>>> 1dcefa6b
   });
 
   it('should allow only owner to reclaim ether', async function () {
