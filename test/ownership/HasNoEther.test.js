--- conflicted
+++ resolved
@@ -32,26 +32,6 @@
   });
 
   it('should allow owner to reclaim ether', async function () {
-<<<<<<< HEAD
-    // Create contract
-    const hasNoEther = await HasNoEtherTest.new();
-    const startBalance = await ethGetBalance(hasNoEther.address);
-    assert.eq(startBalance, 0);
-
-    // Force ether into it
-    const forceEther = await ForceEther.new({ value: amount });
-    await forceEther.destroyAndSend(hasNoEther.address);
-    const forcedBalance = await ethGetBalance(hasNoEther.address);
-    assert.eq(forcedBalance, amount);
-
-    // Reclaim
-    const ownerStartBalance = await ethGetBalance(accounts[0]);
-    await hasNoEther.reclaimEther();
-    const ownerFinalBalance = await ethGetBalance(accounts[0]);
-    const finalBalance = await ethGetBalance(hasNoEther.address);
-    assert.eq(finalBalance, 0);
-    assert.isTrue(ownerFinalBalance.greaterThan(ownerStartBalance));
-=======
     const startBalance = await ethGetBalance(this.hasNoEther.address);
     assert.equal(startBalance, 0);
 
@@ -69,21 +49,14 @@
     assert.equal(finalBalance, 0);
 
     ownerFinalBalance.should.be.bignumber.gt(ownerStartBalance);
->>>>>>> eca5bf91
   });
 
   it('should allow only owner to reclaim ether', async function () {
     // Force ether into it
     const forceEther = await ForceEther.new({ value: amount });
-<<<<<<< HEAD
-    await forceEther.destroyAndSend(hasNoEther.address);
-    const forcedBalance = await ethGetBalance(hasNoEther.address);
-    assert.eq(forcedBalance, amount);
-=======
     await forceEther.destroyAndSend(this.hasNoEther.address);
     const forcedBalance = await ethGetBalance(this.hasNoEther.address);
     assert.equal(forcedBalance, amount);
->>>>>>> eca5bf91
 
     // Reclaim
     await expectThrow(this.hasNoEther.reclaimEther({ from: anyone }));
