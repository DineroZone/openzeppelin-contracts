const { expectThrow } = require('../helpers/expectThrow');

const CanReclaimToken = artifacts.require('CanReclaimToken');
const StandardTokenMock = artifacts.require('StandardTokenMock');

<<<<<<< HEAD
const BigNumber = web3.BigNumber;

require('chai')
  .use(require('chai-bignumber')(BigNumber))
  .should();

contract('CanReclaimToken', function (accounts) {
=======
contract('CanReclaimToken', function ([_, owner, anyone]) {
>>>>>>> eca5bf91
  let token = null;
  let canReclaimToken = null;

  beforeEach(async function () {
    // Create contract and token
    token = await StandardTokenMock.new(owner, 100, { from: owner });
    canReclaimToken = await CanReclaimToken.new({ from: owner });

    // Force token into contract
    await token.transfer(canReclaimToken.address, 10, { from: owner });
    const startBalance = await token.balanceOf(canReclaimToken.address);
    startBalance.should.be.bignumber.eq(10);
  });

  it('should allow owner to reclaim tokens', async function () {
    const ownerStartBalance = await token.balanceOf(owner);
    await canReclaimToken.reclaimToken(token.address, { from: owner });
    const ownerFinalBalance = await token.balanceOf(owner);
    const finalBalance = await token.balanceOf(canReclaimToken.address);
    finalBalance.should.be.bignumber.eq(0);
    ownerFinalBalance.sub(ownerStartBalance).should.be.bignumber.eq(10);
  });

  it('should allow only owner to reclaim tokens', async function () {
    await expectThrow(
      canReclaimToken.reclaimToken(token.address, { from: anyone })
    );
  });
});<|MERGE_RESOLUTION|>--- conflicted
+++ resolved
@@ -3,17 +3,13 @@
 const CanReclaimToken = artifacts.require('CanReclaimToken');
 const StandardTokenMock = artifacts.require('StandardTokenMock');
 
-<<<<<<< HEAD
 const BigNumber = web3.BigNumber;
 
 require('chai')
   .use(require('chai-bignumber')(BigNumber))
   .should();
 
-contract('CanReclaimToken', function (accounts) {
-=======
 contract('CanReclaimToken', function ([_, owner, anyone]) {
->>>>>>> eca5bf91
   let token = null;
   let canReclaimToken = null;
 
