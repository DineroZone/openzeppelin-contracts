--- conflicted
+++ resolved
@@ -6,14 +6,10 @@
 
 const Heritable = artifacts.require('Heritable');
 
-<<<<<<< HEAD
 require('chai')
   .should();
 
-contract('Heritable', function (accounts) {
-=======
 contract('Heritable', function ([_, owner, heir, anyone]) {
->>>>>>> eca5bf91
   let heritable;
 
   beforeEach(async function () {
@@ -28,17 +24,8 @@
   });
 
   it('only owner should set heir', async function () {
-<<<<<<< HEAD
-    const newHeir = accounts[1];
-    const someRandomAddress = accounts[2];
-    owner.should.equal(someRandomAddress);
-
-    await heritable.setHeir(newHeir, { from: owner });
-    await expectThrow(heritable.setHeir(newHeir, { from: someRandomAddress }));
-=======
     await heritable.setHeir(heir, { from: owner });
     await expectThrow(heritable.setHeir(heir, { from: anyone }));
->>>>>>> eca5bf91
   });
 
   it('owner can\'t be heir', async function () {
@@ -46,22 +33,11 @@
   });
 
   it('owner can remove heir', async function () {
-<<<<<<< HEAD
-    const newHeir = accounts[1];
-    await heritable.setHeir(newHeir, { from: owner });
-    let heir = await heritable.heir();
-
-    heir.should.eq(newHeir);
-    await heritable.removeHeir();
-    heir = await heritable.heir();
-    heir.should.eq(NULL_ADDRESS);
-=======
     await heritable.setHeir(heir, { from: owner });
-    assert.equal(await heritable.heir(), heir);
+    (await heritable.heir()).should.eq(heir);
 
     await heritable.removeHeir({ from: owner });
-    assert.equal(await heritable.heir(), NULL_ADDRESS);
->>>>>>> eca5bf91
+    (await heritable.heir().should.eq(NULL_ADDRESS);
   });
 
   it('heir can claim ownership only if owner is dead and timeout was reached', async function () {
