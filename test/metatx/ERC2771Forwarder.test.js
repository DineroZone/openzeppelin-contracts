--- conflicted
+++ resolved
@@ -1,18 +1,5 @@
 const { ethers } = require('hardhat');
 const { expect } = require('chai');
-<<<<<<< HEAD
-
-const ERC2771Forwarder = artifacts.require('ERC2771Forwarder');
-const CallReceiverMockTrustingForwarder = artifacts.require('CallReceiverMockTrustingForwarder');
-
-contract('ERC2771Forwarder', function (accounts) {
-  const [, refundReceiver, another] = accounts;
-
-  const tamperedValues = {
-    from: another,
-    value: web3.utils.toWei('0.5'),
-    data: '0x1742',
-=======
 const { loadFixture } = require('@nomicfoundation/hardhat-network-helpers');
 
 const { getDomain } = require('../helpers/eip712');
@@ -35,7 +22,6 @@
       { name: 'deadline', type: 'uint48' },
       { name: 'data', type: 'bytes' },
     ],
->>>>>>> ae691423
   };
 
   const forgeRequest = async (override = {}, signer = sender) => {
