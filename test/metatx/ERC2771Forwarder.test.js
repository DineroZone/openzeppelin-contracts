--- conflicted
+++ resolved
@@ -1,7 +1,6 @@
 const { ethers } = require('hardhat');
 const { expect } = require('chai');
 const { loadFixture } = require('@nomicfoundation/hardhat-network-helpers');
-<<<<<<< HEAD
 
 const { getDomain } = require('../helpers/eip712');
 const { bigint: time } = require('../helpers/time');
@@ -25,7 +24,7 @@
     ],
   };
 
-  const makeRequest = async (override = {}, signer = sender) => {
+  const forgeRequest = async (override = {}, signer = sender) => {
     const req = {
       from: await signer.getAddress(),
       to: await receiver.getAddress(),
@@ -35,63 +34,12 @@
       deadline: (await time.clock.timestamp()) + 60n,
       nonce: await forwarder.nonces(sender),
       ...override,
-=======
-const { getDomain } = require('../helpers/eip712');
-const { bigint: time } = require('../helpers/time');
-
-async function fixture() {
-  const [alice, bob, eve, refundReceiver, other] = await ethers.getSigners();
-
-  const forwarder = await ethers.deployContract('ERC2771Forwarder', []);
-  const receiver = await ethers.deployContract('CallReceiverMockTrustingForwarder', [forwarder.target]);
-  const domain = await getDomain(forwarder);
-  const timestamp = await time.clock.timestamp();
-
-  return { alice, bob, eve, refundReceiver, other, forwarder, receiver, domain, timestamp };
-}
-
-describe('ERC2771Forwarder', function () {
-  const tamperedValues = {
-    from: ethers.Wallet.createRandom().address,
-    value: ethers.parseEther('0.5'),
-    data: '0x1742',
-  };
-
-  beforeEach(async function () {
-    Object.assign(this, await loadFixture(fixture));
-
-    this.types = {
-      ForwardRequest: [
-        { name: 'from', type: 'address' },
-        { name: 'to', type: 'address' },
-        { name: 'value', type: 'uint256' },
-        { name: 'gas', type: 'uint256' },
-        { name: 'nonce', type: 'uint256' },
-        { name: 'deadline', type: 'uint48' },
-        { name: 'data', type: 'bytes' },
-      ],
-    };
-
-    this.request = {
-      from: this.alice.address,
-      to: this.receiver.target,
-      value: '0',
-      gas: '100000',
-      data: this.receiver.interface.encodeFunctionData(this.receiver.mockFunction.fragment, []),
-      deadline: this.timestamp + time.duration.minutes(1),
-    };
-
-    this.requestData = {
-      ...this.request,
-      nonce: await this.forwarder.nonces(this.alice),
->>>>>>> add77194
     };
     req.signature = await signer.signTypedData(domain, types, req);
     return req;
   };
 
-<<<<<<< HEAD
-  const estimateForwardCost = request =>
+  const estimateRequest = request =>
     ethers.provider.estimateGas({
       from: forwarder,
       to: request.to,
@@ -107,13 +55,14 @@
     accounts,
     forwarder,
     receiver,
-    makeRequest,
-    estimateForwardCost,
+    forgeRequest,
+    estimateRequest,
     domain,
     types,
   };
 }
 
+// values or function to tamper with a signed request.
 const tamperedValues = {
   from: ethers.Wallet.createRandom().address,
   to: ethers.Wallet.createRandom().address,
@@ -129,45 +78,22 @@
 describe('ERC2771Forwarder', function () {
   beforeEach(async function () {
     Object.assign(this, await loadFixture(fixture));
-=======
-    this.forgeRequestData = request => ({ ...this.requestData, ...request });
-    this.sign = (signer, request) => signer.signTypedData(this.domain, this.types, this.forgeRequestData(request));
-    this.recover = (request, signature) =>
-      ethers.verifyTypedData(this.domain, this.types, this.forgeRequestData(request), signature);
-    this.requestData.signature = await this.sign(this.alice);
-
-    this.estimateRequest = request =>
-      ethers.provider.estimateGas({
-        from: this.forwarder.address,
-        to: request.to,
-        data: ethers.solidityPacked(['bytes', 'address'], [request.data, request.from]),
-        value: request.value,
-        gasLimit: request.gas,
-      });
->>>>>>> add77194
   });
 
   describe('verify', function () {
     describe('with valid signature', function () {
       it('returns true without altering the nonce', async function () {
-<<<<<<< HEAD
-        const request = await this.makeRequest();
+        const request = await this.forgeRequest();
         expect(await this.forwarder.nonces(request.from)).to.be.equal(request.nonce);
         expect(await this.forwarder.verify(request)).to.be.equal(true);
         expect(await this.forwarder.nonces(request.from)).to.be.equal(request.nonce);
-=======
-        expect(await this.forwarder.nonces(this.requestData.from)).to.equal(this.requestData.nonce);
-        expect(await this.forwarder.verify(this.requestData)).to.equal(true);
-        expect(await this.forwarder.nonces(this.requestData.from)).to.equal(this.requestData.nonce);
->>>>>>> add77194
       });
     });
 
     describe('with tampered values', function () {
       for (const [key, value] of Object.entries(tamperedValues)) {
         it(`returns false with tampered ${key}`, async function () {
-<<<<<<< HEAD
-          const request = await this.makeRequest();
+          const request = await this.forgeRequest();
           request[key] = typeof value == 'function' ? value(request[key]) : value;
 
           expect(await this.forwarder.verify(request)).to.be.equal(false);
@@ -175,12 +101,12 @@
       }
 
       it('returns false with valid signature for non-current nonce', async function () {
-        const request = await this.makeRequest({ nonce: 1337n });
+        const request = await this.forgeRequest({ nonce: 1337n });
         expect(await this.forwarder.verify(request)).to.be.equal(false);
       });
 
       it('returns false with valid signature for expired deadline', async function () {
-        const request = await this.makeRequest({ deadline: (await time.clock.timestamp()) - 1n });
+        const request = await this.forgeRequest({ deadline: (await time.clock.timestamp()) - 1n });
         expect(await this.forwarder.verify(request)).to.be.equal(false);
       });
     });
@@ -189,7 +115,9 @@
   describe('execute', function () {
     describe('with valid requests', function () {
       it('emits an event and consumes nonce for a successful request', async function () {
-        const request = await this.makeRequest();
+        const request = await this.forgeRequest();
+
+        expect(await this.forwarder.nonces(request.from)).to.equal(request.nonce);
 
         await expect(this.forwarder.execute(request))
           .to.emit(this.receiver, 'MockFunctionCalled')
@@ -200,78 +128,18 @@
       });
 
       it('reverts with an unsuccessful request', async function () {
-        const request = await this.makeRequest({
+        const request = await this.forgeRequest({
           data: this.receiver.interface.encodeFunctionData('mockFunctionRevertsNoReason'),
         });
 
         await expect(this.forwarder.execute(request)).to.be.revertedWithCustomError(this.forwarder, 'FailedInnerCall');
-=======
-          expect(await this.forwarder.verify(this.forgeRequestData({ [key]: value }))).to.equal(false);
-        });
-      }
-
-      it('returns false with an untrustful to', async function () {
-        expect(await this.forwarder.verify(this.forgeRequestData({ to: this.other.address }))).to.equal(false);
-      });
-
-      it('returns false with tampered signature', async function () {
-        this.requestData.signature = ethers.toBeArray(BigInt(this.requestData.signature));
-        this.requestData.signature[42] ^= 0xff;
-        this.requestData.signature = ethers.toBeHex(ethers.toBigInt(this.requestData.signature));
-        expect(await this.forwarder.verify(this.requestData)).to.equal(false);
-      });
-
-      it('returns false with valid signature for non-current nonce', async function () {
-        const req = {
-          ...this.requestData,
-          nonce: this.requestData.nonce + 1n,
-        };
-        req.signature = this.sign(this.alice, req);
-        expect(await this.forwarder.verify(req)).to.equal(false);
-      });
-
-      it('returns false with valid signature for expired deadline', async function () {
-        const req = {
-          ...this.requestData,
-          deadline: this.timestamp - 1n,
-        };
-        req.signature = this.sign(this.alice, req);
-        expect(await this.forwarder.verify(req)).to.equal(false);
-      });
-    });
-  });
-
-  context('execute', function () {
-    context('with valid requests', function () {
-      beforeEach(async function () {
-        expect(await this.forwarder.nonces(this.requestData.from)).to.equal(this.requestData.nonce);
-      });
-
-      it('emits an event and consumes nonce for a successful request', async function () {
-        const tx = await this.forwarder.execute(this.requestData);
-        await expect(tx).to.emit(this.receiver, 'MockFunctionCalled');
-        await expect(tx)
-          .to.emit(this.forwarder, 'ExecutedForwardRequest')
-          .withArgs(this.requestData.from, this.requestData.nonce, true);
-        expect(await this.forwarder.nonces(this.requestData.from)).to.equal(this.requestData.nonce + 1n);
-      });
-
-      it('reverts with an unsuccessful request', async function () {
-        const req = {
-          ...this.requestData,
-          data: this.receiver.interface.encodeFunctionData(this.receiver.mockFunctionRevertsNoReason.fragment, []),
-        };
-        req.signature = this.sign(this.alice, req);
-        await expect(this.forwarder.execute(req)).to.be.revertedWithCustomError(this.forwarder, 'FailedInnerCall');
->>>>>>> add77194
       });
     });
 
     describe('with tampered request', function () {
       for (const [key, value] of Object.entries(tamperedValues)) {
         it(`reverts with tampered ${key}`, async function () {
-<<<<<<< HEAD
-          const request = await this.makeRequest();
+          const request = await this.forgeRequest();
           request[key] = typeof value == 'function' ? value(request[key]) : value;
 
           const promise = this.forwarder.execute(request, { value: key == 'value' ? value : 0 });
@@ -288,7 +156,7 @@
       }
 
       it('reverts with valid signature for non-current nonce', async function () {
-        const request = await this.makeRequest();
+        const request = await this.forgeRequest();
 
         // consume nonce
         await this.forwarder.execute(request);
@@ -308,7 +176,7 @@
       });
 
       it('reverts with valid signature for expired deadline', async function () {
-        const request = await this.makeRequest({ deadline: (await time.clock.timestamp()) - 1n });
+        const request = await this.forgeRequest({ deadline: (await time.clock.timestamp()) - 1n });
 
         await expect(this.forwarder.execute(request))
           .to.be.revertedWithCustomError(this.forwarder, 'ERC2771ForwarderExpiredRequest')
@@ -316,84 +184,16 @@
       });
 
       it('reverts with valid signature but mismatched value', async function () {
-        const request = await this.makeRequest({ value: 100n });
+        const request = await this.forgeRequest({ value: 100n });
 
         await expect(this.forwarder.execute(request))
           .to.be.revertedWithCustomError(this.forwarder, 'ERC2771ForwarderMismatchedValue')
           .withArgs(request.value, 0n);
-=======
-          const data = this.forgeRequestData({ [key]: value });
-          const expectedSigner = await this.recover(data, this.requestData.signature);
-          await expect(
-            this.forwarder.execute(data, {
-              value: key == 'value' ? value : 0, // To avoid MismatchedValue error
-            }),
-          )
-            .to.be.revertedWithCustomError(this.forwarder, 'ERC2771ForwarderInvalidSigner')
-            .withArgs(expectedSigner, data.from);
-        });
-      }
-
-      it('reverts with an untrustful to', async function () {
-        const data = this.forgeRequestData({ to: this.other.address });
-        await expect(this.forwarder.execute(data))
-          .to.be.revertedWithCustomError(this.forwarder, 'ERC2771UntrustfulTarget')
-          .withArgs(data.to, this.forwarder.target);
-      });
-
-      it('reverts with tampered signature', async function () {
-        this.requestData.signature = ethers.toBeArray(BigInt(this.requestData.signature));
-        this.requestData.signature[42] ^= 0xff;
-        this.requestData.signature = ethers.toBeHex(ethers.toBigInt(this.requestData.signature));
-        expect(await this.forwarder.verify(this.requestData)).to.equal(false);
-        const expectedSigner = await this.recover(this.requestData, this.requestData.signature);
-        await expect(this.forwarder.execute(this.requestData))
-          .to.be.revertedWithCustomError(this.forwarder, 'ERC2771ForwarderInvalidSigner')
-          .withArgs(expectedSigner, this.requestData.from);
-      });
-
-      it('reverts with valid signature for non-current nonce', async function () {
-        // Execute first a request
-        await this.forwarder.execute(this.requestData);
-
-        // And then fail due to an already used nonce
-        const expectedSigner = await this.recover(
-          { ...this.requestData, nonce: this.requestData.nonce + 1n },
-          this.requestData.signature,
-        );
-        await expect(this.forwarder.execute(this.requestData))
-          .to.be.revertedWithCustomError(this.forwarder, 'ERC2771ForwarderInvalidSigner')
-          .withArgs(expectedSigner, this.requestData.from);
-      });
-
-      it('reverts with valid signature for expired deadline', async function () {
-        const req = {
-          ...this.requestData,
-          deadline: this.timestamp - 1n,
-        };
-        req.signature = this.sign(this.alice, req);
-        await expect(this.forwarder.execute(req))
-          .to.be.revertedWithCustomError(this.forwarder, 'ERC2771ForwarderExpiredRequest')
-          .withArgs(this.timestamp - 1n);
-      });
-
-      it('reverts with valid signature but mismatched value', async function () {
-        const value = 100;
-        const req = {
-          ...this.requestData,
-          value,
-        };
-        req.signature = this.sign(this.alice, req);
-        await expect(this.forwarder.execute(req))
-          .to.be.revertedWithCustomError(this.forwarder, 'ERC2771ForwarderMismatchedValue')
-          .withArgs(value, 0);
->>>>>>> add77194
       });
     });
 
     it('bubbles out of gas', async function () {
-<<<<<<< HEAD
-      const request = await this.makeRequest({
+      const request = await this.forgeRequest({
         data: this.receiver.interface.encodeFunctionData('mockFunctionOutOfGas'),
         gas: 1_000_000n,
       });
@@ -407,26 +207,10 @@
         .then(tx => ethers.provider.getTransactionReceipt(tx.hash));
 
       expect(gasUsed).to.be.equal(gasLimit);
-=======
-      this.requestData.data = this.receiver.interface.encodeFunctionData(
-        this.receiver.mockFunctionOutOfGas.fragment,
-        [],
-      );
-      this.requestData.gas = 1_000_000;
-      this.requestData.signature = this.sign(this.alice);
-
-      const gasAvailable = 100_000;
-      await expect(this.forwarder.execute(this.requestData, { gasLimit: gasAvailable })).to.be.revertedWithoutReason();
-
-      const block = await ethers.provider.getBlock('latest');
-      const { gasUsed } = await ethers.provider.getTransactionReceipt(block.transactions[0]);
-
-      expect(gasUsed).to.equal(gasAvailable);
->>>>>>> add77194
     });
 
     it('bubbles out of gas forced by the relayer', async function () {
-      const request = await this.makeRequest();
+      const request = await this.forgeRequest();
 
       // If there's an incentive behind executing requests, a malicious relayer could grief
       // the forwarder by executing requests and providing a top-level call gas limit that
@@ -435,12 +219,11 @@
       // We set the baseline to the gas limit consumed by a successful request if it was executed
       // normally. Note this includes the 21000 buffer that also the relayer will be charged to
       // start a request execution.
-      const estimate = await this.estimateForwardCost(request);
+      const estimate = await this.estimateRequest(request);
 
       // Because the relayer call consumes gas until the `CALL` opcode, the gas left after failing
       // the subcall won't enough to finish the top level call (after testing), so we add a
       // moderated buffer.
-<<<<<<< HEAD
       const gasLimit = estimate + 2_000n;
 
       // The subcall out of gas should be caught by the contract and then bubbled up consuming
@@ -463,9 +246,9 @@
     const idx = 1; // index that will be tampered with
 
     beforeEach(async function () {
-      this.makeRequests = override =>
-        Promise.all(this.accounts.slice(0, requestCount).map(signer => this.makeRequest(override, signer)));
-      this.requests = await this.makeRequests({ value: 10n });
+      this.forgeRequests = override =>
+        Promise.all(this.accounts.slice(0, requestCount).map(signer => this.forgeRequest(override, signer)));
+      this.requests = await this.forgeRequests({ value: 10n });
       this.value = requestsValue(this.requests);
     });
 
@@ -482,75 +265,12 @@
         for (const request of this.requests) {
           await expect(receipt)
             .to.emit(this.receiver, 'MockFunctionCalled')
-=======
-      const gasAvailable = estimate + 2_000n;
-
-      // The subcall out of gas should be caught by the contract and then bubbled up consuming
-      // the available gas with an `invalid` opcode.
-      await expect(this.forwarder.execute(this.requestData, { gasLimit: gasAvailable })).to.be.revertedWithoutReason();
-
-      const block = await ethers.provider.getBlock('latest');
-      const { gasUsed } = await ethers.provider.getTransactionReceipt(block.transactions[0]);
-
-      // We assert that indeed the gas was totally consumed.
-      expect(gasUsed).to.equal(gasAvailable);
-    });
-  });
-
-  context('executeBatch', function () {
-    const batchValue = requestDatas => requestDatas.reduce((value, request) => value + request.value, 0n);
-
-    beforeEach(async function () {
-      this.signers = [this.alice, this.bob, this.eve];
-
-      this.requestDatas = await Promise.all(
-        this.signers.map(async ({ address }) => ({
-          ...this.requestData,
-          from: address,
-          nonce: await this.forwarder.nonces(address),
-          value: ethers.parseUnits('10', 'gwei'),
-        })),
-      );
-
-      this.requestDatas = await Promise.all(
-        this.requestDatas.map(async (requestData, i) => ({
-          ...requestData,
-          signature: await this.sign(this.signers[i], requestData),
-        })),
-      );
-
-      this.msgValue = batchValue(this.requestDatas);
-
-      this.gasUntil = async reqIdx => {
-        const gas = 0n;
-        const estimations = await Promise.all(
-          new Array(reqIdx + 1n).fill().map((_, idx) => this.estimateRequest(this.requestDatas[idx])),
-        );
-        return estimations.reduce((acc, estimation) => acc + estimation, gas);
-      };
-    });
-
-    context('with valid requests', function () {
-      beforeEach(async function () {
-        for (const request of this.requestDatas) {
-          expect(await this.forwarder.verify(request)).to.equal(true);
-        }
-
-        this.receipt = await this.forwarder.executeBatch(this.requestDatas, this.other, { value: this.msgValue });
-      });
-
-      it('emits events', function () {
-        for (const request of this.requestDatas) {
-          expect(this.receipt).to.emit(this.receiver, 'MockFunctionCalled');
-          expect(this.receipt)
->>>>>>> add77194
             .to.emit(this.forwarder, 'ExecutedForwardRequest')
             .withArgs(request.from, request.nonce, true);
         }
       });
 
       it('increase nonces', async function () {
-<<<<<<< HEAD
         await this.forwarder.executeBatch(this.requests, this.another, { value: this.value });
 
         for (const request of this.requests) {
@@ -562,30 +282,11 @@
     describe('with tampered requests', function () {
       it('reverts with mismatched value', async function () {
         // tamper value of one of the request + resign
-        this.requests[idx] = await this.makeRequest({ value: 100n }, this.accounts[1]);
+        this.requests[idx] = await this.forgeRequest({ value: 100n }, this.accounts[1]);
 
         await expect(this.forwarder.executeBatch(this.requests, this.another, { value: this.value }))
           .to.be.revertedWithCustomError(this.forwarder, 'ERC2771ForwarderMismatchedValue')
           .withArgs(requestsValue(this.requests), this.value);
-=======
-        for (const request of this.requestDatas) {
-          expect(await this.forwarder.nonces(request.from)).to.eq(request.nonce + 1n);
-        }
-      });
-    });
-
-    context('with tampered requests', function () {
-      beforeEach(function () {
-        this.idx = 1; // Tampered idx
-      });
-
-      it('reverts with mismatched value', async function () {
-        this.requestDatas[this.idx].value = 100n;
-        this.requestDatas[this.idx].signature = this.sign(this.signers[this.idx], this.requestDatas[this.idx]);
-        await expect(this.forwarder.executeBatch(this.requestDatas, this.other, { value: this.msgValue }))
-          .to.be.revertedWithCustomError(this.forwarder, 'ERC2771ForwarderMismatchedValue')
-          .withArgs(batchValue(this.requestDatas), this.msgValue);
->>>>>>> add77194
       });
 
       describe('when the refund receiver is the zero address', function () {
@@ -595,7 +296,6 @@
 
         for (const [key, value] of Object.entries(tamperedValues)) {
           it(`reverts with at least one tampered request ${key}`, async function () {
-<<<<<<< HEAD
             this.requests[idx][key] = typeof value == 'function' ? value(this.requests[idx][key]) : value;
 
             const promise = this.forwarder.executeBatch(this.requests, this.refundReceiver, { value: this.value });
@@ -614,49 +314,11 @@
           });
         }
 
-=======
-            const data = this.forgeRequestData({ ...this.requestDatas[this.idx], [key]: value });
-
-            const signature = this.requestDatas[this.idx].signature;
-            this.requestDatas[this.idx] = data;
-
-            const expectedSigner = await this.recover(data, signature);
-            await expect(this.forwarder.executeBatch(this.requestDatas, this.refundReceiver, { value: this.msgValue }))
-              .to.be.revertedWithCustomError(this.forwarder, 'ERC2771ForwarderInvalidSigner')
-              .withArgs(expectedSigner, data.from);
-          });
-        }
-
-        it('reverts with at least one untrustful to', async function () {
-          const data = this.forgeRequestData({ ...this.requestDatas[this.idx], to: this.other.address });
-
-          this.requestDatas[this.idx] = data;
-
-          await expect(this.forwarder.executeBatch(this.requestDatas, this.refundReceiver, { value: this.msgValue }))
-            .to.be.revertedWithCustomError(this.forwarder, 'ERC2771UntrustfulTarget')
-            .withArgs(this.requestDatas[this.idx].to, this.forwarder.target);
-        });
-
-        it('reverts with at least one tampered request signature', async function () {
-          this.requestDatas[this.idx].signature = ethers.toBeArray(BigInt(this.requestDatas[this.idx].signature));
-          this.requestDatas[this.idx].signature[42] ^= 0xff;
-          this.requestDatas[this.idx].signature = ethers.toBeHex(
-            ethers.toBigInt(this.requestDatas[this.idx].signature),
-          );
-
-          const expectedSigner = await this.recover(this.requestDatas[this.idx], this.requestDatas[this.idx].signature);
-          await expect(this.forwarder.executeBatch(this.requestDatas, this.refundReceiver, { value: this.msgValue }))
-            .to.be.revertedWithCustomError(this.forwarder, 'ERC2771ForwarderInvalidSigner')
-            .withArgs(expectedSigner, this.requestDatas[this.idx].from);
-        });
-
->>>>>>> add77194
         it('reverts with at least one valid signature for non-current nonce', async function () {
           // Execute first a request
           await this.forwarder.execute(this.requests[idx], { value: this.requests[idx].value });
 
           // And then fail due to an already used nonce
-<<<<<<< HEAD
           await expect(this.forwarder.executeBatch(this.requests, this.refundReceiver, { value: this.value }))
             .to.be.revertedWithCustomError(this.forwarder, 'ERC2771ForwarderInvalidSigner')
             .withArgs(
@@ -671,7 +333,7 @@
         });
 
         it('reverts with at least one valid signature for expired deadline', async function () {
-          this.requests[idx] = await this.makeRequest(
+          this.requests[idx] = await this.forgeRequest(
             { ...this.requests[idx], deadline: (await time.clock.timestamp()) - 1n },
             this.accounts[1],
           );
@@ -679,48 +341,21 @@
           await expect(this.forwarder.executeBatch(this.requests, this.refundReceiver, { value: this.amount }))
             .to.be.revertedWithCustomError(this.forwarder, 'ERC2771ForwarderExpiredRequest')
             .withArgs(this.requests[idx].deadline);
-=======
-          const data = {
-            ...this.requestDatas[this.idx],
-            nonce: this.requestDatas[this.idx].nonce + 1n,
-          };
-          const expectedSigner = await this.recover(data, this.requestDatas[this.idx].signature);
-          await expect(this.forwarder.executeBatch(this.requestDatas, this.refundReceiver, { value: this.msgValue }))
-            .to.be.revertedWithCustomError(this.forwarder, 'ERC2771ForwarderInvalidSigner')
-            .withArgs(expectedSigner, this.requestDatas[this.idx].from);
-        });
-
-        it('reverts with at least one valid signature for expired deadline', async function () {
-          this.requestDatas[this.idx].deadline = this.timestamp - 1n;
-          this.requestDatas[this.idx].signature = this.sign(this.signers[this.idx], this.requestDatas[this.idx]);
-          await expect(this.forwarder.executeBatch(this.requestDatas, this.refundReceiver, { value: this.msgValue }))
-            .to.be.revertedWithCustomError(this.forwarder, 'ERC2771ForwarderExpiredRequest')
-            .withArgs(this.timestamp - 1n);
->>>>>>> add77194
         });
       });
 
       describe('when the refund receiver is a known address', function () {
         beforeEach(async function () {
           this.initialRefundReceiverBalance = await ethers.provider.getBalance(this.refundReceiver);
-<<<<<<< HEAD
           this.initialTamperedRequestNonce = await this.forwarder.nonces(this.requests[idx].from);
-=======
-          this.initialTamperedRequestNonce = await this.forwarder.nonces(this.requestDatas[this.idx].from);
->>>>>>> add77194
         });
 
         for (const [key, value] of Object.entries(tamperedValues)) {
           it(`ignores a request with tampered ${key} and refunds its value`, async function () {
-<<<<<<< HEAD
             this.requests[idx][key] = typeof value == 'function' ? value(this.requests[idx][key]) : value;
 
-            const promise = this.forwarder.executeBatch(this.requests, this.refundReceiver, {
-              value: requestsValue(this.requests),
-            });
-            await expect(promise).to.be.not.reverted;
-
-            const events = await promise
+            const events = await this.forwarder
+              .executeBatch(this.requests, this.refundReceiver, { value: requestsValue(this.requests) })
               .then(tx => tx.wait())
               .then(receipt =>
                 receipt.logs.filter(
@@ -729,20 +364,6 @@
               );
 
             expect(events).to.have.lengthOf(this.requests.length - 1);
-=======
-            const data = this.forgeRequestData({ ...this.requestDatas[this.idx], [key]: value });
-
-            this.requestDatas[this.idx] = data;
-
-            const tx = await this.forwarder.executeBatch(this.requestDatas, this.refundReceiver, {
-              value: batchValue(this.requestDatas),
-            });
-            const { logs } = await ethers.provider.getTransactionReceipt(tx.hash);
-            const executedEvents = logs.filter(
-              log => this.forwarder.interface.parseLog(log)?.name === 'ExecutedForwardRequest',
-            );
-            expect(executedEvents.length).to.equal(2);
->>>>>>> add77194
           });
         }
 
@@ -752,7 +373,6 @@
           this.initialTamperedRequestNonce++; // Should be already incremented by the individual `execute`
 
           // And then ignore the same request in a batch due to an already used nonce
-<<<<<<< HEAD
           const events = await this.forwarder
             .executeBatch(this.requests, this.refundReceiver, { value: this.value })
             .then(tx => tx.wait())
@@ -766,7 +386,7 @@
         });
 
         it('ignores a request with a valid signature for expired deadline', async function () {
-          this.requests[idx] = await this.makeRequest(
+          this.requests[idx] = await this.forgeRequest(
             { ...this.requests[idx], deadline: (await time.clock.timestamp()) - 1n },
             this.accounts[1],
           );
@@ -781,55 +401,21 @@
             );
 
           expect(events).to.have.lengthOf(this.requests.length - 1);
-=======
-          const tx = await this.forwarder.executeBatch(this.requestDatas, this.refundReceiver, {
-            value: this.msgValue,
-          });
-          const { logs } = await ethers.provider.getTransactionReceipt(tx.hash);
-          const executedEvents = logs.filter(
-            log => this.forwarder.interface.parseLog(log)?.name === 'ExecutedForwardRequest',
-          );
-          expect(executedEvents.length).to.equal(2);
-        });
-
-        it('ignores a request with a valid signature for expired deadline', async function () {
-          this.requestDatas[this.idx].deadline = this.timestamp - 1n;
-          this.requestDatas[this.idx].signature = this.sign(this.signers[this.idx], this.requestDatas[this.idx]);
-
-          const tx = await this.forwarder.executeBatch(this.requestDatas, this.refundReceiver, {
-            value: this.msgValue,
-          });
-          const { logs } = await ethers.provider.getTransactionReceipt(tx.hash);
-          const executedEvents = logs.filter(
-            log => this.forwarder.interface.parseLog(log)?.name === 'ExecutedForwardRequest',
-          );
-          expect(executedEvents.length).to.equal(2);
->>>>>>> add77194
         });
 
         afterEach(async function () {
           // The invalid request value was refunded
-<<<<<<< HEAD
           expect(await ethers.provider.getBalance(this.refundReceiver)).to.be.equal(
             this.initialRefundReceiverBalance + this.requests[idx].value,
           );
 
           // The invalid request from's nonce was not incremented
           expect(await this.forwarder.nonces(this.requests[idx].from)).to.be.equal(this.initialTamperedRequestNonce);
-=======
-          expect(await ethers.provider.getBalance(this.refundReceiver)).to.equal(
-            this.initialRefundReceiverBalance + this.requestDatas[this.idx].value,
-          );
-
-          // The invalid request from's nonce was not incremented
-          expect(await this.forwarder.nonces(this.requestDatas[this.idx].from)).to.eq(this.initialTamperedRequestNonce);
->>>>>>> add77194
         });
       });
 
       it('bubbles out of gas', async function () {
-<<<<<<< HEAD
-        this.requests[idx] = await this.makeRequest({
+        this.requests[idx] = await this.forgeRequest({
           data: this.receiver.interface.encodeFunctionData('mockFunctionOutOfGas'),
           gas: 1_000_000n,
         });
@@ -848,50 +434,24 @@
           .then(tx => ethers.provider.getTransactionReceipt(tx.hash));
 
         expect(gasUsed).to.be.equal(gasLimit);
-=======
-        this.requestDatas[this.idx].data = this.receiver.interface.encodeFunctionData(
-          this.receiver.mockFunctionOutOfGas.fragment,
-          [],
-        );
-        this.requestDatas[this.idx].gas = 1_000_000;
-        this.requestDatas[this.idx].signature = this.sign(this.signers[this.idx], this.requestDatas[this.idx]);
-
-        const gasAvailable = 300_000;
-        await expect(
-          this.forwarder.executeBatch(this.requestDatas, ethers.ZeroAddress, {
-            gasLimit: gasAvailable,
-            value: this.requestDatas.reduce((acc, { value }) => acc + value, 0n),
-          }),
-        ).to.be.revertedWithoutReason();
-
-        const block = await ethers.provider.getBlock('latest');
-        const { gasUsed } = await ethers.provider.getTransactionReceipt(block.transactions[0]);
-
-        expect(gasUsed).to.equal(gasAvailable);
->>>>>>> add77194
       });
 
       it('bubbles out of gas forced by the relayer', async function () {
         // Similarly to the single execute, a malicious relayer could grief requests.
 
         // We estimate until the selected request as if they were executed normally
-        const estimate = await Promise.all(this.requests.slice(0, idx + 1).map(this.estimateForwardCost)).then(gas =>
+        const estimate = await Promise.all(this.requests.slice(0, idx + 1).map(this.estimateRequest)).then(gas =>
           sum(...gas),
         );
 
         // We add a Buffer to account for all the gas that's used before the selected call.
         // Note is slightly bigger because the selected request is not the index 0 and it affects
         // the buffer needed.
-<<<<<<< HEAD
         const gasLimit = estimate + 10_000n;
-=======
-        const gasAvailable = estimate + 10_000n;
->>>>>>> add77194
 
         // The subcall out of gas should be caught by the contract and then bubbled up consuming
         // the available gas with an `invalid` opcode.
         await expect(
-<<<<<<< HEAD
           this.forwarder.executeBatch(this.requests, ethers.ZeroAddress, {
             gasLimit,
             value: requestsValue(this.requests),
@@ -905,16 +465,6 @@
 
         // We assert that indeed the gas was totally consumed.
         expect(gasUsed).to.be.equal(gasLimit);
-=======
-          this.forwarder.executeBatch(this.requestDatas, ethers.ZeroAddress, { gasLimit: gasAvailable }),
-        ).to.be.revertedWithoutReason();
-
-        const block = await ethers.provider.getBlock('latest');
-        const { gasUsed } = await ethers.provider.getTransactionReceipt(block.transactions[0]);
-
-        // We assert that indeed the gas was totally consumed.
-        expect(gasUsed).to.equal(gasAvailable);
->>>>>>> add77194
       });
     });
   });
