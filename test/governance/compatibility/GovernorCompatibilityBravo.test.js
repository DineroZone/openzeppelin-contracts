--- conflicted
+++ resolved
@@ -55,8 +55,7 @@
 
     await web3.eth.sendTransaction({ from: owner, to: this.timelock.address, value });
 
-<<<<<<< HEAD
-    await this.token.mint(owner, tokenSupply);
+    await this.token.$_mint(owner, tokenSupply);
     await this.helper.delegate(
       { token: this.token, to: proposer, value: proposalThreshold },
       { from: owner },
@@ -77,14 +76,6 @@
       { token: this.token, to: voter4, value: web3.utils.toWei('2') },
       { from: owner },
     );
-=======
-    await this.token.$_mint(owner, tokenSupply);
-    await this.helper.delegate({ token: this.token, to: proposer, value: proposalThreshold }, { from: owner });
-    await this.helper.delegate({ token: this.token, to: voter1, value: web3.utils.toWei('10') }, { from: owner });
-    await this.helper.delegate({ token: this.token, to: voter2, value: web3.utils.toWei('7') }, { from: owner });
-    await this.helper.delegate({ token: this.token, to: voter3, value: web3.utils.toWei('5') }, { from: owner });
-    await this.helper.delegate({ token: this.token, to: voter4, value: web3.utils.toWei('2') }, { from: owner });
->>>>>>> 2fc24fc8
 
     // default proposal
     this.proposal = this.helper.setProposal(
