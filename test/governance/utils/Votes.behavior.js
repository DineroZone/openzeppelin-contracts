--- conflicted
+++ resolved
@@ -6,14 +6,10 @@
 const ethSigUtil = require('eth-sig-util');
 const Wallet = require('ethereumjs-wallet').default;
 
-<<<<<<< HEAD
 const { shouldBehaveLikeEIP6372 } = require('./EIP6372.behavior');
 
-const { EIP712Domain, domainSeparator } = require('../../helpers/eip712');
+const { getDomain, domainType, domainSeparator } = require('../../helpers/eip712');
 const { clockFromReceipt } = require('../../helpers/time');
-=======
-const { getDomain, domainType, domainSeparator } = require('../../helpers/eip712');
->>>>>>> 5b027e51
 
 const Delegation = [
   { name: 'delegatee', type: 'address' },
@@ -21,15 +17,9 @@
   { name: 'expiry', type: 'uint256' },
 ];
 
-<<<<<<< HEAD
-const version = '1';
-
 function shouldBehaveLikeVotes(mode = 'blocknumber') {
   shouldBehaveLikeEIP6372(mode);
 
-=======
-function shouldBehaveLikeVotes() {
->>>>>>> 5b027e51
   describe('run votes workflow', function () {
     it('initial nonce is 0', async function () {
       expect(await this.votes.nonces(this.account1)).to.be.bignumber.equal('0');
