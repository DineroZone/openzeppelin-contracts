const { ethers } = require('hardhat');
const { expect } = require('chai');
const { mine } = require('@nomicfoundation/hardhat-network-helpers');

const { getDomain, Delegation } = require('../../helpers/eip712');
<<<<<<< HEAD
const time = require('../../helpers/time');
=======
const { bigint: time } = require('../../helpers/time');
>>>>>>> 82222146

const { shouldBehaveLikeERC6372 } = require('./ERC6372.behavior');

function shouldBehaveLikeVotes(tokens, { mode = 'blocknumber', fungible = true }) {
  beforeEach(async function () {
    [this.delegator, this.delegatee, this.alice, this.bob, this.other] = this.accounts;
    this.domain = await getDomain(this.votes);
  });

  shouldBehaveLikeERC6372(mode);

  const getWeight = token => (fungible ? token : 1n);

  describe('run votes workflow', function () {
    it('initial nonce is 0', async function () {
      expect(await this.votes.nonces(this.alice)).to.equal(0n);
    });

    describe('delegation with signature', function () {
      const token = tokens[0];

      it('delegation without tokens', async function () {
        expect(await this.votes.delegates(this.alice)).to.equal(ethers.ZeroAddress);

        await expect(this.votes.connect(this.alice).delegate(this.alice))
          .to.emit(this.votes, 'DelegateChanged')
          .withArgs(this.alice.address, ethers.ZeroAddress, this.alice.address)
          .to.not.emit(this.votes, 'DelegateVotesChanged');

        expect(await this.votes.delegates(this.alice)).to.equal(this.alice.address);
      });

      it('delegation with tokens', async function () {
        await this.votes.$_mint(this.alice, token);
        const weight = getWeight(token);

        expect(await this.votes.delegates(this.alice)).to.equal(ethers.ZeroAddress);

        const tx = await this.votes.connect(this.alice).delegate(this.alice);
        const timepoint = await time.clockFromReceipt[mode](tx);

        await expect(tx)
          .to.emit(this.votes, 'DelegateChanged')
          .withArgs(this.alice.address, ethers.ZeroAddress, this.alice.address)
          .to.emit(this.votes, 'DelegateVotesChanged')
          .withArgs(this.alice.address, 0n, weight);

        expect(await this.votes.delegates(this.alice)).to.equal(this.alice.address);
        expect(await this.votes.getVotes(this.alice)).to.equal(weight);
        expect(await this.votes.getPastVotes(this.alice, timepoint - 1n)).to.equal(0n);
        await mine();
        expect(await this.votes.getPastVotes(this.alice, timepoint)).to.equal(weight);
      });

      it('delegation update', async function () {
        await this.votes.connect(this.alice).delegate(this.alice);
        await this.votes.$_mint(this.alice, token);
        const weight = getWeight(token);

        expect(await this.votes.delegates(this.alice)).to.equal(this.alice.address);
        expect(await this.votes.getVotes(this.alice)).to.equal(weight);
        expect(await this.votes.getVotes(this.bob)).to.equal(0);

        const tx = await this.votes.connect(this.alice).delegate(this.bob);
        const timepoint = await time.clockFromReceipt[mode](tx);

        await expect(tx)
          .to.emit(this.votes, 'DelegateChanged')
          .withArgs(this.alice.address, this.alice.address, this.bob.address)
          .to.emit(this.votes, 'DelegateVotesChanged')
          .withArgs(this.alice.address, weight, 0)
          .to.emit(this.votes, 'DelegateVotesChanged')
          .withArgs(this.bob.address, 0, weight);

        expect(await this.votes.delegates(this.alice)).to.equal(this.bob.address);
        expect(await this.votes.getVotes(this.alice)).to.equal(0n);
        expect(await this.votes.getVotes(this.bob)).to.equal(weight);

        expect(await this.votes.getPastVotes(this.alice, timepoint - 1n)).to.equal(weight);
        expect(await this.votes.getPastVotes(this.bob, timepoint - 1n)).to.equal(0n);
        await mine();
        expect(await this.votes.getPastVotes(this.alice, timepoint)).to.equal(0n);
        expect(await this.votes.getPastVotes(this.bob, timepoint)).to.equal(weight);
      });

      describe('with signature', function () {
        const nonce = 0n;

        it('accept signed delegation', async function () {
          await this.votes.$_mint(this.delegator.address, token);
          const weight = getWeight(token);

          const { r, s, v } = await this.delegator
            .signTypedData(
              this.domain,
              { Delegation },
              {
                delegatee: this.delegatee.address,
                nonce,
                expiry: ethers.MaxUint256,
              },
            )
            .then(ethers.Signature.from);

          expect(await this.votes.delegates(this.delegator.address)).to.equal(ethers.ZeroAddress);

          const tx = await this.votes.delegateBySig(this.delegatee, nonce, ethers.MaxUint256, v, r, s);
          const timepoint = await time.clockFromReceipt[mode](tx);

          await expect(tx)
            .to.emit(this.votes, 'DelegateChanged')
            .withArgs(this.delegator.address, ethers.ZeroAddress, this.delegatee.address)
            .to.emit(this.votes, 'DelegateVotesChanged')
            .withArgs(this.delegatee.address, 0, weight);

          expect(await this.votes.delegates(this.delegator.address)).to.equal(this.delegatee.address);
          expect(await this.votes.getVotes(this.delegator.address)).to.equal(0n);
          expect(await this.votes.getVotes(this.delegatee)).to.equal(weight);
          expect(await this.votes.getPastVotes(this.delegatee, timepoint - 1n)).to.equal(0n);
          await mine();
          expect(await this.votes.getPastVotes(this.delegatee, timepoint)).to.equal(weight);
        });

        it('rejects reused signature', async function () {
          const { r, s, v } = await this.delegator
            .signTypedData(
              this.domain,
              { Delegation },
              {
                delegatee: this.delegatee.address,
                nonce,
                expiry: ethers.MaxUint256,
              },
            )
            .then(ethers.Signature.from);

          await this.votes.delegateBySig(this.delegatee, nonce, ethers.MaxUint256, v, r, s);

          await expect(this.votes.delegateBySig(this.delegatee, nonce, ethers.MaxUint256, v, r, s))
            .to.be.revertedWithCustomError(this.votes, 'InvalidAccountNonce')
            .withArgs(this.delegator.address, nonce + 1n);
        });

        it('rejects bad delegatee', async function () {
          const { r, s, v } = await this.delegator
            .signTypedData(
              this.domain,
              { Delegation },
              {
                delegatee: this.delegatee.address,
                nonce,
                expiry: ethers.MaxUint256,
              },
            )
            .then(ethers.Signature.from);

          const tx = await this.votes.delegateBySig(this.other, nonce, ethers.MaxUint256, v, r, s);
          const receipt = await tx.wait();

          const [delegateChanged] = receipt.logs.filter(
            log => this.votes.interface.parseLog(log)?.name === 'DelegateChanged',
          );
          const { args } = this.votes.interface.parseLog(delegateChanged);
          expect(args.delegator).to.not.be.equal(this.delegator.address);
          expect(args.fromDelegate).to.equal(ethers.ZeroAddress);
          expect(args.toDelegate).to.equal(this.other.address);
        });

        it('rejects bad nonce', async function () {
          const { r, s, v } = await this.delegator
            .signTypedData(
              this.domain,
              { Delegation },
              {
                delegatee: this.delegatee.address,
                nonce: nonce + 1n,
                expiry: ethers.MaxUint256,
              },
            )
            .then(ethers.Signature.from);

          await expect(this.votes.delegateBySig(this.delegatee, nonce + 1n, ethers.MaxUint256, v, r, s))
            .to.be.revertedWithCustomError(this.votes, 'InvalidAccountNonce')
            .withArgs(this.delegator.address, 0);
        });

        it('rejects expired permit', async function () {
          const expiry = (await time.clock.timestamp()) - 1n;
          const { r, s, v } = await this.delegator
            .signTypedData(
              this.domain,
              { Delegation },
              {
                delegatee: this.delegatee.address,
                nonce,
                expiry,
              },
            )
            .then(ethers.Signature.from);

          await expect(this.votes.delegateBySig(this.delegatee, nonce, expiry, v, r, s))
            .to.be.revertedWithCustomError(this.votes, 'VotesExpiredSignature')
            .withArgs(expiry);
        });
      });
    });

    describe('getPastTotalSupply', function () {
      beforeEach(async function () {
        await this.votes.connect(this.alice).delegate(this.alice);
      });

      it('reverts if block number >= current block', async function () {
        const timepoint = 5e10;
        const clock = await this.votes.clock();
        await expect(this.votes.getPastTotalSupply(timepoint))
          .to.be.revertedWithCustomError(this.votes, 'ERC5805FutureLookup')
          .withArgs(timepoint, clock);
      });

      it('returns 0 if there are no checkpoints', async function () {
        expect(await this.votes.getPastTotalSupply(0n)).to.equal(0n);
      });

      it('returns the correct checkpointed total supply', async function () {
        const weight = tokens.map(token => getWeight(token));

        // t0 = mint #0
        const t0 = await this.votes.$_mint(this.alice, tokens[0]);
        await mine();
        // t1 = mint #1
        const t1 = await this.votes.$_mint(this.alice, tokens[1]);
        await mine();
        // t2 = burn #1
        const t2 = await this.votes.$_burn(...(fungible ? [this.alice] : []), tokens[1]);
        await mine();
        // t3 = mint #2
        const t3 = await this.votes.$_mint(this.alice, tokens[2]);
        await mine();
        // t4 = burn #0
        const t4 = await this.votes.$_burn(...(fungible ? [this.alice] : []), tokens[0]);
        await mine();
        // t5 = burn #2
        const t5 = await this.votes.$_burn(...(fungible ? [this.alice] : []), tokens[2]);
        await mine();

        t0.timepoint = await time.clockFromReceipt[mode](t0);
        t1.timepoint = await time.clockFromReceipt[mode](t1);
        t2.timepoint = await time.clockFromReceipt[mode](t2);
        t3.timepoint = await time.clockFromReceipt[mode](t3);
        t4.timepoint = await time.clockFromReceipt[mode](t4);
        t5.timepoint = await time.clockFromReceipt[mode](t5);

        expect(await this.votes.getPastTotalSupply(t0.timepoint - 1n)).to.equal(0);
        expect(await this.votes.getPastTotalSupply(t0.timepoint)).to.equal(weight[0]);
        expect(await this.votes.getPastTotalSupply(t0.timepoint + 1n)).to.equal(weight[0]);
        expect(await this.votes.getPastTotalSupply(t1.timepoint)).to.equal(weight[0] + weight[1]);
        expect(await this.votes.getPastTotalSupply(t1.timepoint + 1n)).to.equal(weight[0] + weight[1]);
        expect(await this.votes.getPastTotalSupply(t2.timepoint)).to.equal(weight[0]);
        expect(await this.votes.getPastTotalSupply(t2.timepoint + 1n)).to.equal(weight[0]);
        expect(await this.votes.getPastTotalSupply(t3.timepoint)).to.equal(weight[0] + weight[2]);
        expect(await this.votes.getPastTotalSupply(t3.timepoint + 1n)).to.equal(weight[0] + weight[2]);
        expect(await this.votes.getPastTotalSupply(t4.timepoint)).to.equal(weight[2]);
        expect(await this.votes.getPastTotalSupply(t4.timepoint + 1n)).to.equal(weight[2]);
        expect(await this.votes.getPastTotalSupply(t5.timepoint)).to.equal(0);
        await expect(this.votes.getPastTotalSupply(t5.timepoint + 1n))
          .to.be.revertedWithCustomError(this.votes, 'ERC5805FutureLookup')
          .withArgs(t5.timepoint + 1n, t5.timepoint + 1n);
      });
    });

    // The following tests are an adaptation of
    // https://github.com/compound-finance/compound-protocol/blob/master/tests/Governance/CompTest.js.
    describe('Compound test suite', function () {
      beforeEach(async function () {
        await this.votes.$_mint(this.alice, tokens[0]);
        await this.votes.$_mint(this.alice, tokens[1]);
        await this.votes.$_mint(this.alice, tokens[2]);
      });

      describe('getPastVotes', function () {
        it('reverts if block number >= current block', async function () {
          const clock = await this.votes.clock();
          const timepoint = 5e10; // far in the future
          await expect(this.votes.getPastVotes(this.bob, timepoint))
            .to.be.revertedWithCustomError(this.votes, 'ERC5805FutureLookup')
            .withArgs(timepoint, clock);
        });

        it('returns 0 if there are no checkpoints', async function () {
          expect(await this.votes.getPastVotes(this.bob, 0n)).to.equal(0n);
        });

        it('returns the latest block if >= last checkpoint block', async function () {
          const delegate = await this.votes.connect(this.alice).delegate(this.bob);
          const timepoint = await time.clockFromReceipt[mode](delegate);
          await mine(2);

          const latest = await this.votes.getVotes(this.bob);
          expect(await this.votes.getPastVotes(this.bob, timepoint)).to.equal(latest);
          expect(await this.votes.getPastVotes(this.bob, timepoint + 1n)).to.equal(latest);
        });

        it('returns zero if < first checkpoint block', async function () {
          await mine();
          const delegate = await this.votes.connect(this.alice).delegate(this.bob);
          const timepoint = await time.clockFromReceipt[mode](delegate);
          await mine(2);

          expect(await this.votes.getPastVotes(this.bob, timepoint - 1n)).to.equal(0n);
        });
      });
    });
  });
}

module.exports = {
  shouldBehaveLikeVotes,
};<|MERGE_RESOLUTION|>--- conflicted
+++ resolved
@@ -3,11 +3,7 @@
 const { mine } = require('@nomicfoundation/hardhat-network-helpers');
 
 const { getDomain, Delegation } = require('../../helpers/eip712');
-<<<<<<< HEAD
 const time = require('../../helpers/time');
-=======
-const { bigint: time } = require('../../helpers/time');
->>>>>>> 82222146
 
 const { shouldBehaveLikeERC6372 } = require('./ERC6372.behavior');
 
