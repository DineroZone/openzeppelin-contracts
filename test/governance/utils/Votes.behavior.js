const { constants, expectEvent, expectRevert, time } = require('@openzeppelin/test-helpers');

const { MAX_UINT256, ZERO_ADDRESS } = constants;

const { fromRpcSig } = require('ethereumjs-util');
const ethSigUtil = require('eth-sig-util');
const Wallet = require('ethereumjs-wallet').default;

const { EIP712Domain, domainSeparator } = require('../../helpers/eip712');

const Delegation = [
  { name: 'delegatee', type: 'address' },
  { name: 'nonce', type: 'uint256' },
  { name: 'expiry', type: 'uint256' },
];

const version = '1';

function shouldBehaveLikeVotes() {
  describe('run votes workflow', function () {
    it('initial nonce is 0', async function () {
      expect(await this.votes.nonces(this.account1)).to.be.bignumber.equal('0');
    });

    it('domain separator', async function () {
<<<<<<< HEAD
      expect(await this.votes.DOMAIN_SEPARATOR()).to.equal(
        await domainSeparator(this.name, version, this.chainId, this.votes.address),
=======
      expect(
        await this.votes.DOMAIN_SEPARATOR(),
      ).to.equal(
        await domainSeparator({
          name: this.name,
          version,
          chainId: this.chainId,
          verifyingContract: this.votes.address,
        }),
>>>>>>> 2fc24fc8
      );
    });

    describe('delegation with signature', function () {
      const delegator = Wallet.generate();
      const delegatorAddress = web3.utils.toChecksumAddress(delegator.getAddressString());
      const nonce = 0;

      const buildData = (chainId, verifyingContract, name, message) => ({
        data: {
          primaryType: 'Delegation',
          types: { EIP712Domain, Delegation },
          domain: { name, version, chainId, verifyingContract },
          message,
        },
      });

      beforeEach(async function () {
        await this.votes.$_mint(delegatorAddress, this.NFT0);
      });

      it('accept signed delegation', async function () {
        const { v, r, s } = fromRpcSig(
          ethSigUtil.signTypedMessage(
            delegator.getPrivateKey(),
            buildData(this.chainId, this.votes.address, this.name, {
              delegatee: delegatorAddress,
              nonce,
              expiry: MAX_UINT256,
            }),
          ),
        );

        expect(await this.votes.delegates(delegatorAddress)).to.be.equal(ZERO_ADDRESS);

        const { receipt } = await this.votes.delegateBySig(
          delegatorAddress,
          nonce,
          MAX_UINT256,
          v,
          r,
          s,
        );
        expectEvent(receipt, 'DelegateChanged', {
          delegator: delegatorAddress,
          fromDelegate: ZERO_ADDRESS,
          toDelegate: delegatorAddress,
        });
        expectEvent(receipt, 'DelegateVotesChanged', {
          delegate: delegatorAddress,
          previousBalance: '0',
          newBalance: '1',
        });

        expect(await this.votes.delegates(delegatorAddress)).to.be.equal(delegatorAddress);

        expect(await this.votes.getVotes(delegatorAddress)).to.be.bignumber.equal('1');
        expect(
          await this.votes.getPastVotes(delegatorAddress, receipt.blockNumber - 1),
        ).to.be.bignumber.equal('0');
        await time.advanceBlock();
        expect(
          await this.votes.getPastVotes(delegatorAddress, receipt.blockNumber),
        ).to.be.bignumber.equal('1');
      });

      it('rejects reused signature', async function () {
        const { v, r, s } = fromRpcSig(
          ethSigUtil.signTypedMessage(
            delegator.getPrivateKey(),
            buildData(this.chainId, this.votes.address, this.name, {
              delegatee: delegatorAddress,
              nonce,
              expiry: MAX_UINT256,
            }),
          ),
        );

        await this.votes.delegateBySig(delegatorAddress, nonce, MAX_UINT256, v, r, s);

        await expectRevert(
          this.votes.delegateBySig(delegatorAddress, nonce, MAX_UINT256, v, r, s),
          'Votes: invalid nonce',
        );
      });

      it('rejects bad delegatee', async function () {
        const { v, r, s } = fromRpcSig(
          ethSigUtil.signTypedMessage(
            delegator.getPrivateKey(),
            buildData(this.chainId, this.votes.address, this.name, {
              delegatee: delegatorAddress,
              nonce,
              expiry: MAX_UINT256,
            }),
          ),
        );

        const receipt = await this.votes.delegateBySig(
          this.account1Delegatee,
          nonce,
          MAX_UINT256,
          v,
          r,
          s,
        );
        const { args } = receipt.logs.find(({ event }) => event === 'DelegateChanged');
        expect(args.delegator).to.not.be.equal(delegatorAddress);
        expect(args.fromDelegate).to.be.equal(ZERO_ADDRESS);
        expect(args.toDelegate).to.be.equal(this.account1Delegatee);
      });

      it('rejects bad nonce', async function () {
        const { v, r, s } = fromRpcSig(
          ethSigUtil.signTypedMessage(
            delegator.getPrivateKey(),
            buildData(this.chainId, this.votes.address, this.name, {
              delegatee: delegatorAddress,
              nonce,
              expiry: MAX_UINT256,
            }),
          ),
        );
        await expectRevert(
          this.votes.delegateBySig(delegatorAddress, nonce + 1, MAX_UINT256, v, r, s),
          'Votes: invalid nonce',
        );
      });

      it('rejects expired permit', async function () {
        const expiry = (await time.latest()) - time.duration.weeks(1);
        const { v, r, s } = fromRpcSig(
          ethSigUtil.signTypedMessage(
            delegator.getPrivateKey(),
            buildData(this.chainId, this.votes.address, this.name, {
              delegatee: delegatorAddress,
              nonce,
              expiry,
            }),
          ),
        );

        await expectRevert(
          this.votes.delegateBySig(delegatorAddress, nonce, expiry, v, r, s),
          'Votes: signature expired',
        );
      });
    });

    describe('set delegation', function () {
      describe('call', function () {
        it('delegation with tokens', async function () {
          await this.votes.$_mint(this.account1, this.NFT0);
          expect(await this.votes.delegates(this.account1)).to.be.equal(ZERO_ADDRESS);

          const { receipt } = await this.votes.delegate(this.account1, { from: this.account1 });
          expectEvent(receipt, 'DelegateChanged', {
            delegator: this.account1,
            fromDelegate: ZERO_ADDRESS,
            toDelegate: this.account1,
          });
          expectEvent(receipt, 'DelegateVotesChanged', {
            delegate: this.account1,
            previousBalance: '0',
            newBalance: '1',
          });

          expect(await this.votes.delegates(this.account1)).to.be.equal(this.account1);

          expect(await this.votes.getVotes(this.account1)).to.be.bignumber.equal('1');
          expect(
            await this.votes.getPastVotes(this.account1, receipt.blockNumber - 1),
          ).to.be.bignumber.equal('0');
          await time.advanceBlock();
          expect(
            await this.votes.getPastVotes(this.account1, receipt.blockNumber),
          ).to.be.bignumber.equal('1');
        });

        it('delegation without tokens', async function () {
          expect(await this.votes.delegates(this.account1)).to.be.equal(ZERO_ADDRESS);

          const { receipt } = await this.votes.delegate(this.account1, { from: this.account1 });
          expectEvent(receipt, 'DelegateChanged', {
            delegator: this.account1,
            fromDelegate: ZERO_ADDRESS,
            toDelegate: this.account1,
          });
          expectEvent.notEmitted(receipt, 'DelegateVotesChanged');

          expect(await this.votes.delegates(this.account1)).to.be.equal(this.account1);
        });
      });
    });

    describe('change delegation', function () {
      beforeEach(async function () {
        await this.votes.$_mint(this.account1, this.NFT0);
        await this.votes.delegate(this.account1, { from: this.account1 });
      });

      it('call', async function () {
        expect(await this.votes.delegates(this.account1)).to.be.equal(this.account1);

        const { receipt } = await this.votes.delegate(this.account1Delegatee, {
          from: this.account1,
        });
        expectEvent(receipt, 'DelegateChanged', {
          delegator: this.account1,
          fromDelegate: this.account1,
          toDelegate: this.account1Delegatee,
        });
        expectEvent(receipt, 'DelegateVotesChanged', {
          delegate: this.account1,
          previousBalance: '1',
          newBalance: '0',
        });
        expectEvent(receipt, 'DelegateVotesChanged', {
          delegate: this.account1Delegatee,
          previousBalance: '0',
          newBalance: '1',
        });
        const prevBlock = receipt.blockNumber - 1;
        expect(await this.votes.delegates(this.account1)).to.be.equal(this.account1Delegatee);

        expect(await this.votes.getVotes(this.account1)).to.be.bignumber.equal('0');
        expect(await this.votes.getVotes(this.account1Delegatee)).to.be.bignumber.equal('1');
        expect(
          await this.votes.getPastVotes(this.account1, receipt.blockNumber - 1),
        ).to.be.bignumber.equal('1');
        expect(
          await this.votes.getPastVotes(this.account1Delegatee, prevBlock),
        ).to.be.bignumber.equal('0');
        await time.advanceBlock();
        expect(
          await this.votes.getPastVotes(this.account1, receipt.blockNumber),
        ).to.be.bignumber.equal('0');
        expect(
          await this.votes.getPastVotes(this.account1Delegatee, receipt.blockNumber),
        ).to.be.bignumber.equal('1');
      });
    });

    describe('getPastTotalSupply', function () {
      beforeEach(async function () {
        await this.votes.delegate(this.account1, { from: this.account1 });
      });

      it('reverts if block number >= current block', async function () {
        await expectRevert(this.votes.getPastTotalSupply(5e10), 'block not yet mined');
      });

      it('returns 0 if there are no checkpoints', async function () {
        expect(await this.votes.getPastTotalSupply(0)).to.be.bignumber.equal('0');
      });

      it('returns the latest block if >= last checkpoint block', async function () {
        const t1 = await this.votes.$_mint(this.account1, this.NFT0);
        await time.advanceBlock();
        await time.advanceBlock();

        expect(
          await this.votes.getPastTotalSupply(t1.receipt.blockNumber - 1),
        ).to.be.bignumber.equal('0');
        expect(
          await this.votes.getPastTotalSupply(t1.receipt.blockNumber + 1),
        ).to.be.bignumber.equal('1');
      });

      it('returns zero if < first checkpoint block', async function () {
        await time.advanceBlock();
        const t2 = await this.votes.$_mint(this.account1, this.NFT1);
        await time.advanceBlock();
        await time.advanceBlock();

        expect(
          await this.votes.getPastTotalSupply(t2.receipt.blockNumber - 1),
        ).to.be.bignumber.equal('0');
        expect(
          await this.votes.getPastTotalSupply(t2.receipt.blockNumber + 1),
        ).to.be.bignumber.equal('1');
      });

      it('generally returns the voting balance at the appropriate checkpoint', async function () {
        const t1 = await this.votes.$_mint(this.account1, this.NFT1);
        await time.advanceBlock();
        await time.advanceBlock();
        const t2 = await this.votes.$_burn(this.NFT1);
        await time.advanceBlock();
        await time.advanceBlock();
        const t3 = await this.votes.$_mint(this.account1, this.NFT2);
        await time.advanceBlock();
        await time.advanceBlock();
        const t4 = await this.votes.$_burn(this.NFT2);
        await time.advanceBlock();
        await time.advanceBlock();
        const t5 = await this.votes.$_mint(this.account1, this.NFT3);
        await time.advanceBlock();
        await time.advanceBlock();

        expect(
          await this.votes.getPastTotalSupply(t1.receipt.blockNumber - 1),
        ).to.be.bignumber.equal('0');
        expect(await this.votes.getPastTotalSupply(t1.receipt.blockNumber)).to.be.bignumber.equal(
          '1',
        );
        expect(
          await this.votes.getPastTotalSupply(t1.receipt.blockNumber + 1),
        ).to.be.bignumber.equal('1');
        expect(await this.votes.getPastTotalSupply(t2.receipt.blockNumber)).to.be.bignumber.equal(
          '0',
        );
        expect(
          await this.votes.getPastTotalSupply(t2.receipt.blockNumber + 1),
        ).to.be.bignumber.equal('0');
        expect(await this.votes.getPastTotalSupply(t3.receipt.blockNumber)).to.be.bignumber.equal(
          '1',
        );
        expect(
          await this.votes.getPastTotalSupply(t3.receipt.blockNumber + 1),
        ).to.be.bignumber.equal('1');
        expect(await this.votes.getPastTotalSupply(t4.receipt.blockNumber)).to.be.bignumber.equal(
          '0',
        );
        expect(
          await this.votes.getPastTotalSupply(t4.receipt.blockNumber + 1),
        ).to.be.bignumber.equal('0');
        expect(await this.votes.getPastTotalSupply(t5.receipt.blockNumber)).to.be.bignumber.equal(
          '1',
        );
        expect(
          await this.votes.getPastTotalSupply(t5.receipt.blockNumber + 1),
        ).to.be.bignumber.equal('1');
      });
    });

    // The following tests are a adaptation of
    // https://github.com/compound-finance/compound-protocol/blob/master/tests/Governance/CompTest.js.
    describe('Compound test suite', function () {
      beforeEach(async function () {
        await this.votes.$_mint(this.account1, this.NFT0);
        await this.votes.$_mint(this.account1, this.NFT1);
        await this.votes.$_mint(this.account1, this.NFT2);
        await this.votes.$_mint(this.account1, this.NFT3);
      });

      describe('getPastVotes', function () {
        it('reverts if block number >= current block', async function () {
          await expectRevert(this.votes.getPastVotes(this.account2, 5e10), 'block not yet mined');
        });

        it('returns 0 if there are no checkpoints', async function () {
          expect(await this.votes.getPastVotes(this.account2, 0)).to.be.bignumber.equal('0');
        });

        it('returns the latest block if >= last checkpoint block', async function () {
          const t1 = await this.votes.delegate(this.account2, { from: this.account1 });
          await time.advanceBlock();
          await time.advanceBlock();
          const latest = await this.votes.getVotes(this.account2);
          const nextBlock = t1.receipt.blockNumber + 1;
          expect(
            await this.votes.getPastVotes(this.account2, t1.receipt.blockNumber),
          ).to.be.bignumber.equal(latest);
          expect(await this.votes.getPastVotes(this.account2, nextBlock)).to.be.bignumber.equal(
            latest,
          );
        });

        it('returns zero if < first checkpoint block', async function () {
          await time.advanceBlock();
          const t1 = await this.votes.delegate(this.account2, { from: this.account1 });
          await time.advanceBlock();
          await time.advanceBlock();

          expect(
            await this.votes.getPastVotes(this.account2, t1.receipt.blockNumber - 1),
          ).to.be.bignumber.equal('0');
        });
      });
    });
  });
}

module.exports = {
  shouldBehaveLikeVotes,
};<|MERGE_RESOLUTION|>--- conflicted
+++ resolved
@@ -23,20 +23,13 @@
     });
 
     it('domain separator', async function () {
-<<<<<<< HEAD
       expect(await this.votes.DOMAIN_SEPARATOR()).to.equal(
-        await domainSeparator(this.name, version, this.chainId, this.votes.address),
-=======
-      expect(
-        await this.votes.DOMAIN_SEPARATOR(),
-      ).to.equal(
         await domainSeparator({
           name: this.name,
           version,
           chainId: this.chainId,
           verifyingContract: this.votes.address,
         }),
->>>>>>> 2fc24fc8
       );
     });
 
