--- conflicted
+++ resolved
@@ -39,8 +39,7 @@
 
     await web3.eth.sendTransaction({ from: owner, to: this.mock.address, value });
 
-<<<<<<< HEAD
-    await this.token.mint(owner, tokenSupply);
+    await this.token.$_mint(owner, tokenSupply);
     await this.helper.delegate(
       { token: this.token, to: voter1, value: web3.utils.toWei('10') },
       { from: owner },
@@ -57,13 +56,6 @@
       { token: this.token, to: voter4, value: web3.utils.toWei('2') },
       { from: owner },
     );
-=======
-    await this.token.$_mint(owner, tokenSupply);
-    await this.helper.delegate({ token: this.token, to: voter1, value: web3.utils.toWei('10') }, { from: owner });
-    await this.helper.delegate({ token: this.token, to: voter2, value: web3.utils.toWei('7') }, { from: owner });
-    await this.helper.delegate({ token: this.token, to: voter3, value: web3.utils.toWei('5') }, { from: owner });
-    await this.helper.delegate({ token: this.token, to: voter4, value: web3.utils.toWei('2') }, { from: owner });
->>>>>>> 2fc24fc8
 
     // default proposal
     this.proposal = this.helper.setProposal(
