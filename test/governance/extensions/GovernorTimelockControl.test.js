--- conflicted
+++ resolved
@@ -58,7 +58,6 @@
 
         await web3.eth.sendTransaction({ from: owner, to: this.timelock.address, value });
 
-<<<<<<< HEAD
         // normal setup: governor is proposer, everyone is executor, timelock is its own admin
         await this.timelock.grantRole(PROPOSER_ROLE, this.mock.address);
         await this.timelock.grantRole(PROPOSER_ROLE, owner);
@@ -66,14 +65,6 @@
         await this.timelock.grantRole(CANCELLER_ROLE, owner);
         await this.timelock.grantRole(EXECUTOR_ROLE, constants.ZERO_ADDRESS);
         await this.timelock.revokeRole(TIMELOCK_ADMIN_ROLE, deployer);
-=======
-        await expectEvent.inTransaction(txExecute.tx, this.token, 'Transfer', {
-          from: this.mock.address,
-          to: other,
-          value: '1',
-        });
-      });
->>>>>>> 5b027e51
 
         await this.token.$_mint(owner, tokenSupply);
         await this.helper.delegate({ token: this.token, to: voter1, value: web3.utils.toWei('10') }, { from: owner });
@@ -313,7 +304,7 @@
                 expect(await this.token.balanceOf(this.mock.address), 0);
                 expect(await this.token.balanceOf(other), 1);
 
-                expectEvent.inTransaction(txExecute.tx, this.token, 'Transfer', {
+                await expectEvent.inTransaction(txExecute.tx, this.token, 'Transfer', {
                   from: this.mock.address,
                   to: other,
                   value: '1',
