--- conflicted
+++ resolved
@@ -27,95 +27,11 @@
   const votingPeriod = web3.utils.toBN(16);
   const value = web3.utils.toWei('1');
 
-<<<<<<< HEAD
-  beforeEach(async function () {
-    this.owner = owner;
-    this.token = await Token.new(tokenName, tokenSymbol, tokenName, version);
-    this.mock = await Governor.new(name, votingDelay, votingPeriod, 0, this.token.address, ratio);
-    this.receiver = await CallReceiver.new();
-
-    this.helper = new GovernorHelper(this.mock);
-
-    await web3.eth.sendTransaction({ from: owner, to: this.mock.address, value });
-
-    await this.token.$_mint(owner, tokenSupply);
-    await this.helper.delegate({ token: this.token, to: voter1, value: web3.utils.toWei('10') }, { from: owner });
-    await this.helper.delegate({ token: this.token, to: voter2, value: web3.utils.toWei('7') }, { from: owner });
-    await this.helper.delegate({ token: this.token, to: voter3, value: web3.utils.toWei('5') }, { from: owner });
-    await this.helper.delegate({ token: this.token, to: voter4, value: web3.utils.toWei('2') }, { from: owner });
-
-    // default proposal
-    this.proposal = this.helper.setProposal(
-      [
-        {
-          target: this.receiver.address,
-          value,
-          data: this.receiver.contract.methods.mockFunction().encodeABI(),
-        },
-      ],
-      '<proposal description>',
-    );
-  });
-
-  it('deployment check', async function () {
-    expect(await this.mock.name()).to.be.equal(name);
-    expect(await this.mock.token()).to.be.equal(this.token.address);
-    expect(await this.mock.votingDelay()).to.be.bignumber.equal(votingDelay);
-    expect(await this.mock.votingPeriod()).to.be.bignumber.equal(votingPeriod);
-    expect(await this.mock.quorum(0)).to.be.bignumber.equal('0');
-    expect(await this.mock.quorumNumerator()).to.be.bignumber.equal(ratio);
-    expect(await this.mock.quorumDenominator()).to.be.bignumber.equal('100');
-    expect(await time.latestBlock().then(blockNumber => this.mock.quorum(blockNumber.subn(1)))).to.be.bignumber.equal(
-      tokenSupply.mul(ratio).divn(100),
-    );
-  });
-
-  it('quroum reached', async function () {
-    await this.helper.propose();
-    await this.helper.waitForSnapshot();
-    await this.helper.vote({ support: Enums.VoteType.For }, { from: voter1 });
-    await this.helper.waitForDeadline();
-    await this.helper.execute();
-  });
-
-  it('quroum not reached', async function () {
-    await this.helper.propose();
-    await this.helper.waitForSnapshot();
-    await this.helper.vote({ support: Enums.VoteType.For }, { from: voter2 });
-    await this.helper.waitForDeadline();
-    await expectRevert(this.helper.execute(), 'Governor: proposal not successful');
-  });
-
-  describe('onlyGovernance updates', function () {
-    it('updateQuorumNumerator is protected', async function () {
-      await expectRevert(this.mock.updateQuorumNumerator(newRatio), 'Governor: onlyGovernance');
-    });
-
-    it('can updateQuorumNumerator through governance', async function () {
-      this.helper.setProposal(
-        [
-          {
-            target: this.mock.address,
-            data: this.mock.contract.methods.updateQuorumNumerator(newRatio).encodeABI(),
-          },
-        ],
-        '<proposal description>',
-      );
-
-      await this.helper.propose();
-      await this.helper.waitForSnapshot();
-      await this.helper.vote({ support: Enums.VoteType.For }, { from: voter1 });
-      await this.helper.waitForDeadline();
-
-      expectEvent(await this.helper.execute(), 'QuorumNumeratorUpdated', {
-        oldQuorumNumerator: ratio,
-        newQuorumNumerator: newRatio,
-=======
   for (const { mode, Token } of TOKENS) {
     describe(`using ${Token._json.contractName}`, function () {
       beforeEach(async function () {
         this.owner = owner;
-        this.token = await Token.new(tokenName, tokenSymbol, tokenName);
+        this.token = await Token.new(tokenName, tokenSymbol, tokenName, version);
         this.mock = await Governor.new(name, votingDelay, votingPeriod, 0, this.token.address, ratio);
         this.receiver = await CallReceiver.new();
 
@@ -140,7 +56,6 @@
           ],
           '<proposal description>',
         );
->>>>>>> 9a2e4cb3
       });
 
       it('deployment check', async function () {
