--- conflicted
+++ resolved
@@ -225,15 +225,8 @@
 
           expectEvent(await this.helper.cancel('internal'), 'ProposalCanceled', { proposalId: this.proposal.id });
 
-<<<<<<< HEAD
           expect(await this.mock.state(this.proposal.id)).to.be.bignumber.equal(Enums.ProposalState.Canceled);
           await expectRevert(this.helper.execute(), 'Governor: proposal not successful');
-=======
-        await expectEvent.inTransaction(txExecute.tx, this.token, 'Transfer', {
-          from: this.mock.address,
-          to: other,
-          value: '1',
->>>>>>> 5b027e51
         });
       });
 
@@ -277,7 +270,7 @@
             expect(await this.token.balanceOf(this.mock.address), 0);
             expect(await this.token.balanceOf(other), 1);
 
-            expectEvent.inTransaction(txExecute.tx, this.token, 'Transfer', {
+            await expectEvent.inTransaction(txExecute.tx, this.token, 'Transfer', {
               from: this.mock.address,
               to: other,
               value: '1',
