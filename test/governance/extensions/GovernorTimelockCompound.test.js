--- conflicted
+++ resolved
@@ -57,8 +57,7 @@
 
     await web3.eth.sendTransaction({ from: owner, to: this.timelock.address, value });
 
-<<<<<<< HEAD
-    await this.token.mint(owner, tokenSupply);
+    await this.token.$_mint(owner, tokenSupply);
     await this.helper.delegate(
       { token: this.token, to: voter1, value: web3.utils.toWei('10') },
       { from: owner },
@@ -75,13 +74,6 @@
       { token: this.token, to: voter4, value: web3.utils.toWei('2') },
       { from: owner },
     );
-=======
-    await this.token.$_mint(owner, tokenSupply);
-    await this.helper.delegate({ token: this.token, to: voter1, value: web3.utils.toWei('10') }, { from: owner });
-    await this.helper.delegate({ token: this.token, to: voter2, value: web3.utils.toWei('7') }, { from: owner });
-    await this.helper.delegate({ token: this.token, to: voter3, value: web3.utils.toWei('5') }, { from: owner });
-    await this.helper.delegate({ token: this.token, to: voter4, value: web3.utils.toWei('2') }, { from: owner });
->>>>>>> 2fc24fc8
 
     // default proposal
     this.proposal = this.helper.setProposal(
@@ -365,16 +357,15 @@
     });
 
     it('can transfer timelock to new governor', async function () {
-<<<<<<< HEAD
       const newGovernor = await Governor.new(
         name,
-        this.token.address,
         8,
         32,
+        0,
         this.timelock.address,
+        this.token.address,
         0,
       );
-
       this.helper.setProposal(
         [
           {
@@ -384,15 +375,6 @@
         ],
         '<proposal description>',
       );
-=======
-      const newGovernor = await Governor.new(name, 8, 32, 0, this.timelock.address, this.token.address, 0);
-      this.helper.setProposal([
-        {
-          target: this.timelock.address,
-          data: this.timelock.contract.methods.setPendingAdmin(newGovernor.address).encodeABI(),
-        },
-      ], '<proposal description>');
->>>>>>> 2fc24fc8
 
       await this.helper.propose();
       await this.helper.waitForSnapshot();
