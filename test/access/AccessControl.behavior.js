const { ethers } = require('hardhat');
const { expect } = require('chai');
const { bigint: time } = require('../helpers/time');

const { shouldSupportInterfaces } = require('../utils/introspection/SupportsInterface.behavior');

const DEFAULT_ADMIN_ROLE = ethers.ZeroHash;
const ROLE = ethers.id('ROLE');
const OTHER_ROLE = ethers.id('OTHER_ROLE');

function shouldBehaveLikeAccessControl() {
  beforeEach(async function () {
    [this.authorized, this.other, this.otherAdmin] = this.accounts;
  });

  shouldSupportInterfaces(['AccessControl']);

  describe('default admin', function () {
    it('deployer has default admin role', async function () {
      expect(await this.mock.hasRole(DEFAULT_ADMIN_ROLE, this.defaultAdmin)).to.equal(true);
    });

    it("other roles's admin is the default admin role", async function () {
      expect(await this.mock.getRoleAdmin(ROLE)).to.equal(DEFAULT_ADMIN_ROLE);
    });

    it("default admin role's admin is itself", async function () {
      expect(await this.mock.getRoleAdmin(DEFAULT_ADMIN_ROLE)).to.equal(DEFAULT_ADMIN_ROLE);
    });
  });

  describe('granting', function () {
    beforeEach(async function () {
      await this.mock.connect(this.defaultAdmin).grantRole(ROLE, this.authorized);
    });

    it('non-admin cannot grant role to other accounts', async function () {
      await expect(this.mock.connect(this.other).grantRole(ROLE, this.authorized))
        .to.be.revertedWithCustomError(this.mock, 'AccessControlUnauthorizedAccount')
        .withArgs(this.other.address, DEFAULT_ADMIN_ROLE);
    });

    it('accounts can be granted a role multiple times', async function () {
      await this.mock.connect(this.defaultAdmin).grantRole(ROLE, this.authorized);
      expect(this.mock.connect(this.defaultAdmin).grantRole(ROLE, this.authorized)).to.not.emit(
        this.mock,
        'RoleGranted',
      );
    });
  });

  describe('revoking', function () {
    it('roles that are not had can be revoked', async function () {
      expect(await this.mock.hasRole(ROLE, this.authorized)).to.equal(false);

      await expect(this.mock.connect(this.defaultAdmin).revokeRole(ROLE, this.authorized)).to.not.emit(
        this.mock,
        'RoleRevoked',
      );
    });

    context('with granted role', function () {
      beforeEach(async function () {
        await this.mock.connect(this.defaultAdmin).grantRole(ROLE, this.authorized);
      });

      it('admin can revoke role', async function () {
        await expect(this.mock.connect(this.defaultAdmin).revokeRole(ROLE, this.authorized))
          .to.emit(this.mock, 'RoleRevoked')
          .withArgs(ROLE, this.authorized.address, this.defaultAdmin.address);

        expect(await this.mock.hasRole(ROLE, this.authorized)).to.equal(false);
      });

      it('non-admin cannot revoke role', async function () {
        await expect(this.mock.connect(this.other).revokeRole(ROLE, this.authorized))
          .to.be.revertedWithCustomError(this.mock, 'AccessControlUnauthorizedAccount')
          .withArgs(this.other.address, DEFAULT_ADMIN_ROLE);
      });

      it('a role can be revoked multiple times', async function () {
        await this.mock.connect(this.defaultAdmin).revokeRole(ROLE, this.authorized);

        expect(this.mock.connect(this.defaultAdmin).revokeRole(ROLE, this.authorized)).to.not.emit(
          this.mock,
          'RoleRevoked',
        );
      });
    });
  });

  describe('renouncing', function () {
    it('roles that are not had can be renounced', async function () {
      await expect(this.mock.connect(this.authorized).renounceRole(ROLE, this.authorized)).to.not.emit(
        this.mock,
        'RoleRevoked',
      );
    });

    context('with granted role', function () {
      beforeEach(async function () {
        await this.mock.connect(this.defaultAdmin).grantRole(ROLE, this.authorized);
      });

      it('bearer can renounce role', async function () {
        await expect(this.mock.connect(this.authorized).renounceRole(ROLE, this.authorized))
          .to.emit(this.mock, 'RoleRevoked')
          .withArgs(ROLE, this.authorized.address, this.authorized.address);

        expect(await this.mock.hasRole(ROLE, this.authorized)).to.equal(false);
      });

      it('only the sender can renounce their roles', async function () {
        expect(this.mock.connect(this.defaultAdmin).renounceRole(ROLE, this.authorized)).to.be.revertedWithCustomError(
          this.mock,
          'AccessControlBadConfirmation',
        );
      });

      it('a role can be renounced multiple times', async function () {
        await this.mock.connect(this.authorized).renounceRole(ROLE, this.authorized);

        await expect(this.mock.connect(this.authorized).renounceRole(ROLE, this.authorized)).not.to.emit(
          this.mock,
          'RoleRevoked',
        );
      });
    });
  });

  describe('setting role admin', function () {
    beforeEach(async function () {
      await expect(this.mock.$_setRoleAdmin(ROLE, OTHER_ROLE))
        .to.emit(this.mock, 'RoleAdminChanged')
        .withArgs(ROLE, DEFAULT_ADMIN_ROLE, OTHER_ROLE);

      await this.mock.connect(this.defaultAdmin).grantRole(OTHER_ROLE, this.otherAdmin);
    });

    it("a role's admin role can be changed", async function () {
      expect(await this.mock.getRoleAdmin(ROLE)).to.equal(OTHER_ROLE);
    });

    it('the new admin can grant roles', async function () {
      await expect(this.mock.connect(this.otherAdmin).grantRole(ROLE, this.authorized))
        .to.emit(this.mock, 'RoleGranted')
        .withArgs(ROLE, this.authorized.address, this.otherAdmin.address);
    });

    it('the new admin can revoke roles', async function () {
      await this.mock.connect(this.otherAdmin).grantRole(ROLE, this.authorized);
      await expect(this.mock.connect(this.otherAdmin).revokeRole(ROLE, this.authorized))
        .to.emit(this.mock, 'RoleRevoked')
        .withArgs(ROLE, this.authorized.address, this.otherAdmin.address);
    });

    it("a role's previous admins no longer grant roles", async function () {
      await expect(this.mock.connect(this.defaultAdmin).grantRole(ROLE, this.authorized))
        .to.be.revertedWithCustomError(this.mock, 'AccessControlUnauthorizedAccount')
        .withArgs(this.defaultAdmin.address, OTHER_ROLE);
    });

    it("a role's previous admins no longer revoke roles", async function () {
      await expect(this.mock.connect(this.defaultAdmin).revokeRole(ROLE, this.authorized))
        .to.be.revertedWithCustomError(this.mock, 'AccessControlUnauthorizedAccount')
        .withArgs(this.defaultAdmin.address, OTHER_ROLE);
    });
  });

  describe('onlyRole modifier', function () {
    beforeEach(async function () {
      await this.mock.connect(this.defaultAdmin).grantRole(ROLE, this.authorized);
    });

    it('do not revert if sender has role', async function () {
      await this.mock.connect(this.authorized).$_checkRole(ROLE);
    });

    it("revert if sender doesn't have role #1", async function () {
      await expect(this.mock.connect(this.other).$_checkRole(ROLE))
        .to.be.revertedWithCustomError(this.mock, 'AccessControlUnauthorizedAccount')
        .withArgs(this.other.address, ROLE);
    });

    it("revert if sender doesn't have role #2", async function () {
      await expect(this.mock.connect(this.authorized).$_checkRole(OTHER_ROLE))
        .to.be.revertedWithCustomError(this.mock, 'AccessControlUnauthorizedAccount')
        .withArgs(this.authorized.address, OTHER_ROLE);
    });
  });

  describe('internal functions', function () {
    describe('_grantRole', function () {
      it('return true if the account does not have the role', async function () {
        await expect(this.mock.$_grantRole(ROLE, this.authorized))
          .to.emit(this.mock, 'return$_grantRole')
          .withArgs(true);
      });

      it('return false if the account has the role', async function () {
        await this.mock.$_grantRole(ROLE, this.authorized);

        await expect(this.mock.$_grantRole(ROLE, this.authorized))
          .to.emit(this.mock, 'return$_grantRole')
          .withArgs(false);
      });
    });

    describe('_revokeRole', function () {
      it('return true if the account has the role', async function () {
        await this.mock.$_grantRole(ROLE, this.authorized);

        await expect(this.mock.$_revokeRole(ROLE, this.authorized))
          .to.emit(this.mock, 'return$_revokeRole')
          .withArgs(true);
      });

      it('return false if the account does not have the role', async function () {
        await expect(this.mock.$_revokeRole(ROLE, this.authorized))
          .to.emit(this.mock, 'return$_revokeRole')
          .withArgs(false);
      });
    });
  });
}

function shouldBehaveLikeAccessControlEnumerable() {
  beforeEach(async function () {
    [this.authorized, this.other, this.otherAdmin, this.otherAuthorized] = this.accounts;
  });

  shouldSupportInterfaces(['AccessControlEnumerable']);

  describe('enumerating', function () {
    it('role bearers can be enumerated', async function () {
      await this.mock.connect(this.defaultAdmin).grantRole(ROLE, this.authorized);
      await this.mock.connect(this.defaultAdmin).grantRole(ROLE, this.other);
      await this.mock.connect(this.defaultAdmin).grantRole(ROLE, this.otherAuthorized);
      await this.mock.connect(this.defaultAdmin).revokeRole(ROLE, this.other);

      const memberCount = await this.mock.getRoleMemberCount(ROLE);
      expect(memberCount).to.equal(2);

      const bearers = [];
      for (let i = 0; i < memberCount; ++i) {
        bearers.push(await this.mock.getRoleMember(ROLE, i));
      }

<<<<<<< HEAD
      expect(bearers).to.have.members([authorized, otherAuthorized]);

      expect(await this.accessControl.getRoleMembers(ROLE)).to.be.deep.equal([authorized, otherAuthorized]);
=======
      expect(bearers).to.have.members([this.authorized.address, this.otherAuthorized.address]);
>>>>>>> f6275006
    });

    it('role enumeration should be in sync after renounceRole call', async function () {
      expect(await this.mock.getRoleMemberCount(ROLE)).to.equal(0);
      await this.mock.connect(this.defaultAdmin).grantRole(ROLE, this.defaultAdmin);
      expect(await this.mock.getRoleMemberCount(ROLE)).to.equal(1);
      await this.mock.connect(this.defaultAdmin).renounceRole(ROLE, this.defaultAdmin);
      expect(await this.mock.getRoleMemberCount(ROLE)).to.equal(0);
    });
  });
}

function shouldBehaveLikeAccessControlDefaultAdminRules() {
  shouldSupportInterfaces(['AccessControlDefaultAdminRules']);

  beforeEach(async function () {
    [this.newDefaultAdmin, this.other] = this.accounts;
  });

  for (const getter of ['owner', 'defaultAdmin']) {
    describe(`${getter}()`, function () {
      it('has a default set to the initial default admin', async function () {
        const value = await this.mock[getter]();
        expect(value).to.equal(this.defaultAdmin.address);
        expect(await this.mock.hasRole(DEFAULT_ADMIN_ROLE, value)).to.be.true;
      });

      it('changes if the default admin changes', async function () {
        // Starts an admin transfer
        await this.mock.connect(this.defaultAdmin).beginDefaultAdminTransfer(this.newDefaultAdmin);

        // Wait for acceptance
        const acceptSchedule = (await time.clock.timestamp()) + this.delay;
        await time.forward.timestamp(acceptSchedule + 1n, false);
        await this.mock.connect(this.newDefaultAdmin).acceptDefaultAdminTransfer();

        const value = await this.mock[getter]();
        expect(value).to.equal(this.newDefaultAdmin.address);
      });
    });
  }

  describe('pendingDefaultAdmin()', function () {
    it('returns 0 if no pending default admin transfer', async function () {
      const { newAdmin, schedule } = await this.mock.pendingDefaultAdmin();
      expect(newAdmin).to.equal(ethers.ZeroAddress);
      expect(schedule).to.equal(0);
    });

    describe('when there is a scheduled default admin transfer', function () {
      beforeEach('begins admin transfer', async function () {
        await this.mock.connect(this.defaultAdmin).beginDefaultAdminTransfer(this.newDefaultAdmin);
      });

      for (const [fromSchedule, tag] of [
        [-1n, 'before'],
        [0n, 'exactly when'],
        [1n, 'after'],
      ]) {
        it(`returns pending admin and schedule ${tag} it passes if not accepted`, async function () {
          // Wait until schedule + fromSchedule
          const { schedule: firstSchedule } = await this.mock.pendingDefaultAdmin();
          await time.forward.timestamp(firstSchedule + fromSchedule);

          const { newAdmin, schedule } = await this.mock.pendingDefaultAdmin();
          expect(newAdmin).to.equal(this.newDefaultAdmin.address);
          expect(schedule).to.equal(firstSchedule);
        });
      }

      it('returns 0 after schedule passes and the transfer was accepted', async function () {
        // Wait after schedule
        const { schedule: firstSchedule } = await this.mock.pendingDefaultAdmin();
        await time.forward.timestamp(firstSchedule + 1n, false);

        // Accepts
        await this.mock.connect(this.newDefaultAdmin).acceptDefaultAdminTransfer();

        const { newAdmin, schedule } = await this.mock.pendingDefaultAdmin();
        expect(newAdmin).to.equal(ethers.ZeroAddress);
        expect(schedule).to.equal(0);
      });
    });
  });

  describe('defaultAdminDelay()', function () {
    it('returns the current delay', async function () {
      expect(await this.mock.defaultAdminDelay()).to.equal(this.delay);
    });

    describe('when there is a scheduled delay change', function () {
      const newDelay = 0x1337n; // Any change

      beforeEach('begins delay change', async function () {
        await this.mock.connect(this.defaultAdmin).changeDefaultAdminDelay(newDelay);
      });

      for (const [fromSchedule, tag, expectNew, delayTag] of [
        [-1n, 'before', false, 'old'],
        [0n, 'exactly when', false, 'old'],
        [1n, 'after', true, 'new'],
      ]) {
        it(`returns ${delayTag} delay ${tag} delay schedule passes`, async function () {
          // Wait until schedule + fromSchedule
          const { schedule } = await this.mock.pendingDefaultAdminDelay();
          await time.forward.timestamp(schedule + fromSchedule);

          const currentDelay = await this.mock.defaultAdminDelay();
          expect(currentDelay).to.equal(expectNew ? newDelay : this.delay);
        });
      }
    });
  });

  describe('pendingDefaultAdminDelay()', function () {
    it('returns 0 if not set', async function () {
      const { newDelay, schedule } = await this.mock.pendingDefaultAdminDelay();
      expect(newDelay).to.equal(0);
      expect(schedule).to.equal(0);
    });

    describe('when there is a scheduled delay change', function () {
      const newDelay = 0x1337n; // Any change

      beforeEach('begins admin transfer', async function () {
        await this.mock.connect(this.defaultAdmin).changeDefaultAdminDelay(newDelay);
      });

      for (const [fromSchedule, tag, expectedDelay, delayTag, expectZeroSchedule] of [
        [-1n, 'before', newDelay, 'new'],
        [0n, 'exactly when', newDelay, 'new'],
        [1n, 'after', 0, 'zero', true],
      ]) {
        it(`returns ${delayTag} delay ${tag} delay schedule passes`, async function () {
          // Wait until schedule + fromSchedule
          const { schedule: firstSchedule } = await this.mock.pendingDefaultAdminDelay();
          await time.forward.timestamp(firstSchedule + fromSchedule);

          const { newDelay, schedule } = await this.mock.pendingDefaultAdminDelay();
          expect(newDelay).to.equal(expectedDelay);
          expect(schedule).to.equal(expectZeroSchedule ? 0 : firstSchedule);
        });
      }
    });
  });

  describe('defaultAdminDelayIncreaseWait()', function () {
    it('should return 5 days (default)', async function () {
      expect(await this.mock.defaultAdminDelayIncreaseWait()).to.equal(time.duration.days(5));
    });
  });

  it('should revert if granting default admin role', async function () {
    await expect(
      this.mock.connect(this.defaultAdmin).grantRole(DEFAULT_ADMIN_ROLE, this.defaultAdmin),
    ).to.be.revertedWithCustomError(this.mock, 'AccessControlEnforcedDefaultAdminRules');
  });

  it('should revert if revoking default admin role', async function () {
    await expect(
      this.mock.connect(this.defaultAdmin).revokeRole(DEFAULT_ADMIN_ROLE, this.defaultAdmin),
    ).to.be.revertedWithCustomError(this.mock, 'AccessControlEnforcedDefaultAdminRules');
  });

  it("should revert if defaultAdmin's admin is changed", async function () {
    await expect(this.mock.$_setRoleAdmin(DEFAULT_ADMIN_ROLE, OTHER_ROLE)).to.be.revertedWithCustomError(
      this.mock,
      'AccessControlEnforcedDefaultAdminRules',
    );
  });

  it('should not grant the default admin role twice', async function () {
    await expect(this.mock.$_grantRole(DEFAULT_ADMIN_ROLE, this.defaultAdmin)).to.be.revertedWithCustomError(
      this.mock,
      'AccessControlEnforcedDefaultAdminRules',
    );
  });

  describe('begins a default admin transfer', function () {
    it('reverts if called by non default admin accounts', async function () {
      await expect(this.mock.connect(this.other).beginDefaultAdminTransfer(this.newDefaultAdmin))
        .to.be.revertedWithCustomError(this.mock, 'AccessControlUnauthorizedAccount')
        .withArgs(this.other.address, DEFAULT_ADMIN_ROLE);
    });

    describe('when there is no pending delay nor pending admin transfer', function () {
      it('should set pending default admin and schedule', async function () {
        const nextBlockTimestamp = (await time.clock.timestamp()) + 1n;
        const acceptSchedule = nextBlockTimestamp + this.delay;

        await time.forward.timestamp(nextBlockTimestamp, false); // set timestamp but don't mine the block yet
        await expect(this.mock.connect(this.defaultAdmin).beginDefaultAdminTransfer(this.newDefaultAdmin))
          .to.emit(this.mock, 'DefaultAdminTransferScheduled')
          .withArgs(this.newDefaultAdmin.address, acceptSchedule);

        const { newAdmin, schedule } = await this.mock.pendingDefaultAdmin();
        expect(newAdmin).to.equal(this.newDefaultAdmin.address);
        expect(schedule).to.equal(acceptSchedule);
      });
    });

    describe('when there is a pending admin transfer', function () {
      beforeEach('sets a pending default admin transfer', async function () {
        await this.mock.connect(this.defaultAdmin).beginDefaultAdminTransfer(this.newDefaultAdmin);
        this.acceptSchedule = (await time.clock.timestamp()) + this.delay;
      });

      for (const [fromSchedule, tag] of [
        [-1n, 'before'],
        [0n, 'exactly when'],
        [1n, 'after'],
      ]) {
        it(`should be able to begin a transfer again ${tag} acceptSchedule passes`, async function () {
          // Wait until schedule + fromSchedule
          await time.forward.timestamp(this.acceptSchedule + fromSchedule, false);

          // defaultAdmin changes its mind and begin again to another address
          await expect(this.mock.connect(this.defaultAdmin).beginDefaultAdminTransfer(this.other)).to.emit(
            this.mock,
            'DefaultAdminTransferCanceled', // Cancellation is always emitted since it was never accepted
          );
          const newSchedule = (await time.clock.timestamp()) + this.delay;
          const { newAdmin, schedule } = await this.mock.pendingDefaultAdmin();
          expect(newAdmin).to.equal(this.other.address);
          expect(schedule).to.equal(newSchedule);
        });
      }

      it('should not emit a cancellation event if the new default admin accepted', async function () {
        // Wait until the acceptSchedule has passed
        await time.forward.timestamp(this.acceptSchedule + 1n, false);

        // Accept and restart
        await this.mock.connect(this.newDefaultAdmin).acceptDefaultAdminTransfer();
        await expect(this.mock.connect(this.newDefaultAdmin).beginDefaultAdminTransfer(this.other)).to.not.emit(
          this.mock,
          'DefaultAdminTransferCanceled',
        );
      });
    });

    describe('when there is a pending delay', function () {
      const newDelay = time.duration.hours(3);

      beforeEach('schedule a delay change', async function () {
        await this.mock.connect(this.defaultAdmin).changeDefaultAdminDelay(newDelay);
        ({ schedule: this.effectSchedule } = await this.mock.pendingDefaultAdminDelay());
      });

      for (const [fromSchedule, schedulePassed, expectNewDelay] of [
        [-1n, 'before', false],
        [0n, 'exactly when', false],
        [1n, 'after', true],
      ]) {
        it(`should set the ${
          expectNewDelay ? 'new' : 'old'
        } delay and apply it to next default admin transfer schedule ${schedulePassed} effectSchedule passed`, async function () {
          // Wait until the expected fromSchedule time
          const nextBlockTimestamp = this.effectSchedule + fromSchedule;
          await time.forward.timestamp(nextBlockTimestamp, false);

          // Start the new default admin transfer and get its schedule
          const expectedDelay = expectNewDelay ? newDelay : this.delay;
          const expectedAcceptSchedule = nextBlockTimestamp + expectedDelay;
          await expect(this.mock.connect(this.defaultAdmin).beginDefaultAdminTransfer(this.newDefaultAdmin))
            .to.emit(this.mock, 'DefaultAdminTransferScheduled')
            .withArgs(this.newDefaultAdmin.address, expectedAcceptSchedule);

          // Check that the schedule corresponds with the new delay
          const { newAdmin, schedule: transferSchedule } = await this.mock.pendingDefaultAdmin();
          expect(newAdmin).to.equal(this.newDefaultAdmin.address);
          expect(transferSchedule).to.equal(expectedAcceptSchedule);
        });
      }
    });
  });

  describe('accepts transfer admin', function () {
    beforeEach(async function () {
      await this.mock.connect(this.defaultAdmin).beginDefaultAdminTransfer(this.newDefaultAdmin);
      this.acceptSchedule = (await time.clock.timestamp()) + this.delay;
    });

    it('should revert if caller is not pending default admin', async function () {
      await time.forward.timestamp(this.acceptSchedule + 1n, false);
      await expect(this.mock.connect(this.other).acceptDefaultAdminTransfer())
        .to.be.revertedWithCustomError(this.mock, 'AccessControlInvalidDefaultAdmin')
        .withArgs(this.other.address);
    });

    describe('when caller is pending default admin and delay has passed', function () {
      beforeEach(async function () {
        await time.forward.timestamp(this.acceptSchedule + 1n, false);
      });

      it('accepts a transfer and changes default admin', async function () {
        // Emit events
        await expect(this.mock.connect(this.newDefaultAdmin).acceptDefaultAdminTransfer())
          .to.emit(this.mock, 'RoleRevoked')
          .withArgs(DEFAULT_ADMIN_ROLE, this.defaultAdmin.address, this.newDefaultAdmin.address)
          .to.emit(this.mock, 'RoleGranted')
          .withArgs(DEFAULT_ADMIN_ROLE, this.newDefaultAdmin.address, this.newDefaultAdmin.address);

        // Storage changes
        expect(await this.mock.hasRole(DEFAULT_ADMIN_ROLE, this.defaultAdmin)).to.be.false;
        expect(await this.mock.hasRole(DEFAULT_ADMIN_ROLE, this.newDefaultAdmin)).to.be.true;
        expect(await this.mock.owner()).to.equal(this.newDefaultAdmin.address);

        // Resets pending default admin and schedule
        const { newAdmin, schedule } = await this.mock.pendingDefaultAdmin();
        expect(newAdmin).to.equal(ethers.ZeroAddress);
        expect(schedule).to.equal(0);
      });
    });

    describe('schedule not passed', function () {
      for (const [fromSchedule, tag] of [
        [-1n, 'less'],
        [0n, 'equal'],
      ]) {
        it(`should revert if block.timestamp is ${tag} to schedule`, async function () {
          await time.forward.timestamp(this.acceptSchedule + fromSchedule, false);
          expect(this.mock.connect(this.newDefaultAdmin).acceptDefaultAdminTransfer())
            .to.be.revertedWithCustomError(this.mock, 'AccessControlEnforcedDefaultAdminDelay')
            .withArgs(this.acceptSchedule);
        });
      }
    });
  });

  describe('cancels a default admin transfer', function () {
    it('reverts if called by non default admin accounts', async function () {
      await expect(this.mock.connect(this.other).cancelDefaultAdminTransfer())
        .to.be.revertedWithCustomError(this.mock, 'AccessControlUnauthorizedAccount')
        .withArgs(this.other.address, DEFAULT_ADMIN_ROLE);
    });

    describe('when there is a pending default admin transfer', function () {
      beforeEach(async function () {
        await this.mock.connect(this.defaultAdmin).beginDefaultAdminTransfer(this.newDefaultAdmin);
        this.acceptSchedule = (await time.clock.timestamp()) + this.delay;
      });

      for (const [fromSchedule, tag] of [
        [-1n, 'before'],
        [0n, 'exactly when'],
        [1n, 'after'],
      ]) {
        it(`resets pending default admin and schedule ${tag} transfer schedule passes`, async function () {
          // Advance until passed delay
          await time.forward.timestamp(this.acceptSchedule + fromSchedule, false);

          await expect(this.mock.connect(this.defaultAdmin).cancelDefaultAdminTransfer()).to.emit(
            this.mock,
            'DefaultAdminTransferCanceled',
          );

          const { newAdmin, schedule } = await this.mock.pendingDefaultAdmin();
          expect(newAdmin).to.equal(ethers.ZeroAddress);
          expect(schedule).to.equal(0);
        });
      }

      it('should revert if the previous default admin tries to accept', async function () {
        await this.mock.connect(this.defaultAdmin).cancelDefaultAdminTransfer();

        // Advance until passed delay
        await time.forward.timestamp(this.acceptSchedule + 1n, false);

        // Previous pending default admin should not be able to accept after cancellation.
        await expect(this.mock.connect(this.newDefaultAdmin).acceptDefaultAdminTransfer())
          .to.be.revertedWithCustomError(this.mock, 'AccessControlInvalidDefaultAdmin')
          .withArgs(this.newDefaultAdmin.address);
      });
    });

    describe('when there is no pending default admin transfer', async function () {
      it('should succeed without changes', async function () {
        await expect(this.mock.connect(this.defaultAdmin).cancelDefaultAdminTransfer()).to.not.emit(
          this.mock,
          'DefaultAdminTransferCanceled',
        );

        const { newAdmin, schedule } = await this.mock.pendingDefaultAdmin();
        expect(newAdmin).to.equal(ethers.ZeroAddress);
        expect(schedule).to.equal(0);
      });
    });
  });

  describe('renounces admin', function () {
    beforeEach(async function () {
      await this.mock.connect(this.defaultAdmin).beginDefaultAdminTransfer(ethers.ZeroAddress);
      this.expectedSchedule = (await time.clock.timestamp()) + this.delay;
      this.delayNotPassed = this.expectedSchedule;
      this.delayPassed = this.expectedSchedule + 1n;
    });

    it('reverts if caller is not default admin', async function () {
      await time.forward.timestamp(this.delayPassed, false);
      await expect(
        this.mock.connect(this.defaultAdmin).renounceRole(DEFAULT_ADMIN_ROLE, this.other),
      ).to.be.revertedWithCustomError(this.mock, 'AccessControlBadConfirmation');
    });

    it("renouncing the admin role when not an admin doesn't affect the schedule", async function () {
      await time.forward.timestamp(this.delayPassed, false);
      await this.mock.connect(this.other).renounceRole(DEFAULT_ADMIN_ROLE, this.other);

      const { newAdmin, schedule } = await this.mock.pendingDefaultAdmin();
      expect(newAdmin).to.equal(ethers.ZeroAddress);
      expect(schedule).to.equal(this.expectedSchedule);
    });

    it('keeps defaultAdmin consistent with hasRole if another non-defaultAdmin user renounces the DEFAULT_ADMIN_ROLE', async function () {
      await time.forward.timestamp(this.delayPassed, false);

      // This passes because it's a noop
      await this.mock.connect(this.other).renounceRole(DEFAULT_ADMIN_ROLE, this.other);

      expect(await this.mock.hasRole(DEFAULT_ADMIN_ROLE, this.defaultAdmin)).to.be.true;
      expect(await this.mock.defaultAdmin()).to.be.equal(this.defaultAdmin.address);
    });

    it('renounces role', async function () {
      await time.forward.timestamp(this.delayPassed, false);
      await expect(this.mock.connect(this.defaultAdmin).renounceRole(DEFAULT_ADMIN_ROLE, this.defaultAdmin))
        .to.emit(this.mock, 'RoleRevoked')
        .withArgs(DEFAULT_ADMIN_ROLE, this.defaultAdmin.address, this.defaultAdmin.address);

      expect(await this.mock.hasRole(DEFAULT_ADMIN_ROLE, this.defaultAdmin)).to.be.false;
      expect(await this.mock.defaultAdmin()).to.be.equal(ethers.ZeroAddress);
      expect(await this.mock.owner()).to.equal(ethers.ZeroAddress);

      const { newAdmin, schedule } = await this.mock.pendingDefaultAdmin();
      expect(newAdmin).to.equal(ethers.ZeroAddress);
      expect(schedule).to.equal(0);
    });

    it('allows to recover access using the internal _grantRole', async function () {
      await time.forward.timestamp(this.delayPassed, false);
      await this.mock.connect(this.defaultAdmin).renounceRole(DEFAULT_ADMIN_ROLE, this.defaultAdmin);

      await expect(this.mock.connect(this.defaultAdmin).$_grantRole(DEFAULT_ADMIN_ROLE, this.other))
        .to.emit(this.mock, 'RoleGranted')
        .withArgs(DEFAULT_ADMIN_ROLE, this.other.address, this.defaultAdmin.address);
    });

    describe('schedule not passed', function () {
      for (const [fromSchedule, tag] of [
        [-1n, 'less'],
        [0n, 'equal'],
      ]) {
        it(`reverts if block.timestamp is ${tag} to schedule`, async function () {
          await time.forward.timestamp(this.delayNotPassed + fromSchedule, false);
          await expect(this.mock.connect(this.defaultAdmin).renounceRole(DEFAULT_ADMIN_ROLE, this.defaultAdmin))
            .to.be.revertedWithCustomError(this.mock, 'AccessControlEnforcedDefaultAdminDelay')
            .withArgs(this.expectedSchedule);
        });
      }
    });
  });

  describe('changes delay', function () {
    it('reverts if called by non default admin accounts', async function () {
      await expect(this.mock.connect(this.other).changeDefaultAdminDelay(time.duration.hours(4)))
        .to.be.revertedWithCustomError(this.mock, 'AccessControlUnauthorizedAccount')
        .withArgs(this.other.address, DEFAULT_ADMIN_ROLE);
    });

    for (const [delayDifference, delayChangeType] of [
      [time.duration.hours(-1), 'decreased'],
      [time.duration.hours(1), 'increased'],
      [time.duration.days(5), 'increased to more than 5 days'],
    ]) {
      describe(`when the delay is ${delayChangeType}`, function () {
        beforeEach(function () {
          this.newDefaultAdminDelay = this.delay + delayDifference;
        });

        it('begins the delay change to the new delay', async function () {
          // Calculate expected values
          const capWait = await this.mock.defaultAdminDelayIncreaseWait();
          const minWait = capWait < this.newDefaultAdminDelay ? capWait : this.newDefaultAdminDelay;
          const changeDelay =
            this.newDefaultAdminDelay <= this.delay ? this.delay - this.newDefaultAdminDelay : minWait;
          const nextBlockTimestamp = (await time.clock.timestamp()) + 1n;
          const effectSchedule = nextBlockTimestamp + changeDelay;

          await time.forward.timestamp(nextBlockTimestamp, false);

          // Begins the change
          await expect(this.mock.connect(this.defaultAdmin).changeDefaultAdminDelay(this.newDefaultAdminDelay))
            .to.emit(this.mock, 'DefaultAdminDelayChangeScheduled')
            .withArgs(this.newDefaultAdminDelay, effectSchedule);

          // Assert
          const { newDelay, schedule } = await this.mock.pendingDefaultAdminDelay();
          expect(newDelay).to.equal(this.newDefaultAdminDelay);
          expect(schedule).to.equal(effectSchedule);
        });

        describe('scheduling again', function () {
          beforeEach('schedule once', async function () {
            await this.mock.connect(this.defaultAdmin).changeDefaultAdminDelay(this.newDefaultAdminDelay);
          });

          for (const [fromSchedule, tag] of [
            [-1n, 'before'],
            [0n, 'exactly when'],
            [1n, 'after'],
          ]) {
            const passed = fromSchedule > 0;

            it(`succeeds ${tag} the delay schedule passes`, async function () {
              // Wait until schedule + fromSchedule
              const { schedule: firstSchedule } = await this.mock.pendingDefaultAdminDelay();
              const nextBlockTimestamp = firstSchedule + fromSchedule;
              await time.forward.timestamp(nextBlockTimestamp, false);

              // Calculate expected values
              const anotherNewDefaultAdminDelay = this.newDefaultAdminDelay + time.duration.hours(2);
              const capWait = await this.mock.defaultAdminDelayIncreaseWait();
              const minWait = capWait < anotherNewDefaultAdminDelay ? capWait : anotherNewDefaultAdminDelay;
              const effectSchedule = nextBlockTimestamp + minWait;

              // Default admin changes its mind and begins another delay change
              await expect(this.mock.connect(this.defaultAdmin).changeDefaultAdminDelay(anotherNewDefaultAdminDelay))
                .to.emit(this.mock, 'DefaultAdminDelayChangeScheduled')
                .withArgs(anotherNewDefaultAdminDelay, effectSchedule);

              // Assert
              const { newDelay, schedule } = await this.mock.pendingDefaultAdminDelay();
              expect(newDelay).to.equal(anotherNewDefaultAdminDelay);
              expect(schedule).to.equal(effectSchedule);
            });

            const emit = passed ? 'not emit' : 'emit';
            it(`should ${emit} a cancellation event ${tag} the delay schedule passes`, async function () {
              // Wait until schedule + fromSchedule
              const { schedule: firstSchedule } = await this.mock.pendingDefaultAdminDelay();
              await time.forward.timestamp(firstSchedule + fromSchedule, false);

              // Default admin changes its mind and begins another delay change
              const anotherNewDefaultAdminDelay = this.newDefaultAdminDelay + time.duration.hours(2);

              const expected = expect(
                this.mock.connect(this.defaultAdmin).changeDefaultAdminDelay(anotherNewDefaultAdminDelay),
              );
              if (passed) {
                await expected.to.not.emit(this.mock, 'DefaultAdminDelayChangeCanceled');
              } else {
                await expected.to.emit(this.mock, 'DefaultAdminDelayChangeCanceled');
              }
            });
          }
        });
      });
    }
  });

  describe('rollbacks a delay change', function () {
    it('reverts if called by non default admin accounts', async function () {
      await expect(this.mock.connect(this.other).rollbackDefaultAdminDelay())
        .to.be.revertedWithCustomError(this.mock, 'AccessControlUnauthorizedAccount')
        .withArgs(this.other.address, DEFAULT_ADMIN_ROLE);
    });

    describe('when there is a pending delay', function () {
      beforeEach('set pending delay', async function () {
        await this.mock.connect(this.defaultAdmin).changeDefaultAdminDelay(time.duration.hours(12));
      });

      for (const [fromSchedule, tag] of [
        [-1n, 'before'],
        [0n, 'exactly when'],
        [1n, 'after'],
      ]) {
        const passed = fromSchedule > 0;

        it(`resets pending delay and schedule ${tag} delay change schedule passes`, async function () {
          // Wait until schedule + fromSchedule
          const { schedule: firstSchedule } = await this.mock.pendingDefaultAdminDelay();
          await time.forward.timestamp(firstSchedule + fromSchedule, false);

          await this.mock.connect(this.defaultAdmin).rollbackDefaultAdminDelay();

          const { newDelay, schedule } = await this.mock.pendingDefaultAdminDelay();
          expect(newDelay).to.equal(0);
          expect(schedule).to.equal(0);
        });

        const emit = passed ? 'not emit' : 'emit';
        it(`should ${emit} a cancellation event ${tag} the delay schedule passes`, async function () {
          // Wait until schedule + fromSchedule
          const { schedule: firstSchedule } = await this.mock.pendingDefaultAdminDelay();
          await time.forward.timestamp(firstSchedule + fromSchedule, false);

          const expected = expect(this.mock.connect(this.defaultAdmin).rollbackDefaultAdminDelay());
          if (passed) {
            await expected.to.not.emit(this.mock, 'DefaultAdminDelayChangeCanceled');
          } else {
            await expected.to.emit(this.mock, 'DefaultAdminDelayChangeCanceled');
          }
        });
      }
    });

    describe('when there is no pending delay', function () {
      it('succeeds without changes', async function () {
        await this.mock.connect(this.defaultAdmin).rollbackDefaultAdminDelay();

        const { newDelay, schedule } = await this.mock.pendingDefaultAdminDelay();
        expect(newDelay).to.equal(0);
        expect(schedule).to.equal(0);
      });
    });
  });
}

module.exports = {
  DEFAULT_ADMIN_ROLE,
  shouldBehaveLikeAccessControl,
  shouldBehaveLikeAccessControlEnumerable,
  shouldBehaveLikeAccessControlDefaultAdminRules,
};<|MERGE_RESOLUTION|>--- conflicted
+++ resolved
@@ -238,21 +238,18 @@
       await this.mock.connect(this.defaultAdmin).grantRole(ROLE, this.otherAuthorized);
       await this.mock.connect(this.defaultAdmin).revokeRole(ROLE, this.other);
 
+      const expectedMembers = [this.authorized.address, this.otherAuthorized.address];
+
       const memberCount = await this.mock.getRoleMemberCount(ROLE);
-      expect(memberCount).to.equal(2);
+      expect(memberCount).to.equal(expectedMembers.length);
 
       const bearers = [];
       for (let i = 0; i < memberCount; ++i) {
         bearers.push(await this.mock.getRoleMember(ROLE, i));
       }
 
-<<<<<<< HEAD
-      expect(bearers).to.have.members([authorized, otherAuthorized]);
-
-      expect(await this.accessControl.getRoleMembers(ROLE)).to.be.deep.equal([authorized, otherAuthorized]);
-=======
-      expect(bearers).to.have.members([this.authorized.address, this.otherAuthorized.address]);
->>>>>>> f6275006
+      expect(bearers).to.have.members(expectedMembers);
+      expect(await this.accessControl.getRoleMembers(ROLE)).to.have.members(expectedMembers);
     });
 
     it('role enumeration should be in sync after renounceRole call', async function () {
