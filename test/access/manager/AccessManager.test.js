const { ethers, expect } = require('hardhat');
const { loadFixture, getStorageAt } = require('@nomicfoundation/hardhat-network-helpers');

const { impersonate } = require('../../helpers/account');
<<<<<<< HEAD
const { selector } = require('../../helpers/methods');
const { MAX_UINT48 } = require('../../helpers/constants');
const { generators } = require('../../helpers/random');
const time = require('../../helpers/time');
=======
const { MAX_UINT48 } = require('../../helpers/constants');
const { bigint: time } = require('../../helpers/time');
const { selector } = require('../../helpers/methods');
>>>>>>> 345163b4

const {
  buildBaseRoles,
  formatAccess,
  EXPIRATION,
  MINSETBACK,
  EXECUTION_ID_STORAGE_SLOT,
  CONSUMING_SCHEDULE_STORAGE_SLOT,
  prepareOperation,
  hashOperation,
} = require('../../helpers/access-manager');

const {
  shouldBehaveLikeDelayedAdminOperation,
  shouldBehaveLikeNotDelayedAdminOperation,
  shouldBehaveLikeRoleAdminOperation,
  shouldBehaveLikeAManagedRestrictedOperation,
} = require('./AccessManager.behavior');

const {
  LIKE_COMMON_SCHEDULABLE,
  testAsClosable,
  testAsDelay,
  testAsSchedulableOperation,
  testAsCanCall,
  testAsHasRole,
  testAsGetAccess,
} = require('./AccessManager.predicate');

<<<<<<< HEAD
const someAddress = generators.address();
=======
const { address: someAddress } = ethers.Wallet.createRandom();
>>>>>>> 345163b4

async function fixture() {
  const [admin, roleAdmin, roleGuardian, member, user, other] = await ethers.getSigners();

  // Build roles
  const roles = buildBaseRoles();

  // Add members
  roles.ADMIN.members = [admin];
  roles.SOME_ADMIN.members = [roleAdmin];
  roles.SOME_GUARDIAN.members = [roleGuardian];
  roles.SOME.members = [member];
  roles.PUBLIC.members = [admin, roleAdmin, roleGuardian, member, user, other];

  const manager = await ethers.deployContract('$AccessManager', [admin]);
  const target = await ethers.deployContract('$AccessManagedTarget', [manager]);

  for (const { id: roleId, admin, guardian, members } of Object.values(roles)) {
    if (roleId === roles.PUBLIC.id) continue; // Every address belong to public and is locked
    if (roleId === roles.ADMIN.id) continue; // Admin set during construction and is locked

    // Set admin role avoiding default
    if (admin.id !== roles.ADMIN.id) {
      await manager.$_setRoleAdmin(roleId, admin.id);
    }

    // Set guardian role avoiding default
    if (guardian.id !== roles.ADMIN.id) {
      await manager.$_setRoleGuardian(roleId, guardian.id);
    }

    // Grant role to members
    for (const member of members) {
      await manager.$_grantRole(roleId, member, 0, 0);
    }
  }

  return {
    // TODO: Check if all signers are actually used
    admin,
    roleAdmin,
    roleGuardian,
    member,
    user,
    other,
    roles,
    manager,
    target,
  };
}

// This test suite is made using the following tools:
//
// * Predicates: Functions with common conditional setups without assertions.
// * Behaviors: Functions with common assertions.
//
// The behavioral tests are built by composing predicates and are used as templates
// for testing access to restricted functions.
//
// Similarly, unit tests in this suite will use predicates to test subsets of these
// behaviors and are helped by common assertions provided for some of the predicates.
//
// The predicates can be identified by the `testAs*` prefix while the behaviors
// are prefixed with `shouldBehave*`. The common assertions for predicates are
// defined as constants.
contract('AccessManager', function () {
  // const [admin, manager, guardian, member, user, other] = accounts;

  beforeEach(async function () {
    Object.assign(this, await loadFixture(fixture));
  });

  describe('during construction', function () {
    it('grants admin role to initialAdmin', async function () {
      const manager = await ethers.deployContract('$AccessManager', [this.other]);
      expect(await manager.hasRole(this.roles.ADMIN.id, this.other).then(formatAccess)).to.be.deep.equal([true, '0']);
    });

    it('rejects zero address for initialAdmin', async function () {
      await expect(ethers.deployContract('$AccessManager', [ethers.ZeroAddress]))
        .to.be.revertedWithCustomError(this.manager, 'AccessManagerInvalidInitialAdmin')
        .withArgs(ethers.ZeroAddress);
    });

    it('initializes setup roles correctly', async function () {
      for (const { id: roleId, admin, guardian, members } of Object.values(this.roles)) {
        expect(await this.manager.getRoleAdmin(roleId)).to.equal(admin.id);
        expect(await this.manager.getRoleGuardian(roleId)).to.equal(guardian.id);

        for (const user of this.roles.PUBLIC.members) {
          expect(await this.manager.hasRole(roleId, user).then(formatAccess)).to.be.deep.equal([
            members.includes(user),
            '0',
          ]);
        }
      }
    });
  });

  describe('getters', function () {
    describe('#canCall', function () {
      beforeEach('set calldata', function () {
        this.calldata = '0x12345678';
        this.role = { id: 379204n };
      });

      testAsCanCall({
        closed() {
          it('should return false and no delay', async function () {
            const { immediate, delay } = await this.manager.canCall(
              someAddress,
              this.target,
              this.calldata.substring(0, 10),
            );
            expect(immediate).to.be.false;
            expect(delay).to.equal(0n);
          });
        },
        open: {
          callerIsTheManager: {
            executing() {
              it('should return true and no delay', async function () {
                const { immediate, delay } = await this.manager.canCall(
                  this.caller,
                  this.target,
                  this.calldata.substring(0, 10),
                );
                expect(immediate).to.be.true;
                expect(delay).to.equal(0n);
              });
            },
            notExecuting() {
              it('should return false and no delay', async function () {
                const { immediate, delay } = await this.manager.canCall(
                  this.caller,
                  this.target,
                  this.calldata.substring(0, 10),
                );
                expect(immediate).to.be.false;
                expect(delay).to.equal(0n);
              });
            },
          },
          callerIsNotTheManager: {
            publicRoleIsRequired() {
              it('should return true and no delay', async function () {
                const { immediate, delay } = await this.manager.canCall(
                  this.caller,
                  this.target,
                  this.calldata.substring(0, 10),
                );
                expect(immediate).to.be.true;
                expect(delay).to.equal(0n);
              });
            },
            specificRoleIsRequired: {
              requiredRoleIsGranted: {
                roleGrantingIsDelayed: {
                  callerHasAnExecutionDelay: {
                    beforeGrantDelay: function self() {
                      self.mineDelay = true;

                      it('should return false and no execution delay', async function () {
                        const { immediate, delay } = await this.manager.canCall(
                          this.caller,
                          this.target,
                          this.calldata.substring(0, 10),
                        );
                        expect(immediate).to.be.false;
                        expect(delay).to.equal(0n);
                      });
                    },
                    afterGrantDelay: function self() {
                      self.mineDelay = true;

                      beforeEach('sets execution delay', function () {
                        this.scheduleIn = this.executionDelay; // For testAsSchedulableOperation
                      });

                      testAsSchedulableOperation({
                        scheduled: {
                          before: function self() {
                            self.mineDelay = true;

                            it('should return false and execution delay', async function () {
                              const { immediate, delay } = await this.manager.canCall(
                                this.caller,
                                this.target,
                                this.calldata.substring(0, 10),
                              );
                              expect(immediate).to.be.false;
                              expect(delay).to.equal(this.executionDelay);
                            });
                          },
                          after: function self() {
                            self.mineDelay = true;

                            it('should return false and execution delay', async function () {
                              const { immediate, delay } = await this.manager.canCall(
                                this.caller,
                                this.target,
                                this.calldata.substring(0, 10),
                              );
                              expect(immediate).to.be.false;
                              expect(delay).to.equal(this.executionDelay);
                            });
                          },
                          expired: function self() {
                            self.mineDelay = true;

                            it('should return false and execution delay', async function () {
                              const { immediate, delay } = await this.manager.canCall(
                                this.caller,
                                this.target,
                                this.calldata.substring(0, 10),
                              );
                              expect(immediate).to.be.false;
                              expect(delay).to.equal(this.executionDelay);
                            });
                          },
                        },
                        notScheduled() {
                          it('should return false and execution delay', async function () {
                            const { immediate, delay } = await this.manager.canCall(
                              this.caller,
                              this.target,
                              this.calldata.substring(0, 10),
                            );
                            expect(immediate).to.be.false;
                            expect(delay).to.equal(this.executionDelay);
                          });
                        },
                      });
                    },
                  },
                  callerHasNoExecutionDelay: {
                    beforeGrantDelay: function self() {
                      self.mineDelay = true;

                      it('should return false and no execution delay', async function () {
                        const { immediate, delay } = await this.manager.canCall(
                          this.caller,
                          this.target,
                          this.calldata.substring(0, 10),
                        );
                        expect(immediate).to.be.false;
                        expect(delay).to.equal(0n);
                      });
                    },
                    afterGrantDelay: function self() {
                      self.mineDelay = true;

                      it('should return true and no execution delay', async function () {
                        const { immediate, delay } = await this.manager.canCall(
                          this.caller,
                          this.target,
                          this.calldata.substring(0, 10),
                        );
                        expect(immediate).to.be.true;
                        expect(delay).to.equal(0n);
                      });
                    },
                  },
                },
                roleGrantingIsNotDelayed: {
                  callerHasAnExecutionDelay() {
                    it('should return false and execution delay', async function () {
                      const { immediate, delay } = await this.manager.canCall(
                        this.caller,
                        this.target,
                        this.calldata.substring(0, 10),
                      );
                      expect(immediate).to.be.false;
                      expect(delay).to.equal(this.executionDelay);
                    });
                  },
                  callerHasNoExecutionDelay() {
                    it('should return true and no execution delay', async function () {
                      const { immediate, delay } = await this.manager.canCall(
                        this.caller,
                        this.target,
                        this.calldata.substring(0, 10),
                      );
                      expect(immediate).to.be.true;
                      expect(delay).to.equal(0n);
                    });
                  },
                },
              },
              requiredRoleIsNotGranted() {
                it('should return false and no execution delay', async function () {
                  const { immediate, delay } = await this.manager.canCall(
                    this.caller,
                    this.target,
                    this.calldata.substring(0, 10),
                  );
                  expect(immediate).to.be.false;
                  expect(delay).to.equal(0n);
                });
              },
            },
          },
        },
      });
    });

    describe('#expiration', function () {
      it('has a 7 days default expiration', async function () {
        expect(await this.manager.expiration()).to.equal(EXPIRATION);
      });
    });

    describe('#minSetback', function () {
      it('has a 5 days default minimum setback', async function () {
        expect(await this.manager.minSetback()).to.equal(MINSETBACK);
      });
    });

    describe('#isTargetClosed', function () {
      testAsClosable({
        closed() {
          it('returns true', async function () {
            expect(await this.manager.isTargetClosed(this.target)).to.be.true;
          });
        },
        open() {
          it('returns false', async function () {
            expect(await this.manager.isTargetClosed(this.target)).to.be.false;
          });
        },
      });
    });

    describe('#getTargetFunctionRole', function () {
      const methodSelector = selector('something(address,bytes)');

      it('returns the target function role', async function () {
        const roleId = 21498n;
        await this.manager.$_setTargetFunctionRole(this.target, methodSelector, roleId);

        expect(await this.manager.getTargetFunctionRole(this.target, methodSelector)).to.equal(roleId);
      });

      it('returns the ADMIN role if not set', async function () {
        expect(await this.manager.getTargetFunctionRole(this.target, methodSelector)).to.equal(this.roles.ADMIN.id);
      });
    });

    describe('#getTargetAdminDelay', function () {
      describe('when the target admin delay is setup', function () {
        beforeEach('set target admin delay', async function () {
          this.oldDelay = await this.manager.getTargetAdminDelay(this.target);
          this.newDelay = time.duration.days(10);

          await this.manager.$_setTargetAdminDelay(this.target, this.newDelay);
          this.delay = MINSETBACK; // For testAsDelay
        });

        testAsDelay('effect', {
          before: function self() {
            self.mineDelay = true;

            it('returns the old target admin delay', async function () {
              expect(await this.manager.getTargetAdminDelay(this.target)).to.equal(this.oldDelay);
            });
          },
          after: function self() {
            self.mineDelay = true;

            it('returns the new target admin delay', async function () {
              expect(await this.manager.getTargetAdminDelay(this.target)).to.equal(this.newDelay);
            });
          },
        });
      });

      it('returns the 0 if not set', async function () {
        expect(await this.manager.getTargetAdminDelay(this.target)).to.equal(0n);
      });
    });

    describe('#getRoleAdmin', function () {
      const roleId = 5234907n;

      it('returns the role admin', async function () {
        const adminId = 789433n;

        await this.manager.$_setRoleAdmin(roleId, adminId);

        expect(await this.manager.getRoleAdmin(roleId)).to.equal(adminId);
      });

      it('returns the ADMIN role if not set', async function () {
        expect(await this.manager.getRoleAdmin(roleId)).to.equal(this.roles.ADMIN.id);
      });
    });

    describe('#getRoleGuardian', function () {
      const roleId = 5234907n;

      it('returns the role guardian', async function () {
        const guardianId = 789433n;

        await this.manager.$_setRoleGuardian(roleId, guardianId);

        expect(await this.manager.getRoleGuardian(roleId)).to.equal(guardianId);
      });

      it('returns the ADMIN role if not set', async function () {
        expect(await this.manager.getRoleGuardian(roleId)).to.equal(this.roles.ADMIN.id);
      });
    });

    describe('#getRoleGrantDelay', function () {
      const roleId = 9248439n;

      describe('when the grant admin delay is setup', function () {
        beforeEach('set grant admin delay', async function () {
          this.oldDelay = await this.manager.getRoleGrantDelay(roleId);
          this.newDelay = time.duration.days(11);

          await this.manager.$_setGrantDelay(roleId, this.newDelay);
          this.delay = MINSETBACK; // For testAsDelay
        });

        testAsDelay('grant', {
          before: function self() {
            self.mineDelay = true;

            it('returns the old role grant delay', async function () {
              expect(await this.manager.getRoleGrantDelay(roleId)).to.equal(this.oldDelay);
            });
          },
          after: function self() {
            self.mineDelay = true;

            it('returns the new role grant delay', async function () {
              expect(await this.manager.getRoleGrantDelay(roleId)).to.equal(this.newDelay);
            });
          },
        });
      });

      it('returns 0 if delay is not set', async function () {
        expect(await this.manager.getTargetAdminDelay(this.target)).to.equal(0n);
      });
    });

    describe('#getAccess', function () {
      beforeEach('set role', function () {
        this.role = { id: 9452n };
        this.caller = this.user;
      });

      testAsGetAccess({
        requiredRoleIsGranted: {
          roleGrantingIsDelayed: {
            callerHasAnExecutionDelay: {
              beforeGrantDelay: function self() {
                self.mineDelay = true;

                it('role is not in effect and execution delay is set', async function () {
                  const access = await this.manager.getAccess(this.role.id, this.caller);
                  expect(access[0]).to.equal(this.delayEffect); // inEffectSince
                  expect(access[1]).to.equal(this.executionDelay); // currentDelay
                  expect(access[2]).to.equal(0n); // pendingDelay
                  expect(access[3]).to.equal(0n); // pendingDelayEffect

                  // Not in effect yet
                  expect(await time.clock.timestamp()).to.lt(access[0]);
                });
              },
              afterGrantDelay: function self() {
                self.mineDelay = true;

                it('access has role in effect and execution delay is set', async function () {
                  const access = await this.manager.getAccess(this.role.id, this.caller);

                  expect(access[0]).to.equal(this.delayEffect); // inEffectSince
                  expect(access[1]).to.equal(this.executionDelay); // currentDelay
                  expect(access[2]).to.equal(0n); // pendingDelay
                  expect(access[3]).to.equal(0n); // pendingDelayEffect

                  // Already in effect
                  expect(await time.clock.timestamp()).to.equal(access[0]);
                });
              },
            },
            callerHasNoExecutionDelay: {
              beforeGrantDelay: function self() {
                self.mineDelay = true;

                it('access has role not in effect without execution delay', async function () {
                  const access = await this.manager.getAccess(this.role.id, this.caller);
                  expect(access[0]).to.equal(this.delayEffect); // inEffectSince
                  expect(access[1]).to.equal(0n); // currentDelay
                  expect(access[2]).to.equal(0n); // pendingDelay
                  expect(access[3]).to.equal(0n); // pendingDelayEffect

                  // Not in effect yet
                  expect(await time.clock.timestamp()).to.lt(access[0]);
                });
              },
              afterGrantDelay: function self() {
                self.mineDelay = true;

                it('role is in effect without execution delay', async function () {
                  const access = await this.manager.getAccess(this.role.id, this.caller);
                  expect(access[0]).to.equal(this.delayEffect); // inEffectSince
                  expect(access[1]).to.equal(0n); // currentDelay
                  expect(access[2]).to.equal(0n); // pendingDelay
                  expect(access[3]).to.equal(0n); // pendingDelayEffect

                  // Already in effect
                  expect(await time.clock.timestamp()).to.equal(access[0]);
                });
              },
            },
          },
          roleGrantingIsNotDelayed: {
            callerHasAnExecutionDelay() {
              it('access has role in effect and execution delay is set', async function () {
                const access = await this.manager.getAccess(this.role.id, this.caller);
                expect(access[0]).to.equal(await time.clock.timestamp()); // inEffectSince
                expect(access[1]).to.equal(this.executionDelay); // currentDelay
                expect(access[2]).to.equal(0n); // pendingDelay
                expect(access[3]).to.equal(0n); // pendingDelayEffect

                // Already in effect
                expect(await time.clock.timestamp()).to.equal(access[0]);
              });
            },
            callerHasNoExecutionDelay() {
              it('access has role in effect without execution delay', async function () {
                const access = await this.manager.getAccess(this.role.id, this.caller);
                expect(access[0]).to.equal(await time.clock.timestamp()); // inEffectSince
                expect(access[1]).to.equal(0n); // currentDelay
                expect(access[2]).to.equal(0n); // pendingDelay
                expect(access[3]).to.equal(0n); // pendingDelayEffect

                // Already in effect
                expect(await time.clock.timestamp()).to.equal(access[0]);
              });
            },
          },
        },
        requiredRoleIsNotGranted() {
          it('has empty access', async function () {
            const access = await this.manager.getAccess(this.role.id, this.caller);
            expect(access[0]).to.equal(0n); // inEffectSince
            expect(access[1]).to.equal(0n); // currentDelay
            expect(access[2]).to.equal(0n); // pendingDelay
            expect(access[3]).to.equal(0n); // pendingDelayEffect
          });
        },
      });
    });

    describe('#hasRole', function () {
      beforeEach('setup testAsHasRole', function () {
        this.role = { id: 49832n };
        this.calldata = '0x12345678';
        this.caller = this.user;
      });

      testAsHasRole({
        publicRoleIsRequired() {
          it('has PUBLIC role', async function () {
            const { isMember, executionDelay } = await this.manager.hasRole(this.role.id, this.caller);
            expect(isMember).to.be.true;
            expect(executionDelay).to.equal('0');
          });
        },
        specificRoleIsRequired: {
          requiredRoleIsGranted: {
            roleGrantingIsDelayed: {
              callerHasAnExecutionDelay: {
                beforeGrantDelay: function self() {
                  self.mineDelay = true;

                  it('does not have role but execution delay', async function () {
                    const { isMember, executionDelay } = await this.manager.hasRole(this.role.id, this.caller);
                    expect(isMember).to.be.false;
                    expect(executionDelay).to.equal(this.executionDelay);
                  });
                },
                afterGrantDelay: function self() {
                  self.mineDelay = true;

                  it('has role and execution delay', async function () {
                    const { isMember, executionDelay } = await this.manager.hasRole(this.role.id, this.caller);
                    expect(isMember).to.be.true;
                    expect(executionDelay).to.equal(this.executionDelay);
                  });
                },
              },
              callerHasNoExecutionDelay: {
                beforeGrantDelay: function self() {
                  self.mineDelay = true;

                  it('does not have role nor execution delay', async function () {
                    const { isMember, executionDelay } = await this.manager.hasRole(this.role.id, this.caller);
                    expect(isMember).to.be.false;
                    expect(executionDelay).to.equal('0');
                  });
                },
                afterGrantDelay: function self() {
                  self.mineDelay = true;

                  it('has role and no execution delay', async function () {
                    const { isMember, executionDelay } = await this.manager.hasRole(this.role.id, this.caller);
                    expect(isMember).to.be.true;
                    expect(executionDelay).to.equal('0');
                  });
                },
              },
            },
            roleGrantingIsNotDelayed: {
              callerHasAnExecutionDelay() {
                it('has role and execution delay', async function () {
                  const { isMember, executionDelay } = await this.manager.hasRole(this.role.id, this.caller);
                  expect(isMember).to.be.true;
                  expect(executionDelay).to.equal(this.executionDelay);
                });
              },
              callerHasNoExecutionDelay() {
                it('has role and no execution delay', async function () {
                  const { isMember, executionDelay } = await this.manager.hasRole(this.role.id, this.caller);
                  expect(isMember).to.be.true;
                  expect(executionDelay).to.equal('0');
                });
              },
            },
          },
          requiredRoleIsNotGranted() {
            it('has no role and no execution delay', async function () {
              const { isMember, executionDelay } = await this.manager.hasRole(this.role.id, this.caller);
              expect(isMember).to.be.false;
              expect(executionDelay).to.equal('0');
            });
          },
        },
      });
    });

    describe('#getSchedule', function () {
      beforeEach('set role and calldata', async function () {
        const fnRestricted = this.target.fnRestricted.getFragment().selector;
        this.caller = this.user;
        this.role = { id: 493590n };
        await this.manager.$_setTargetFunctionRole(this.target, fnRestricted, this.role.id);
        await this.manager.$_grantRole(this.role.id, this.caller, 0, 1); // nonzero execution delay

        this.calldata = this.target.interface.encodeFunctionData(fnRestricted, []);
        this.scheduleIn = time.duration.days(10); // For testAsSchedulableOperation
      });

      testAsSchedulableOperation({
        scheduled: {
          before: function self() {
            self.mineDelay = true;

            it('returns schedule in the future', async function () {
              const schedule = await this.manager.getSchedule(this.operationId);
              expect(schedule).to.equal(this.scheduledAt + this.scheduleIn);
              expect(schedule).to.gt(await time.clock.timestamp());
            });
          },
          after: function self() {
            self.mineDelay = true;

            it('returns schedule', async function () {
              const schedule = await this.manager.getSchedule(this.operationId);
              expect(schedule).to.equal(this.scheduledAt + this.scheduleIn);
              expect(schedule).to.equal(await time.clock.timestamp());
            });
          },
          expired: function self() {
            self.mineDelay = true;

            it('returns 0', async function () {
              expect(await this.manager.getSchedule(this.operationId)).to.equal(0n);
            });
          },
        },
        notScheduled() {
          it('defaults to 0', async function () {
            expect(await this.manager.getSchedule(this.operationId)).to.equal(0n);
          });
        },
      });
    });

    describe('#getNonce', function () {
      describe('when operation is scheduled', function () {
        beforeEach('schedule operation', async function () {
          const fnRestricted = this.target.fnRestricted.getFragment().selector;
          this.caller = this.user;
          this.role = { id: 4209043n };
          await this.manager.$_setTargetFunctionRole(this.target, fnRestricted, this.role.id);
          await this.manager.$_grantRole(this.role.id, this.caller, 0, 1); // nonzero execution delay

          this.calldata = this.target.interface.encodeFunctionData(fnRestricted, []);
          this.delay = time.duration.days(10);

          const { operationId, schedule } = await prepareOperation(this.manager, {
            caller: this.caller,
            target: this.target,
            calldata: this.calldata,
            delay: this.delay,
          });
          await schedule();
          this.operationId = operationId;
        });

        it('returns nonce', async function () {
          expect(await this.manager.getNonce(this.operationId)).to.equal(1n);
        });
      });

      describe('when is not scheduled', function () {
        it('returns default 0', async function () {
          expect(await this.manager.getNonce(ethers.id('operation'))).to.equal(0n);
        });
      });
    });

    describe('#hashOperation', function () {
      it('returns an operationId', async function () {
        const calldata = '0x123543';
        const address = someAddress;

        const args = [this.user.address, address, calldata];

        expect(await this.manager.hashOperation(...args)).to.equal(hashOperation(...args));
      });
    });
  });

  describe('admin operations', function () {
    beforeEach('set required role', function () {
      this.role = this.roles.ADMIN;
    });

    describe('subject to a delay', function () {
      describe('#labelRole', function () {
        describe('restrictions', function () {
          beforeEach('set method and args', function () {
            const args = [123443, 'TEST'];
            const method = this.manager.interface.getFunction('labelRole(uint64,string)');
            this.calldata = this.manager.interface.encodeFunctionData(method, args);
          });

          shouldBehaveLikeDelayedAdminOperation();
        });

        it('emits an event with the label', async function () {
          await expect(this.manager.connect(this.admin).labelRole(this.roles.SOME.id, 'Some label'))
            .to.emit(this.manager, 'RoleLabel')
            .withArgs(this.roles.SOME.id, 'Some label');
        });

        it('updates label on a second call', async function () {
          await this.manager.connect(this.admin).labelRole(this.roles.SOME.id, 'Some label');

          await expect(this.manager.connect(this.admin).labelRole(this.roles.SOME.id, 'Updated label'))
            .to.emit(this.manager, 'RoleLabel')
            .withArgs(this.roles.SOME.id, 'Updated label');
        });

        it('reverts labeling PUBLIC_ROLE', async function () {
          await expect(this.manager.connect(this.admin).labelRole(this.roles.PUBLIC.id, 'Some label'))
            .to.be.revertedWithCustomError(this.manager, 'AccessManagerLockedRole')
            .withArgs(this.roles.PUBLIC.id);
        });

        it('reverts labeling ADMIN_ROLE', async function () {
          await expect(this.manager.connect(this.admin).labelRole(this.roles.ADMIN.id, 'Some label'))
            .to.be.revertedWithCustomError(this.manager, 'AccessManagerLockedRole')
            .withArgs(this.roles.ADMIN.id);
        });
      });

      describe('#setRoleAdmin', function () {
        describe('restrictions', function () {
          beforeEach('set method and args', function () {
            const args = [93445, 84532];
            const method = this.manager.interface.getFunction('setRoleAdmin(uint64,uint64)');
            this.calldata = this.manager.interface.encodeFunctionData(method, args);
          });

          shouldBehaveLikeDelayedAdminOperation();
        });

        it("sets any role's admin if called by an admin", async function () {
          expect(await this.manager.getRoleAdmin(this.roles.SOME.id)).to.equal(this.roles.SOME_ADMIN.id);

          await expect(this.manager.connect(this.admin).setRoleAdmin(this.roles.SOME.id, this.roles.ADMIN.id))
            .to.emit(this.manager, 'RoleAdminChanged')
            .withArgs(this.roles.SOME.id, this.roles.ADMIN.id);

          expect(await this.manager.getRoleAdmin(this.roles.SOME.id)).to.equal(this.roles.ADMIN.id);
        });

        it('reverts setting PUBLIC_ROLE admin', async function () {
          await expect(this.manager.connect(this.admin).setRoleAdmin(this.roles.PUBLIC.id, this.roles.ADMIN.id))
            .to.be.revertedWithCustomError(this.manager, 'AccessManagerLockedRole')
            .withArgs(this.roles.PUBLIC.id);
        });

        it('reverts setting ADMIN_ROLE admin', async function () {
          await expect(this.manager.connect(this.admin).setRoleAdmin(this.roles.ADMIN.id, this.roles.ADMIN.id))
            .to.be.revertedWithCustomError(this.manager, 'AccessManagerLockedRole')
            .withArgs(this.roles.ADMIN.id);
        });
      });

      describe('#setRoleGuardian', function () {
        describe('restrictions', function () {
          beforeEach('set method and args', function () {
            const args = [93445, 84532];
            const method = this.manager.interface.getFunction('setRoleGuardian(uint64,uint64)');
            this.calldata = this.manager.interface.encodeFunctionData(method, args);
          });

          shouldBehaveLikeDelayedAdminOperation();
        });

        it("sets any role's guardian if called by an admin", async function () {
          expect(await this.manager.getRoleGuardian(this.roles.SOME.id)).to.equal(this.roles.SOME_GUARDIAN.id);

          await expect(this.manager.connect(this.admin).setRoleGuardian(this.roles.SOME.id, this.roles.ADMIN.id))
            .to.emit(this.manager, 'RoleGuardianChanged')
            .withArgs(this.roles.SOME.id, this.roles.ADMIN.id);

          expect(await this.manager.getRoleGuardian(this.roles.SOME.id)).to.equal(this.roles.ADMIN.id);
        });

        it('reverts setting PUBLIC_ROLE admin', async function () {
          await expect(this.manager.connect(this.admin).setRoleGuardian(this.roles.PUBLIC.id, this.roles.ADMIN.id))
            .to.be.revertedWithCustomError(this.manager, 'AccessManagerLockedRole')
            .withArgs(this.roles.PUBLIC.id);
        });

        it('reverts setting ADMIN_ROLE admin', async function () {
          await expect(this.manager.connect(this.admin).setRoleGuardian(this.roles.ADMIN.id, this.roles.ADMIN.id))
            .to.be.revertedWithCustomError(this.manager, 'AccessManagerLockedRole')
            .withArgs(this.roles.ADMIN.id);
        });
      });

      describe('#setGrantDelay', function () {
        describe('restrictions', function () {
          beforeEach('set method and args', function () {
            const args = [984910, time.duration.days(2)];
            const method = this.manager.interface.getFunction('setGrantDelay(uint64,uint32)');
            this.calldata = this.manager.interface.encodeFunctionData(method, args);
          });

          shouldBehaveLikeDelayedAdminOperation();
        });

        it('reverts setting grant delay for the PUBLIC_ROLE', function () {
          expect(this.manager.connect(this.admin).setGrantDelay(this.roles.PUBLIC.id, 69n))
            .to.be.revertedWithCustomError(this.manager, 'AccessManagerLockedRole')
            .withArgs(this.roles.PUBLIC.id);
        });

        describe('when increasing the delay', function () {
          const oldDelay = 10n;
          const newDelay = 100n;

          beforeEach('sets old delay', async function () {
            this.role = this.roles.SOME;
            await this.manager.$_setGrantDelay(this.role.id, oldDelay);
<<<<<<< HEAD
            await time.advance.timestamp(MINSETBACK);
=======
            await time.increaseBy.timestamp(MINSETBACK);
>>>>>>> 345163b4
            expect(await this.manager.getRoleGrantDelay(this.role.id)).to.equal(oldDelay);
          });

          it('increases the delay after minsetback', async function () {
            const txResponse = await this.manager.connect(this.admin).setGrantDelay(this.role.id, newDelay);
            const setGrantDelayAt = await time.clockFromReceipt.timestamp(txResponse);
            expect(txResponse)
              .to.emit(this.manager, 'RoleGrantDelayChanged')
              .withArgs(this.role.id, newDelay, setGrantDelayAt + MINSETBACK);

            expect(await this.manager.getRoleGrantDelay(this.role.id)).to.equal(oldDelay);
<<<<<<< HEAD
            await time.advance.timestamp(MINSETBACK);
=======
            await time.increaseBy.timestamp(MINSETBACK);
>>>>>>> 345163b4
            expect(await this.manager.getRoleGrantDelay(this.role.id)).to.equal(newDelay);
          });
        });

        describe('when reducing the delay', function () {
          const oldDelay = time.duration.days(10);

          beforeEach('sets old delay', async function () {
            this.role = this.roles.SOME;
            await this.manager.$_setGrantDelay(this.role.id, oldDelay);
<<<<<<< HEAD
            await time.advance.timestamp(MINSETBACK);
=======
            await time.increaseBy.timestamp(MINSETBACK);
>>>>>>> 345163b4
            expect(await this.manager.getRoleGrantDelay(this.role.id)).to.equal(oldDelay);
          });

          describe('when the delay difference is shorter than minimum setback', function () {
            const newDelay = oldDelay - 1n;

            it('increases the delay after minsetback', async function () {
              const txResponse = await this.manager.connect(this.admin).setGrantDelay(this.role.id, newDelay);
              const setGrantDelayAt = await time.clockFromReceipt.timestamp(txResponse);
              expect(txResponse)
                .to.emit(this.manager, 'RoleGrantDelayChanged')
                .withArgs(this.role.id, newDelay, setGrantDelayAt + MINSETBACK);

              expect(await this.manager.getRoleGrantDelay(this.role.id)).to.equal(oldDelay);
<<<<<<< HEAD
              await time.advance.timestamp(MINSETBACK);
=======
              await time.increaseBy.timestamp(MINSETBACK);
>>>>>>> 345163b4
              expect(await this.manager.getRoleGrantDelay(this.role.id)).to.equal(newDelay);
            });
          });

          describe('when the delay difference is longer than minimum setback', function () {
            const newDelay = 1n;

            beforeEach('assert delay difference is higher than minsetback', function () {
              expect(oldDelay - newDelay).to.gt(MINSETBACK);
            });

            it('increases the delay after delay difference', async function () {
              const setback = oldDelay - newDelay;

              const txResponse = await this.manager.connect(this.admin).setGrantDelay(this.role.id, newDelay);
              const setGrantDelayAt = await time.clockFromReceipt.timestamp(txResponse);

              expect(txResponse)
                .to.emit(this.manager, 'RoleGrantDelayChanged')
                .withArgs(this.role.id, newDelay, setGrantDelayAt + setback);

              expect(await this.manager.getRoleGrantDelay(this.role.id)).to.equal(oldDelay);
<<<<<<< HEAD
              await time.advance.timestamp(setback);
=======
              await time.increaseBy.timestamp(setback);
>>>>>>> 345163b4
              expect(await this.manager.getRoleGrantDelay(this.role.id)).to.equal(newDelay);
            });
          });
        });
      });

      describe('#setTargetAdminDelay', function () {
        describe('restrictions', function () {
          beforeEach('set method and args', function () {
            const args = [someAddress, time.duration.days(3)];
            const method = this.manager.interface.getFunction('setTargetAdminDelay(address,uint32)');
            this.calldata = this.manager.interface.encodeFunctionData(method, args);
          });

          shouldBehaveLikeDelayedAdminOperation();
        });

        describe('when increasing the delay', function () {
          const oldDelay = time.duration.days(10);
          const newDelay = time.duration.days(11);
          const target = someAddress;

          beforeEach('sets old delay', async function () {
            await this.manager.$_setTargetAdminDelay(target, oldDelay);
<<<<<<< HEAD
            await time.advance.timestamp(MINSETBACK);
=======
            await time.increaseBy.timestamp(MINSETBACK);
>>>>>>> 345163b4
            expect(await this.manager.getTargetAdminDelay(target)).to.equal(oldDelay);
          });

          it('increases the delay after minsetback', async function () {
            const txResponse = await this.manager.connect(this.admin).setTargetAdminDelay(target, newDelay);
            const setTargetAdminDelayAt = await time.clockFromReceipt.timestamp(txResponse);
            expect(txResponse)
              .to.emit(this.manager, 'TargetAdminDelayUpdated')
              .withArgs(target, newDelay, setTargetAdminDelayAt + MINSETBACK);

            expect(await this.manager.getTargetAdminDelay(target)).to.equal(oldDelay);
<<<<<<< HEAD
            await time.advance.timestamp(MINSETBACK);
=======
            await time.increaseBy.timestamp(MINSETBACK);
>>>>>>> 345163b4
            expect(await this.manager.getTargetAdminDelay(target)).to.equal(newDelay);
          });
        });

        describe('when reducing the delay', function () {
          const oldDelay = time.duration.days(10);
          const target = someAddress;

          beforeEach('sets old delay', async function () {
            await this.manager.$_setTargetAdminDelay(target, oldDelay);
<<<<<<< HEAD
            await time.advance.timestamp(MINSETBACK);
=======
            await time.increaseBy.timestamp(MINSETBACK);
>>>>>>> 345163b4
            expect(await this.manager.getTargetAdminDelay(target)).to.equal(oldDelay);
          });

          describe('when the delay difference is shorter than minimum setback', function () {
            const newDelay = oldDelay - 1n;

            it('increases the delay after minsetback', async function () {
              const txResponse = await this.manager.connect(this.admin).setTargetAdminDelay(target, newDelay);
              const setTargetAdminDelayAt = await time.clockFromReceipt.timestamp(txResponse);
              expect(txResponse)
                .to.emit(this.manager, 'TargetAdminDelayUpdated')
                .withArgs(target, newDelay, setTargetAdminDelayAt + MINSETBACK);

              expect(await this.manager.getTargetAdminDelay(target)).to.equal(oldDelay);
<<<<<<< HEAD
              await time.advance.timestamp(MINSETBACK);
=======
              await time.increaseBy.timestamp(MINSETBACK);
>>>>>>> 345163b4
              expect(await this.manager.getTargetAdminDelay(target)).to.equal(newDelay);
            });
          });

          describe('when the delay difference is longer than minimum setback', function () {
            const newDelay = 1n;

            beforeEach('assert delay difference is higher than minsetback', function () {
              expect(oldDelay - newDelay).to.gt(MINSETBACK);
            });

            it('increases the delay after delay difference', async function () {
              const setback = oldDelay - newDelay;

              const txResponse = await this.manager.connect(this.admin).setTargetAdminDelay(target, newDelay);
              const setTargetAdminDelayAt = await time.clockFromReceipt.timestamp(txResponse);

              expect(txResponse)
                .to.emit(this.manager, 'TargetAdminDelayUpdated')
                .withArgs(target, newDelay, setTargetAdminDelayAt + setback);

              expect(await this.manager.getTargetAdminDelay(target)).to.equal(oldDelay);
<<<<<<< HEAD
              await time.advance.timestamp(setback);
=======
              await time.increaseBy.timestamp(setback);
>>>>>>> 345163b4
              expect(await this.manager.getTargetAdminDelay(target)).to.equal(newDelay);
            });
          });
        });
      });
    });

    describe('not subject to a delay', function () {
      describe('#updateAuthority', function () {
        beforeEach('create a target and a new authority', async function () {
          this.newAuthority = await ethers.deployContract('$AccessManager', [this.admin]);
          this.newManagedTarget = await ethers.deployContract('$AccessManagedTarget', [this.manager]);
        });

        describe('restrictions', function () {
          beforeEach('set method and args', function () {
            this.calldata = this.manager.interface.encodeFunctionData('updateAuthority(address,address)', [
              this.newManagedTarget.target,
              this.newAuthority.target,
            ]);
          });

          shouldBehaveLikeNotDelayedAdminOperation();
        });

        it('changes the authority', async function () {
          expect(await this.newManagedTarget.authority()).to.be.equal(this.manager.target);

          await expect(this.manager.connect(this.admin).updateAuthority(this.newManagedTarget, this.newAuthority))
            .to.emit(this.newManagedTarget, 'AuthorityUpdated') // Managed contract is responsible of notifying the change through an event
            .withArgs(this.newAuthority.target);

          expect(await this.newManagedTarget.authority()).to.be.equal(this.newAuthority.target);
        });
      });

      describe('#setTargetClosed', function () {
        describe('restrictions', function () {
          beforeEach('set method and args', function () {
            const args = [someAddress, true];
            const method = this.manager.interface.getFunction('setTargetClosed(address,bool)');
            this.calldata = this.manager.interface.encodeFunctionData(method, args);
          });

          shouldBehaveLikeNotDelayedAdminOperation();
        });

        it('closes and opens a target', async function () {
          await expect(this.manager.connect(this.admin).setTargetClosed(this.target, true))
            .to.emit(this.manager, 'TargetClosed')
            .withArgs(this.target.target, true);
          expect(await this.manager.isTargetClosed(this.target)).to.be.true;

          await expect(this.manager.connect(this.admin).setTargetClosed(this.target, false))
            .to.emit(this.manager, 'TargetClosed')
            .withArgs(this.target.target, false);
          expect(await this.manager.isTargetClosed(this.target)).to.be.false;
        });

        it('reverts if closing the manager', async function () {
          await expect(this.manager.connect(this.admin).setTargetClosed(this.manager, true))
            .to.be.revertedWithCustomError(this.manager, 'AccessManagerLockedAccount')
            .withArgs(this.manager.target);
        });
      });

      describe('#setTargetFunctionRole', function () {
        describe('restrictions', function () {
          beforeEach('set method and args', function () {
            const args = [someAddress, ['0x12345678'], 443342];
            const method = this.manager.interface.getFunction('setTargetFunctionRole(address,bytes4[],uint64)');
            this.calldata = this.manager.interface.encodeFunctionData(method, args);
          });

          shouldBehaveLikeNotDelayedAdminOperation();
        });

        const sigs = ['someFunction()', 'someOtherFunction(uint256)', 'oneMoreFunction(address,uint8)'].map(selector);

        it('sets function roles', async function () {
          for (const sig of sigs) {
            expect(await this.manager.getTargetFunctionRole(this.target, sig)).to.equal(this.roles.ADMIN.id);
          }

          const allowRole = await this.manager
            .connect(this.admin)
            .setTargetFunctionRole(this.target, sigs, this.roles.SOME.id);

          for (const sig of sigs) {
            expect(allowRole)
              .to.emit(this.manager, 'TargetFunctionRoleUpdated')
              .withArgs(this.target.target, sig, this.roles.SOME.id);
            expect(await this.manager.getTargetFunctionRole(this.target, sig)).to.equal(this.roles.SOME.id);
          }

          await expect(
            this.manager.connect(this.admin).setTargetFunctionRole(this.target, [sigs[1]], this.roles.SOME_ADMIN.id),
          )
            .to.emit(this.manager, 'TargetFunctionRoleUpdated')
            .withArgs(this.target.target, sigs[1], this.roles.SOME_ADMIN.id);

          for (const sig of sigs) {
            expect(await this.manager.getTargetFunctionRole(this.target, sig)).to.equal(
              sig == sigs[1] ? this.roles.SOME_ADMIN.id : this.roles.SOME.id,
            );
          }
        });
      });

      describe('role admin operations', function () {
        const ANOTHER_ADMIN = 0xdeadc0de1n;
        const ANOTHER_ROLE = 0xdeadc0de2n;

        beforeEach('set required role', async function () {
          // Make admin a member of ANOTHER_ADMIN
          await this.manager.$_grantRole(ANOTHER_ADMIN, this.admin, 0, 0);
          await this.manager.$_setRoleAdmin(ANOTHER_ROLE, ANOTHER_ADMIN);

          this.role = { id: ANOTHER_ADMIN };
          await this.manager.$_grantRole(this.role.id, this.user, 0, 0);
        });

        describe('#grantRole', function () {
          describe('restrictions', function () {
            beforeEach('set method and args', function () {
              const args = [ANOTHER_ROLE, someAddress, 0];
              const method = this.manager.interface.getFunction('grantRole(uint64,address,uint32)');
              this.calldata = this.manager.interface.encodeFunctionData(method, args);
            });

            shouldBehaveLikeRoleAdminOperation(ANOTHER_ADMIN);
          });

          it('reverts when granting PUBLIC_ROLE', async function () {
            await expect(this.manager.connect(this.admin).grantRole(this.roles.PUBLIC.id, this.user, 0))
              .to.be.revertedWithCustomError(this.manager, 'AccessManagerLockedRole')
              .withArgs(this.roles.PUBLIC.id);
          });

          describe('when the user is not a role member', function () {
            describe('with grant delay', function () {
              beforeEach('set grant delay and grant role', async function () {
                // Delay granting
                this.grantDelay = time.duration.weeks(2);
                await this.manager.$_setGrantDelay(ANOTHER_ROLE, this.grantDelay);
<<<<<<< HEAD
                await time.advance.timestamp(MINSETBACK);
=======
                await time.increaseBy.timestamp(MINSETBACK);
>>>>>>> 345163b4

                // Grant role
                this.executionDelay = time.duration.days(3);
                expect(await this.manager.hasRole(ANOTHER_ROLE, this.user).then(formatAccess)).to.be.deep.equal([
                  false,
                  '0',
                ]);

                this.txResponse = await this.manager
                  .connect(this.admin)
                  .grantRole(ANOTHER_ROLE, this.user, this.executionDelay);
                this.delay = this.grantDelay; // For testAsDelay
              });

              testAsDelay('grant', {
                before: function self() {
                  self.mineDelay = true;

                  it('does not grant role to the user yet', async function () {
                    const timestamp = await time.clockFromReceipt.timestamp(this.txResponse);
                    expect(this.txResponse)
                      .to.emit(this.manager, 'RoleGranted')
                      .withArgs(ANOTHER_ROLE, this.user, timestamp + this.grantDelay, this.executionDelay, true);

                    // Access is correctly stored
                    const access = await this.manager.getAccess(ANOTHER_ROLE, this.user);
                    expect(access[0]).to.equal(timestamp + this.grantDelay); // inEffectSince
                    expect(access[1]).to.equal(this.executionDelay); // currentDelay
                    expect(access[2]).to.equal(0n); // pendingDelay
                    expect(access[3]).to.equal(0n); // pendingDelayEffect

                    // Not in effect yet
                    const currentTimestamp = await time.clock.timestamp();
                    expect(currentTimestamp).to.be.lt(access[0]);
                    expect(await this.manager.hasRole(ANOTHER_ROLE, this.user).then(formatAccess)).to.be.deep.equal([
                      false,
                      this.executionDelay.toString(),
                    ]);
                  });
                },
                after: function self() {
                  self.mineDelay = true;

                  it('grants role to the user', async function () {
                    const timestamp = await time.clockFromReceipt.timestamp(this.txResponse);
                    expect(this.txResponse)
                      .to.emit(this.manager, 'RoleAccessRequested')
                      .withArgs(ANOTHER_ROLE, this.user, timestamp + this.grantDelay, this.executionDelay, true);

                    // Access is correctly stored
                    const access = await this.manager.getAccess(ANOTHER_ROLE, this.user);
                    expect(access[0]).to.equal(timestamp + this.grantDelay); // inEffectSince
                    expect(access[1]).to.equal(this.executionDelay); // currentDelay
                    expect(access[2]).to.equal(0n); // pendingDelay
                    expect(access[3]).to.equal(0n); // pendingDelayEffect

                    // Already in effect
                    const currentTimestamp = await time.clock.timestamp();
                    expect(currentTimestamp).to.be.equal(access[0]);
                    expect(await this.manager.hasRole(ANOTHER_ROLE, this.user).then(formatAccess)).to.be.deep.equal([
                      true,
                      this.executionDelay.toString(),
                    ]);
                  });
                },
              });
            });

            describe('without grant delay', function () {
              beforeEach('set granting delay', async function () {
                // Delay granting
                this.grantDelay = 0;
                await this.manager.$_setGrantDelay(ANOTHER_ROLE, this.grantDelay);
<<<<<<< HEAD
                await time.advance.timestamp(MINSETBACK);
=======
                await time.increaseBy.timestamp(MINSETBACK);
>>>>>>> 345163b4
              });

              it('immediately grants the role to the user', async function () {
                const executionDelay = time.duration.days(6);
                expect(await this.manager.hasRole(ANOTHER_ROLE, this.user).then(formatAccess)).to.be.deep.equal([
                  false,
                  '0',
                ]);
                const txResponse = await this.manager
                  .connect(this.admin)
                  .grantRole(ANOTHER_ROLE, this.user, executionDelay);
                const grantedAt = await time.clockFromReceipt.timestamp(txResponse);
                expect(txResponse)
                  .to.emit(this.manager, 'RoleGranted')
                  .withArgs(ANOTHER_ROLE, this.user.address, executionDelay, grantedAt, true);

                // Access is correctly stored
                const access = await this.manager.getAccess(ANOTHER_ROLE, this.user);
                expect(access[0]).to.equal(grantedAt); // inEffectSince
                expect(access[1]).to.equal(executionDelay); // currentDelay
                expect(access[2]).to.equal(0n); // pendingDelay
                expect(access[3]).to.equal(0n); // pendingDelayEffect

                // Already in effect
                const currentTimestamp = await time.clock.timestamp();
                expect(currentTimestamp).to.be.equal(access[0]);
                expect(await this.manager.hasRole(ANOTHER_ROLE, this.user).then(formatAccess)).to.be.deep.equal([
                  true,
                  executionDelay.toString(),
                ]);
              });
            });
          });

          describe('when the user is already a role member', function () {
            beforeEach('make user role member', async function () {
              this.previousExecutionDelay = time.duration.days(6);
              await this.manager.$_grantRole(ANOTHER_ROLE, this.user, 0, this.previousExecutionDelay);
              this.oldAccess = await this.manager.getAccess(ANOTHER_ROLE, this.user);
            });

            describe('with grant delay', function () {
              beforeEach('set granting delay', async function () {
                // Delay granting
                const grantDelay = time.duration.weeks(2);
                await this.manager.$_setGrantDelay(ANOTHER_ROLE, grantDelay);
<<<<<<< HEAD
                await time.advance.timestamp(MINSETBACK);
=======
                await time.increaseBy.timestamp(MINSETBACK);
>>>>>>> 345163b4
              });

              describe('when increasing the execution delay', function () {
                beforeEach('set increased new execution delay', async function () {
                  expect(await this.manager.hasRole(ANOTHER_ROLE, this.user).then(formatAccess)).to.be.deep.equal([
                    true,
                    this.previousExecutionDelay.toString(),
                  ]);

                  this.newExecutionDelay = this.previousExecutionDelay + time.duration.days(4);
                });

                it('emits event and immediately changes the execution delay', async function () {
                  expect(await this.manager.hasRole(ANOTHER_ROLE, this.user).then(formatAccess)).to.be.deep.equal([
                    true,
                    this.previousExecutionDelay.toString(),
                  ]);
                  const txResponse = await this.manager
                    .connect(this.admin)
                    .grantRole(ANOTHER_ROLE, this.user, this.newExecutionDelay);
                  const timestamp = await time.clockFromReceipt.timestamp(txResponse);

                  expect(txResponse)
                    .to.emit(this.manager, 'RoleGranted')
                    .withArgs(ANOTHER_ROLE, this.user.address, timestamp, this.newExecutionDelay, false);

                  // Access is correctly stored
                  const access = await this.manager.getAccess(ANOTHER_ROLE, this.user);
                  expect(access[0]).to.equal(this.oldAccess[0]); // inEffectSince
                  expect(access[1]).to.equal(this.newExecutionDelay); // currentDelay
                  expect(access[2]).to.equal(0n); // pendingDelay
                  expect(access[3]).to.equal(0n); // pendingDelayEffect

                  // Already in effect
                  expect(await this.manager.hasRole(ANOTHER_ROLE, this.user).then(formatAccess)).to.be.deep.equal([
                    true,
                    this.newExecutionDelay.toString(),
                  ]);
                });
              });

              describe('when decreasing the execution delay', function () {
                beforeEach('decrease execution delay', async function () {
                  expect(await this.manager.hasRole(ANOTHER_ROLE, this.user).then(formatAccess)).to.be.deep.equal([
                    true,
                    this.previousExecutionDelay.toString(),
                  ]);

                  this.newExecutionDelay = this.previousExecutionDelay - time.duration.days(4);
                  this.txResponse = await this.manager
                    .connect(this.admin)
                    .grantRole(ANOTHER_ROLE, this.user, this.newExecutionDelay);
                  this.grantTimestamp = await time.clockFromReceipt.timestamp(this.txResponse);

                  this.delay = this.previousExecutionDelay - this.newExecutionDelay; // For testAsDelay
                });

                it('emits event', function () {
                  expect(this.txResponse)
                    .to.emit(this.manager, 'RoleGranted')
                    .withArgs(
                      ANOTHER_ROLE,
                      this.user.address,
                      this.grantTimestamp + this.delay,
                      this.newExecutionDelay,
                      false,
                    );
                });

                testAsDelay('execution delay effect', {
                  before: function self() {
                    self.mineDelay = true;

                    it('does not change the execution delay yet', async function () {
                      // Access is correctly stored
                      const access = await this.manager.getAccess(ANOTHER_ROLE, this.user);
                      expect(access[0]).to.equal(this.oldAccess[0]); // inEffectSince
                      expect(access[1]).to.equal(this.previousExecutionDelay); // currentDelay
                      expect(access[2]).to.equal(this.newExecutionDelay); // pendingDelay
                      expect(access[3]).to.equal(this.grantTimestamp + this.delay); // pendingDelayEffect

                      // Not in effect yet
                      expect(await this.manager.hasRole(ANOTHER_ROLE, this.user).then(formatAccess)).to.be.deep.equal([
                        true,
                        this.previousExecutionDelay.toString(),
                      ]);
                    });
                  },
                  after: function self() {
                    self.mineDelay = true;

                    it('changes the execution delay', async function () {
                      // Access is correctly stored
                      const access = await this.manager.getAccess(ANOTHER_ROLE, this.user);

                      expect(access[0]).to.equal(this.oldAccess[0]); // inEffectSince
                      expect(access[1]).to.equal(this.newExecutionDelay); // currentDelay
                      expect(access[2]).to.equal(0n); // pendingDelay
                      expect(access[3]).to.equal(0n); // pendingDelayEffect

                      // Already in effect
                      expect(await this.manager.hasRole(ANOTHER_ROLE, this.user).then(formatAccess)).to.be.deep.equal([
                        true,
                        this.newExecutionDelay.toString(),
                      ]);
                    });
                  },
                });
              });
            });

            describe('without grant delay', function () {
              beforeEach('set granting delay', async function () {
                // Delay granting
                const grantDelay = 0;
                await this.manager.$_setGrantDelay(ANOTHER_ROLE, grantDelay);
<<<<<<< HEAD
                await time.advance.timestamp(MINSETBACK);
=======
                await time.increaseBy.timestamp(MINSETBACK);
>>>>>>> 345163b4
              });

              describe('when increasing the execution delay', function () {
                beforeEach('set increased new execution delay', async function () {
                  expect(await this.manager.hasRole(ANOTHER_ROLE, this.user).then(formatAccess)).to.be.deep.equal([
                    true,
                    this.previousExecutionDelay.toString(),
                  ]);

                  this.newExecutionDelay = this.previousExecutionDelay + time.duration.days(4);
                });

                it('emits event and immediately changes the execution delay', async function () {
                  expect(await this.manager.hasRole(ANOTHER_ROLE, this.user).then(formatAccess)).to.be.deep.equal([
                    true,
                    this.previousExecutionDelay.toString(),
                  ]);
                  const txResponse = await this.manager
                    .connect(this.admin)
                    .grantRole(ANOTHER_ROLE, this.user, this.newExecutionDelay);
                  const timestamp = await time.clockFromReceipt.timestamp(txResponse);

                  expect(txResponse)
                    .to.emit(this.manager, 'RoleGranted')
                    .withArgs(ANOTHER_ROLE, this.user.address, timestamp, this.newExecutionDelay, false);

                  // Access is correctly stored
                  const access = await this.manager.getAccess(ANOTHER_ROLE, this.user);
                  expect(access[0]).to.equal(this.oldAccess[0]); // inEffectSince
                  expect(access[1]).to.equal(this.newExecutionDelay); // currentDelay
                  expect(access[2]).to.equal(0n); // pendingDelay
                  expect(access[3]).to.equal(0n); // pendingDelayEffect

                  // Already in effect
                  expect(await this.manager.hasRole(ANOTHER_ROLE, this.user).then(formatAccess)).to.be.deep.equal([
                    true,
                    this.newExecutionDelay.toString(),
                  ]);
                });
              });

              describe('when decreasing the execution delay', function () {
                beforeEach('decrease execution delay', async function () {
                  expect(await this.manager.hasRole(ANOTHER_ROLE, this.user).then(formatAccess)).to.be.deep.equal([
                    true,
                    this.previousExecutionDelay.toString(),
                  ]);

                  this.newExecutionDelay = this.previousExecutionDelay - time.duration.days(4);
                  this.txResponse = await this.manager
                    .connect(this.admin)
                    .grantRole(ANOTHER_ROLE, this.user, this.newExecutionDelay);
                  this.grantTimestamp = await time.clockFromReceipt.timestamp(this.txResponse);

                  this.delay = this.previousExecutionDelay - this.newExecutionDelay; // For testAsDelay
                });

                it('emits event', function () {
                  expect(this.txResponse)
                    .to.emit(this.manager, 'RoleGranted')
                    .withArgs(
                      ANOTHER_ROLE,
                      this.user.address,
                      this.grantTimestamp + this.delay,
                      this.newExecutionDelay,
                      false,
                    );
                });

                testAsDelay('execution delay effect', {
                  before: function self() {
                    self.mineDelay = true;

                    it('does not change the execution delay yet', async function () {
                      // Access is correctly stored
                      const access = await this.manager.getAccess(ANOTHER_ROLE, this.user);
                      expect(access[0]).to.equal(this.oldAccess[0]); // inEffectSince
                      expect(access[1]).to.equal(this.previousExecutionDelay); // currentDelay
                      expect(access[2]).to.equal(this.newExecutionDelay); // pendingDelay
                      expect(access[3]).to.equal(this.grantTimestamp + this.delay); // pendingDelayEffect

                      // Not in effect yet
                      expect(await this.manager.hasRole(ANOTHER_ROLE, this.user).then(formatAccess)).to.be.deep.equal([
                        true,
                        this.previousExecutionDelay.toString(),
                      ]);
                    });
                  },
                  after: function self() {
                    self.mineDelay = true;

                    it('changes the execution delay', async function () {
                      // Access is correctly stored
                      const access = await this.manager.getAccess(ANOTHER_ROLE, this.user);

                      expect(access[0]).to.equal(this.oldAccess[0]); // inEffectSince
                      expect(access[1]).to.equal(this.newExecutionDelay); // currentDelay
                      expect(access[2]).to.equal(0n); // pendingDelay
                      expect(access[3]).to.equal(0n); // pendingDelayEffect

                      // Already in effect
                      expect(await this.manager.hasRole(ANOTHER_ROLE, this.user).then(formatAccess)).to.be.deep.equal([
                        true,
                        this.newExecutionDelay.toString(),
                      ]);
                    });
                  },
                });
              });
            });
          });
        });

        describe('#revokeRole', function () {
          describe('restrictions', function () {
            beforeEach('set method and args', async function () {
              const args = [ANOTHER_ROLE, someAddress];
              const method = this.manager.interface.getFunction('revokeRole(uint64,address)');
              this.calldata = this.manager.interface.encodeFunctionData(method, args);

              // Need to be set before revoking
              await this.manager.$_grantRole(...args, 0, 0);
            });

            shouldBehaveLikeRoleAdminOperation(ANOTHER_ADMIN);
          });

          describe('when role has been granted', function () {
            beforeEach('grant role with grant delay', async function () {
              this.grantDelay = time.duration.weeks(1);
              await this.manager.$_grantRole(ANOTHER_ROLE, this.user, this.grantDelay, 0);

              this.delay = this.grantDelay; // For testAsDelay
            });

            testAsDelay('grant', {
              before: function self() {
                self.mineDelay = true;

                it('revokes a granted role that will take effect in the future', async function () {
                  expect(await this.manager.hasRole(ANOTHER_ROLE, this.user).then(formatAccess)).to.be.deep.equal([
                    false,
                    '0',
                  ]);

                  await expect(this.manager.connect(this.admin).revokeRole(ANOTHER_ROLE, this.user))
                    .to.emit(this.manager, 'RoleRevoked')
                    .withArgs(ANOTHER_ROLE, this.user.address);

                  expect(await this.manager.hasRole(ANOTHER_ROLE, this.user).then(formatAccess)).to.be.deep.equal([
                    false,
                    '0',
                  ]);

                  const access = await this.manager.getAccess(ANOTHER_ROLE, this.user);
                  expect(access[0]).to.equal(0n); // inRoleSince
                  expect(access[1]).to.equal(0n); // currentDelay
                  expect(access[2]).to.equal(0n); // pendingDelay
                  expect(access[3]).to.equal(0n); // effect
                });
              },
              after: function self() {
                self.mineDelay = true;

                it('revokes a granted role that already took effect', async function () {
                  expect(await this.manager.hasRole(ANOTHER_ROLE, this.user).then(formatAccess)).to.be.deep.equal([
                    true,
                    '0',
                  ]);

                  await expect(this.manager.connect(this.admin).revokeRole(ANOTHER_ROLE, this.user))
                    .to.emit(this.manager, 'RoleRevoked')
                    .withArgs(ANOTHER_ROLE, this.user.address);

                  expect(await this.manager.hasRole(ANOTHER_ROLE, this.user).then(formatAccess)).to.be.deep.equal([
                    false,
                    '0',
                  ]);

                  const access = await this.manager.getAccess(ANOTHER_ROLE, this.user);
                  expect(access[0]).to.equal(0n); // inRoleSince
                  expect(access[1]).to.equal(0n); // currentDelay
                  expect(access[2]).to.equal(0n); // pendingDelay
                  expect(access[3]).to.equal(0n); // effect
                });
              },
            });
          });

          describe('when role has not been granted', function () {
            it('has no effect', async function () {
              expect(await this.manager.hasRole(this.roles.SOME.id, this.user).then(formatAccess)).to.be.deep.equal([
                false,
                '0',
              ]);
              await expect(this.manager.connect(this.roleAdmin).revokeRole(this.roles.SOME.id, this.user)).to.not.emit(
                this.manager,
                'RoleRevoked',
              );
              expect(await this.manager.hasRole(this.roles.SOME.id, this.user).then(formatAccess)).to.be.deep.equal([
                false,
                '0',
              ]);
            });
          });

          it('reverts revoking PUBLIC_ROLE', async function () {
            await expect(this.manager.connect(this.admin).revokeRole(this.roles.PUBLIC.id, this.user))
              .to.be.revertedWithCustomError(this.manager, 'AccessManagerLockedRole')
              .withArgs(this.roles.PUBLIC.id);
          });
        });
      });

      describe('self role operations', function () {
        describe('#renounceRole', function () {
          beforeEach('grant role', async function () {
            this.role = { id: 783164n };
            this.caller = this.user;
            await this.manager.$_grantRole(this.role.id, this.caller, 0, 0);
          });

          it('renounces a role', async function () {
            expect(await this.manager.hasRole(this.role.id, this.caller).then(formatAccess)).to.be.deep.equal([
              true,
              '0',
            ]);
            await expect(this.manager.connect(this.caller).renounceRole(this.role.id, this.caller))
              .to.emit(this.manager, 'RoleRevoked')
              .withArgs(this.role.id, this.caller.address);
            expect(await this.manager.hasRole(this.role.id, this.caller).then(formatAccess)).to.be.deep.equal([
              false,
              '0',
            ]);
          });

          it('reverts if renouncing the PUBLIC_ROLE', async function () {
            await expect(this.manager.connect(this.caller).renounceRole(this.roles.PUBLIC.id, this.caller))
              .to.be.revertedWithCustomError(this.manager, 'AccessManagerLockedRole')
              .withArgs(this.roles.PUBLIC.id);
          });

          it('reverts if renouncing with bad caller confirmation', async function () {
            await expect(
              this.manager.connect(this.caller).renounceRole(this.role.id, someAddress),
            ).to.be.revertedWithCustomError(this.manager, 'AccessManagerBadConfirmation');
          });
        });
      });
    });
  });

  describe('access managed target operations', function () {
    describe('when calling a restricted target function', function () {
      beforeEach('set required role', function () {
        this.method = this.target.fnRestricted.getFragment();
        this.role = { id: 3597243n };
        this.manager.$_setTargetFunctionRole(this.target, this.method.selector, this.role.id);
      });

      describe('restrictions', function () {
        beforeEach('set method and args', function () {
          this.calldata = this.target.interface.encodeFunctionData(this.method, []);
          this.caller = this.user;
        });

        shouldBehaveLikeAManagedRestrictedOperation();
      });

      it('succeeds called by a role member', async function () {
        await this.manager.$_grantRole(this.role.id, this.user, 0, 0);

        await expect(
          this.target.connect(this.user)[this.method.selector]({
            data: this.calldata,
          }),
        )
          .to.emit(this.target, 'CalledRestricted')
          .withArgs(this.user.address);
      });
    });

    describe('when calling a non-restricted target function', function () {
      const method = 'fnUnrestricted()';

      beforeEach('set required role', async function () {
        this.role = { id: 879435n };
        await this.manager.$_setTargetFunctionRole(
          this.target,
          this.target[method].getFragment().selector,
          this.role.id,
        );
      });

      it('succeeds called by anyone', async function () {
        await expect(
          this.target.connect(this.user)[method]({
            data: this.calldata,
          }),
        )
          .to.emit(this.target, 'CalledUnrestricted')
          .withArgs(this.user.address);
      });
    });
  });

  describe('#schedule', function () {
    beforeEach('set target function role', async function () {
      this.method = this.target.fnRestricted.getFragment();
      this.role = { id: 498305n };
      this.caller = this.user;

      await this.manager.$_setTargetFunctionRole(this.target, this.method.selector, this.role.id);
      await this.manager.$_grantRole(this.role.id, this.caller, 0, 1); // nonzero execution delay

      this.calldata = this.target.interface.encodeFunctionData(this.method, []);
      this.delay = time.duration.weeks(2);
    });

    describe('restrictions', function () {
      testAsCanCall({
        closed() {
          it('reverts as AccessManagerUnauthorizedCall', async function () {
            const { schedule } = await prepareOperation(this.manager, {
              caller: this.caller,
              target: this.target,
              calldata: this.calldata,
              delay: this.delay,
            });
            await expect(schedule())
              .to.be.revertedWithCustomError(this.manager, 'AccessManagerUnauthorizedCall')
              .withArgs(this.caller.address, this.target.target, this.calldata.substring(0, 10));
          });
        },
        open: {
          callerIsTheManager: {
            executing() {
              it.skip('is not reachable because schedule is not restrictable');
            },
            notExecuting() {
              it('reverts as AccessManagerUnauthorizedCall', async function () {
                const { schedule } = await prepareOperation(this.manager, {
                  caller: this.caller,
                  target: this.target,
                  calldata: this.calldata,
                  delay: this.delay,
                });
                await expect(schedule())
                  .to.be.revertedWithCustomError(this.manager, 'AccessManagerUnauthorizedCall')
                  .withArgs(this.caller.address, this.target.target, this.calldata.substring(0, 10));
              });
            },
          },
          callerIsNotTheManager: {
            publicRoleIsRequired() {
              it('reverts as AccessManagerUnauthorizedCall', async function () {
                // prepareOperation is not used here because it alters the next block timestamp
                await expect(this.manager.connect(this.caller).schedule(this.target, this.calldata, MAX_UINT48))
                  .to.be.revertedWithCustomError(this.manager, 'AccessManagerUnauthorizedCall')
                  .withArgs(this.caller.address, this.target.target, this.calldata.substring(0, 10));
              });
            },
            specificRoleIsRequired: {
              requiredRoleIsGranted: {
                roleGrantingIsDelayed: {
                  callerHasAnExecutionDelay: {
                    beforeGrantDelay() {
                      it('reverts as AccessManagerUnauthorizedCall', async function () {
                        // prepareOperation is not used here because it alters the next block timestamp
                        await expect(this.manager.connect(this.caller).schedule(this.target, this.calldata, MAX_UINT48))
                          .to.be.revertedWithCustomError(this.manager, 'AccessManagerUnauthorizedCall')
                          .withArgs(this.caller.address, this.target.target, this.calldata.substring(0, 10));
                      });
                    },
                    afterGrantDelay() {
                      it('succeeds', async function () {
                        // prepareOperation is not used here because it alters the next block timestamp
                        await this.manager.connect(this.caller).schedule(this.target, this.calldata, MAX_UINT48);
                      });
                    },
                  },
                  callerHasNoExecutionDelay: {
                    beforeGrantDelay() {
                      it('reverts as AccessManagerUnauthorizedCall', async function () {
                        // prepareOperation is not used here because it alters the next block timestamp
                        await expect(this.manager.connect(this.caller).schedule(this.target, this.calldata, MAX_UINT48))
                          .to.be.revertedWithCustomError(this.manager, 'AccessManagerUnauthorizedCall')
                          .withArgs(this.caller.address, this.target.target, this.calldata.substring(0, 10));
                      });
                    },
                    afterGrantDelay() {
                      it('reverts as AccessManagerUnauthorizedCall', async function () {
                        // prepareOperation is not used here because it alters the next block timestamp
                        await expect(this.manager.connect(this.caller).schedule(this.target, this.calldata, MAX_UINT48))
                          .to.be.revertedWithCustomError(this.manager, 'AccessManagerUnauthorizedCall')
                          .withArgs(this.caller.address, this.target.target, this.calldata.substring(0, 10));
                      });
                    },
                  },
                },
                roleGrantingIsNotDelayed: {
                  callerHasAnExecutionDelay() {
                    it('succeeds', async function () {
                      const { schedule } = await prepareOperation(this.manager, {
                        caller: this.caller,
                        target: this.target,
                        calldata: this.calldata,
                        delay: this.delay,
                      });

                      await schedule();
                    });
                  },
                  callerHasNoExecutionDelay() {
                    it('reverts as AccessManagerUnauthorizedCall', async function () {
                      // prepareOperation is not used here because it alters the next block timestamp
                      await expect(this.manager.connect(this.caller).schedule(this.target, this.calldata, MAX_UINT48))
                        .to.be.revertedWithCustomError(this.manager, 'AccessManagerUnauthorizedCall')
                        .withArgs(this.caller.address, this.target.target, this.calldata.substring(0, 10));
                    });
                  },
                },
              },
              requiredRoleIsNotGranted() {
                it('reverts as AccessManagerUnauthorizedCall', async function () {
                  const { schedule } = await prepareOperation(this.manager, {
                    caller: this.caller,
                    target: this.target,
                    calldata: this.calldata,
                    delay: this.delay,
                  });
                  await expect(schedule())
                    .to.be.revertedWithCustomError(this.manager, 'AccessManagerUnauthorizedCall')
                    .withArgs(this.caller.address, this.target.target, this.calldata.substring(0, 10));
                });
              },
            },
          },
        },
      });
    });

    it('schedules an operation at the specified execution date if it is larger than caller execution delay', async function () {
      const { operationId, scheduledAt, schedule } = await prepareOperation(this.manager, {
        caller: this.caller,
        target: this.target,
        calldata: this.calldata,
        delay: this.delay,
      });

      const txResponse = await schedule();

      expect(await this.manager.getSchedule(operationId)).to.equal(scheduledAt + this.delay);
      expect(txResponse)
        .to.emit(this.manager, 'OperationScheduled')
        .withArgs(operationId, '1', scheduledAt + this.delay, this.target.target, this.calldata);
    });

    it('schedules an operation at the minimum execution date if no specified execution date (when == 0)', async function () {
      const executionDelay = await time.duration.hours(72);
      await this.manager.$_grantRole(this.role.id, this.caller, 0, executionDelay);

      const txResponse = await this.manager.connect(this.caller).schedule(this.target, this.calldata, 0);
      const scheduledAt = await time.clockFromReceipt.timestamp(txResponse);

      const operationId = await this.manager.hashOperation(this.caller, this.target, this.calldata);

      expect(await this.manager.getSchedule(operationId)).to.equal(scheduledAt + executionDelay);
      expect(txResponse)
        .to.emit(this.manager, 'OperationScheduled')
        .withArgs(operationId, '1', scheduledAt + executionDelay, this.target.target, this.calldata);
    });

    it('increases the nonce of an operation scheduled more than once', async function () {
      // Setup and check initial nonce
      const expectedOperationId = hashOperation(this.caller, this.target, this.calldata);
      expect(await this.manager.getNonce(expectedOperationId)).to.equal('0');

      // Schedule
      const op1 = await prepareOperation(this.manager, {
        caller: this.caller,
        target: this.target,
        calldata: this.calldata,
        delay: this.delay,
      });
      await expect(op1.schedule())
        .to.emit(this.manager, 'OperationScheduled')
        .withArgs(
          op1.operationId,
          1n,
          op1.scheduledAt + this.delay,
          this.caller.address,
          this.target.target,
          this.calldata,
        );
      expect(expectedOperationId).to.equal(op1.operationId);

      // Consume
<<<<<<< HEAD
      await time.advance.timestamp(this.delay);
=======
      await time.increaseBy.timestamp(this.delay);
>>>>>>> 345163b4
      await this.manager.$_consumeScheduledOp(expectedOperationId);

      // Check nonce
      expect(await this.manager.getNonce(expectedOperationId)).to.equal('1');

      // Schedule again
      const op2 = await prepareOperation(this.manager, {
        caller: this.caller,
        target: this.target,
        calldata: this.calldata,
        delay: this.delay,
      });
      await expect(op2.schedule())
        .to.emit(this.manager, 'OperationScheduled')
        .withArgs(
          op2.operationId,
          2n,
          op2.scheduledAt + this.delay,
          this.caller.address,
          this.target.target,
          this.calldata,
        );
      expect(expectedOperationId).to.equal(op2.operationId);

      // Check final nonce
      expect(await this.manager.getNonce(expectedOperationId)).to.equal('2');
    });

    it('reverts if the specified execution date is before the current timestamp + caller execution delay', async function () {
      const executionDelay = time.duration.weeks(1) + this.delay;
      await this.manager.$_grantRole(this.role.id, this.caller, 0, executionDelay);

      const { schedule } = await prepareOperation(this.manager, {
        caller: this.caller,
        target: this.target,
        calldata: this.calldata,
        delay: this.delay,
      });

      await expect(schedule())
        .to.be.revertedWithCustomError(this.manager, 'AccessManagerUnauthorizedCall')
        .withArgs(this.caller.address, this.target.target, this.calldata.substring(0, 10));
    });

    it('reverts if an operation is already schedule', async function () {
      const op1 = await prepareOperation(this.manager, {
        caller: this.caller,
        target: this.target,
        calldata: this.calldata,
        delay: this.delay,
      });

      await op1.schedule();

      const op2 = await prepareOperation(this.manager, {
        caller: this.caller,
        target: this.target,
        calldata: this.calldata,
        delay: this.delay,
      });

      await expect(op2.schedule())
        .to.be.revertedWithCustomError(this.manager, 'AccessManagerAlreadyScheduled')
        .withArgs(op1.operationId);
    });

    it('panics scheduling calldata with less than 4 bytes', async function () {
      const calldata = '0x1234'; // 2 bytes

      // Managed contract
      const op1 = await prepareOperation(this.manager, {
        caller: this.caller,
        target: this.target,
        calldata: calldata,
        delay: this.delay,
      });
      await expect(op1.schedule()).to.be.revertedWithoutReason();

      // Manager contract
      const op2 = await prepareOperation(this.manager, {
        caller: this.caller,
        target: this.manager,
        calldata: calldata,
        delay: this.delay,
      });
      await expect(op2.schedule()).to.be.revertedWithoutReason();
    });

    it('reverts scheduling an unknown operation to the manager', async function () {
      const calldata = '0x12345678';

      const { schedule } = await prepareOperation(this.manager, {
        caller: this.caller,
        target: this.manager,
        calldata,
        delay: this.delay,
      });

      await expect(schedule())
        .to.be.revertedWithCustomError(this.manager, 'AccessManagerUnauthorizedCall')
        .withArgs(this.caller.address, this.manager.target, calldata);
    });
  });

  describe('#execute', function () {
    beforeEach('set target function role', async function () {
      this.method = this.target.fnRestricted.getFragment();
      this.role = { id: 9825430n };
      this.caller = this.user;

      await this.manager.$_setTargetFunctionRole(this.target, this.method.selector, this.role.id);
      await this.manager.$_grantRole(this.role.id, this.caller, 0, 0);

      this.calldata = this.target.interface.encodeFunctionData(this.method, []);
    });

    describe('restrictions', function () {
      testAsCanCall({
        closed() {
          it('reverts as AccessManagerUnauthorizedCall', async function () {
            await expect(this.manager.connect(this.caller).execute(this.target, this.calldata))
              .to.be.revertedWithCustomError(this.manager, 'AccessManagerUnauthorizedCall')
              .withArgs(this.caller.address, this.target.target, this.calldata.substring(0, 10));
          });
        },
        open: {
          callerIsTheManager: {
            executing() {
              it('succeeds', async function () {
                await this.manager.connect(this.caller).execute(this.target, this.calldata);
              });
            },
            notExecuting() {
              it('reverts as AccessManagerUnauthorizedCall', async function () {
                await expect(this.manager.connect(this.caller).execute(this.target, this.calldata))
                  .to.be.revertedWithCustomError(this.manager, 'AccessManagerUnauthorizedCall')
                  .withArgs(this.caller.address, this.target.target, this.calldata.substring(0, 10));
              });
            },
          },
          callerIsNotTheManager: {
            publicRoleIsRequired() {
              it('succeeds', async function () {
                await this.manager.connect(this.caller).execute(this.target, this.calldata);
              });
            },
            specificRoleIsRequired: {
              requiredRoleIsGranted: {
                roleGrantingIsDelayed: {
                  callerHasAnExecutionDelay: {
                    beforeGrantDelay() {
                      it('reverts as AccessManagerUnauthorizedCall', async function () {
                        await expect(this.manager.connect(this.caller).execute(this.target, this.calldata))
                          .to.be.revertedWithCustomError(this.manager, 'AccessManagerUnauthorizedCall')
                          .withArgs(this.caller.address, this.target.target, this.calldata.substring(0, 10));
                      });
                    },
                    afterGrantDelay: function self() {
                      self.mineDelay = true;

                      beforeEach('define schedule delay', function () {
                        this.scheduleIn = time.duration.days(21); // For testAsSchedulableOperation
                      });

                      testAsSchedulableOperation(LIKE_COMMON_SCHEDULABLE);
                    },
                  },
                  callerHasNoExecutionDelay: {
                    beforeGrantDelay() {
                      it('reverts as AccessManagerUnauthorizedCall', async function () {
                        await expect(this.manager.connect(this.caller).execute(this.target, this.calldata))
                          .to.be.revertedWithCustomError(this.manager, 'AccessManagerUnauthorizedCall')
                          .withArgs(this.caller.address, this.target.target, this.calldata.substring(0, 10));
                      });
                    },
                    afterGrantDelay: function self() {
                      self.mineDelay = true;

                      it('succeeds', async function () {
                        await this.manager.connect(this.caller).execute(this.target, this.calldata);
                      });
                    },
                  },
                },
                roleGrantingIsNotDelayed: {
                  callerHasAnExecutionDelay() {
                    beforeEach('define schedule delay', function () {
                      this.scheduleIn = time.duration.days(15); // For testAsSchedulableOperation
                    });

                    testAsSchedulableOperation(LIKE_COMMON_SCHEDULABLE);
                  },
                  callerHasNoExecutionDelay() {
                    it('succeeds', async function () {
                      await this.manager.connect(this.caller).execute(this.target, this.calldata);
                    });
                  },
                },
              },
              requiredRoleIsNotGranted() {
                it('reverts as AccessManagerUnauthorizedCall', async function () {
                  await expect(this.manager.connect(this.caller).execute(this.target, this.calldata))
                    .to.be.revertedWithCustomError(this.manager, 'AccessManagerUnauthorizedCall')
                    .withArgs(this.caller.address, this.target.target, this.calldata.substring(0, 10));
                });
              },
            },
          },
        },
      });
    });

    it('executes with a delay consuming the scheduled operation', async function () {
      const delay = time.duration.hours(4);
      await this.manager.$_grantRole(this.role.id, this.caller, 0, 1); // Execution delay is needed so the operation is consumed

      const { operationId, schedule } = await prepareOperation(this.manager, {
        caller: this.caller,
        target: this.target,
        calldata: this.calldata,
        delay,
      });
      await schedule();
<<<<<<< HEAD
      await time.advance.timestamp(delay);
=======
      await time.increaseBy.timestamp(delay);
>>>>>>> 345163b4
      await expect(this.manager.connect(this.caller).execute(this.target, this.calldata))
        .to.emit(this.manager, 'OperationExecuted')
        .withArgs(operationId, 1n);

      expect(await this.manager.getSchedule(operationId)).to.equal(0n);
    });

    it('executes with no delay consuming a scheduled operation', async function () {
      const delay = time.duration.hours(4);

      // give caller an execution delay
      await this.manager.$_grantRole(this.role.id, this.caller, 0, 1);

      const { operationId, schedule } = await prepareOperation(this.manager, {
        caller: this.caller,
        target: this.target,
        calldata: this.calldata,
        delay,
      });
      await schedule();

      // remove the execution delay
      await this.manager.$_grantRole(this.role.id, this.caller, 0, 0);

<<<<<<< HEAD
      await time.advance.timestamp(delay);
=======
      await time.increaseBy.timestamp(delay);
>>>>>>> 345163b4
      await expect(this.manager.connect(this.caller).execute(this.target, this.calldata))
        .to.emit(this.manager, 'OperationExecuted')
        .withArgs(operationId, 1n);

      expect(await this.manager.getSchedule(operationId)).to.equal(0n);
    });

    it('keeps the original _executionId after finishing the call', async function () {
      const executionIdBefore = await getStorageAt(this.manager.target, EXECUTION_ID_STORAGE_SLOT);
      await this.manager.connect(this.caller).execute(this.target, this.calldata);
      const executionIdAfter = await getStorageAt(this.manager.target, EXECUTION_ID_STORAGE_SLOT);
      expect(executionIdBefore).to.equal(executionIdAfter);
    });

    it('reverts executing twice', async function () {
      const delay = time.duration.hours(2);
      await this.manager.$_grantRole(this.role.id, this.caller, 0, 1); // Execution delay is needed so the operation is consumed

      const { operationId, schedule } = await prepareOperation(this.manager, {
        caller: this.caller,
        target: this.target,
        calldata: this.calldata,
        delay,
      });
      await schedule();
<<<<<<< HEAD
      await time.advance.timestamp(delay);
=======
      await time.increaseBy.timestamp(delay);
>>>>>>> 345163b4
      await this.manager.connect(this.caller).execute(this.target, this.calldata);
      await expect(this.manager.connect(this.caller).execute(this.target, this.calldata))
        .to.be.revertedWithCustomError(this.manager, 'AccessManagerNotScheduled')
        .withArgs(operationId);
    });
  });

  describe('#consumeScheduledOp', function () {
    beforeEach('define scheduling parameters', async function () {
      const method = this.target.fnRestricted.getFragment();
      this.caller = await ethers.getSigner(this.target.target);
      await impersonate(this.caller.address);
      this.calldata = this.target.interface.encodeFunctionData(method, []);
      this.role = { id: 9834983n };

      await this.manager.$_setTargetFunctionRole(this.target, method.selector, this.role.id);
      await this.manager.$_grantRole(this.role.id, this.caller, 0, 1); // nonzero execution delay

      this.scheduleIn = time.duration.hours(10); // For testAsSchedulableOperation
    });

    describe('when caller is not consuming scheduled operation', function () {
      beforeEach('set consuming false', async function () {
        await this.target.setIsConsumingScheduledOp(false, ethers.toBeHex(CONSUMING_SCHEDULE_STORAGE_SLOT, 32));
      });

      it('reverts as AccessManagerUnauthorizedConsume', async function () {
        await expect(this.manager.connect(this.caller).consumeScheduledOp(this.caller, this.calldata))
          .to.be.revertedWithCustomError(this.manager, 'AccessManagerUnauthorizedConsume')
          .withArgs(this.caller.address);
      });
    });

    describe('when caller is consuming scheduled operation', function () {
      beforeEach('set consuming true', async function () {
        await this.target.setIsConsumingScheduledOp(true, ethers.toBeHex(CONSUMING_SCHEDULE_STORAGE_SLOT, 32));
      });

      testAsSchedulableOperation({
        scheduled: {
          before() {
            it('reverts as AccessManagerNotReady', async function () {
              await expect(this.manager.connect(this.caller).consumeScheduledOp(this.caller, this.calldata))
                .to.be.revertedWithCustomError(this.manager, 'AccessManagerNotReady')
                .withArgs(this.operationId);
            });
          },
          after() {
            it('consumes the scheduled operation and resets timepoint', async function () {
              expect(await this.manager.getSchedule(this.operationId)).to.equal(this.scheduledAt + this.scheduleIn);

              await expect(this.manager.connect(this.caller).consumeScheduledOp(this.caller, this.calldata))
                .to.emit(this.manager, 'OperationExecuted')
                .withArgs(this.operationId, 1n);
              expect(await this.manager.getSchedule(this.operationId)).to.equal(0n);
            });
          },
          expired() {
            it('reverts as AccessManagerExpired', async function () {
              await expect(this.manager.connect(this.caller).consumeScheduledOp(this.caller, this.calldata))
                .to.be.revertedWithCustomError(this.manager, 'AccessManagerExpired')
                .withArgs(this.operationId);
            });
          },
        },
        notScheduled() {
          it('reverts as AccessManagerNotScheduled', async function () {
            await expect(this.manager.connect(this.caller).consumeScheduledOp(this.caller, this.calldata))
              .to.be.revertedWithCustomError(this.manager, 'AccessManagerNotScheduled')
              .withArgs(this.operationId);
          });
        },
      });
    });
  });

  describe('#cancelScheduledOp', function () {
    beforeEach('setup scheduling', async function () {
      this.method = this.target.fnRestricted.getFragment();
      this.caller = this.roles.SOME.members[0];
      await this.manager.$_setTargetFunctionRole(this.target, this.method.selector, this.roles.SOME.id);
      await this.manager.$_grantRole(this.roles.SOME.id, this.caller, 0, 1); // nonzero execution delay

      this.calldata = this.target.interface.encodeFunctionData(this.method, []);
      this.scheduleIn = time.duration.days(10); // For testAsSchedulableOperation
    });

    testAsSchedulableOperation({
      scheduled: {
        before() {
          describe('when caller is the scheduler', function () {
            it('succeeds', async function () {
              await this.manager.connect(this.caller).cancel(this.caller, this.target, this.calldata);
            });
          });

          describe('when caller is an admin', function () {
            it('succeeds', async function () {
              await this.manager.connect(this.roles.ADMIN.members[0]).cancel(this.caller, this.target, this.calldata);
            });
          });

          describe('when caller is the role guardian', function () {
            it('succeeds', async function () {
              await this.manager
                .connect(this.roles.SOME_GUARDIAN.members[0])
                .cancel(this.caller, this.target, this.calldata);
            });
          });

          describe('when caller is any other account', function () {
            it('reverts as AccessManagerUnauthorizedCancel', async function () {
              await expect(this.manager.connect(this.other).cancel(this.caller, this.target, this.calldata))
                .to.be.revertedWithCustomError(this.manager, 'AccessManagerUnauthorizedCancel')
                .withArgs(this.other.address, this.caller.address, this.target.target, this.method.selector);
            });
          });
        },
        after() {
          it('succeeds', async function () {
            await this.manager.connect(this.caller).cancel(this.caller, this.target, this.calldata);
          });
        },
        expired() {
          it('succeeds', async function () {
            await this.manager.connect(this.caller).cancel(this.caller, this.target, this.calldata);
          });
        },
      },
      notScheduled() {
        it('reverts as AccessManagerNotScheduled', async function () {
          await expect(this.manager.cancel(this.caller, this.target, this.calldata))
            .to.be.revertedWithCustomError(this.manager, 'AccessManagerNotScheduled')
            .withArgs(this.operationId);
        });
      },
    });

    it('cancels an operation and resets schedule', async function () {
      const { operationId, schedule } = await prepareOperation(this.manager, {
        caller: this.caller,
        target: this.target,
        calldata: this.calldata,
        delay: this.scheduleIn,
      });
      await schedule();
      await expect(this.manager.connect(this.caller).cancel(this.caller, this.target, this.calldata))
        .to.emit(this.manager, 'OperationCanceled')
        .withArgs(operationId, 1n);
      expect(await this.manager.getSchedule(operationId)).to.equal('0');
    });
  });

  describe('with Ownable target contract', function () {
    const roleId = 1n;

    beforeEach(async function () {
      this.ownable = await ethers.deployContract('$Ownable', [this.manager]);

      // add user to role
      await this.manager.$_grantRole(roleId, this.user, 0, 0);
    });

    it('initial state', async function () {
      expect(await this.ownable.owner()).to.be.equal(this.manager.target);
    });

    describe('Contract is closed', function () {
      beforeEach(async function () {
        await this.manager.$_setTargetClosed(this.ownable, true);
      });

      it('directly call: reverts', async function () {
        await expect(this.ownable.connect(this.user).$_checkOwner())
          .to.be.revertedWithCustomError(this.ownable, 'OwnableUnauthorizedAccount')
          .withArgs(this.user.address);
      });

      it('relayed call (with role): reverts', async function () {
        await expect(
          this.manager.connect(this.user).execute(this.ownable, this.ownable.$_checkOwner.getFragment().selector),
        )
          .to.be.revertedWithCustomError(this.manager, 'AccessManagerUnauthorizedCall')
          .withArgs(this.user.address, this.ownable.target, this.ownable.$_checkOwner.getFragment().selector);
      });

      it('relayed call (without role): reverts', async function () {
        await expect(
          this.manager.connect(this.other).execute(this.ownable, this.ownable.$_checkOwner.getFragment().selector),
        )
          .to.be.revertedWithCustomError(this.manager, 'AccessManagerUnauthorizedCall')
          .withArgs(this.other.address, this.ownable.target, this.ownable.$_checkOwner.getFragment().selector);
      });
    });

    describe('Contract is managed', function () {
      describe('function is open to specific role', function () {
        beforeEach(async function () {
          await this.manager.$_setTargetFunctionRole(
            this.ownable,
            this.ownable.$_checkOwner.getFragment().selector,
            roleId,
          );
        });

        it('directly call: reverts', async function () {
          await expect(this.ownable.connect(this.user).$_checkOwner())
            .to.be.revertedWithCustomError(this.ownable, 'OwnableUnauthorizedAccount')
            .withArgs(this.user.address);
        });

        it('relayed call (with role): success', async function () {
          await this.manager.connect(this.user).execute(this.ownable, this.ownable.$_checkOwner.getFragment().selector);
        });

        it('relayed call (without role): reverts', async function () {
          await expect(
            this.manager.connect(this.other).execute(this.ownable, this.ownable.$_checkOwner.getFragment().selector),
          )
            .to.be.revertedWithCustomError(this.manager, 'AccessManagerUnauthorizedCall')
            .withArgs(this.other.address, this.ownable.target, this.ownable.$_checkOwner.getFragment().selector);
        });
      });

      describe('function is open to public role', function () {
        beforeEach(async function () {
          await this.manager.$_setTargetFunctionRole(
            this.ownable,
            this.ownable.$_checkOwner.getFragment().selector,
            this.roles.PUBLIC.id,
          );
        });

        it('directly call: reverts', async function () {
          await expect(this.ownable.connect(this.user).$_checkOwner())
            .to.be.revertedWithCustomError(this.ownable, 'OwnableUnauthorizedAccount')
            .withArgs(this.user.address);
        });

        it('relayed call (with role): success', async function () {
          await this.manager.connect(this.user).execute(this.ownable, this.ownable.$_checkOwner.getFragment().selector);
        });

        it('relayed call (without role): success', async function () {
          await this.manager
            .connect(this.other)
            .execute(this.ownable, this.ownable.$_checkOwner.getFragment().selector);
        });
      });
    });
  });
});<|MERGE_RESOLUTION|>--- conflicted
+++ resolved
@@ -2,16 +2,9 @@
 const { loadFixture, getStorageAt } = require('@nomicfoundation/hardhat-network-helpers');
 
 const { impersonate } = require('../../helpers/account');
-<<<<<<< HEAD
+const { MAX_UINT48 } = require('../../helpers/constants');
 const { selector } = require('../../helpers/methods');
-const { MAX_UINT48 } = require('../../helpers/constants');
-const { generators } = require('../../helpers/random');
 const time = require('../../helpers/time');
-=======
-const { MAX_UINT48 } = require('../../helpers/constants');
-const { bigint: time } = require('../../helpers/time');
-const { selector } = require('../../helpers/methods');
->>>>>>> 345163b4
 
 const {
   buildBaseRoles,
@@ -40,12 +33,6 @@
   testAsHasRole,
   testAsGetAccess,
 } = require('./AccessManager.predicate');
-
-<<<<<<< HEAD
-const someAddress = generators.address();
-=======
-const { address: someAddress } = ethers.Wallet.createRandom();
->>>>>>> 345163b4
 
 async function fixture() {
   const [admin, roleAdmin, roleGuardian, member, user, other] = await ethers.getSigners();
@@ -156,7 +143,7 @@
         closed() {
           it('should return false and no delay', async function () {
             const { immediate, delay } = await this.manager.canCall(
-              someAddress,
+              this.other,
               this.target,
               this.calldata.substring(0, 10),
             );
@@ -775,11 +762,7 @@
 
     describe('#hashOperation', function () {
       it('returns an operationId', async function () {
-        const calldata = '0x123543';
-        const address = someAddress;
-
-        const args = [this.user.address, address, calldata];
-
+        const args = [this.user.address, this.other.address, '0x123543'];
         expect(await this.manager.hashOperation(...args)).to.equal(hashOperation(...args));
       });
     });
@@ -921,11 +904,7 @@
           beforeEach('sets old delay', async function () {
             this.role = this.roles.SOME;
             await this.manager.$_setGrantDelay(this.role.id, oldDelay);
-<<<<<<< HEAD
-            await time.advance.timestamp(MINSETBACK);
-=======
             await time.increaseBy.timestamp(MINSETBACK);
->>>>>>> 345163b4
             expect(await this.manager.getRoleGrantDelay(this.role.id)).to.equal(oldDelay);
           });
 
@@ -937,11 +916,7 @@
               .withArgs(this.role.id, newDelay, setGrantDelayAt + MINSETBACK);
 
             expect(await this.manager.getRoleGrantDelay(this.role.id)).to.equal(oldDelay);
-<<<<<<< HEAD
-            await time.advance.timestamp(MINSETBACK);
-=======
             await time.increaseBy.timestamp(MINSETBACK);
->>>>>>> 345163b4
             expect(await this.manager.getRoleGrantDelay(this.role.id)).to.equal(newDelay);
           });
         });
@@ -952,11 +927,7 @@
           beforeEach('sets old delay', async function () {
             this.role = this.roles.SOME;
             await this.manager.$_setGrantDelay(this.role.id, oldDelay);
-<<<<<<< HEAD
-            await time.advance.timestamp(MINSETBACK);
-=======
             await time.increaseBy.timestamp(MINSETBACK);
->>>>>>> 345163b4
             expect(await this.manager.getRoleGrantDelay(this.role.id)).to.equal(oldDelay);
           });
 
@@ -971,11 +942,7 @@
                 .withArgs(this.role.id, newDelay, setGrantDelayAt + MINSETBACK);
 
               expect(await this.manager.getRoleGrantDelay(this.role.id)).to.equal(oldDelay);
-<<<<<<< HEAD
-              await time.advance.timestamp(MINSETBACK);
-=======
               await time.increaseBy.timestamp(MINSETBACK);
->>>>>>> 345163b4
               expect(await this.manager.getRoleGrantDelay(this.role.id)).to.equal(newDelay);
             });
           });
@@ -998,11 +965,7 @@
                 .withArgs(this.role.id, newDelay, setGrantDelayAt + setback);
 
               expect(await this.manager.getRoleGrantDelay(this.role.id)).to.equal(oldDelay);
-<<<<<<< HEAD
-              await time.advance.timestamp(setback);
-=======
               await time.increaseBy.timestamp(setback);
->>>>>>> 345163b4
               expect(await this.manager.getRoleGrantDelay(this.role.id)).to.equal(newDelay);
             });
           });
@@ -1012,7 +975,7 @@
       describe('#setTargetAdminDelay', function () {
         describe('restrictions', function () {
           beforeEach('set method and args', function () {
-            const args = [someAddress, time.duration.days(3)];
+            const args = [this.other.address, time.duration.days(3)];
             const method = this.manager.interface.getFunction('setTargetAdminDelay(address,uint32)');
             this.calldata = this.manager.interface.encodeFunctionData(method, args);
           });
@@ -1023,15 +986,11 @@
         describe('when increasing the delay', function () {
           const oldDelay = time.duration.days(10);
           const newDelay = time.duration.days(11);
-          const target = someAddress;
+          const target = this.other.address;
 
           beforeEach('sets old delay', async function () {
             await this.manager.$_setTargetAdminDelay(target, oldDelay);
-<<<<<<< HEAD
-            await time.advance.timestamp(MINSETBACK);
-=======
             await time.increaseBy.timestamp(MINSETBACK);
->>>>>>> 345163b4
             expect(await this.manager.getTargetAdminDelay(target)).to.equal(oldDelay);
           });
 
@@ -1043,26 +1002,18 @@
               .withArgs(target, newDelay, setTargetAdminDelayAt + MINSETBACK);
 
             expect(await this.manager.getTargetAdminDelay(target)).to.equal(oldDelay);
-<<<<<<< HEAD
-            await time.advance.timestamp(MINSETBACK);
-=======
             await time.increaseBy.timestamp(MINSETBACK);
->>>>>>> 345163b4
             expect(await this.manager.getTargetAdminDelay(target)).to.equal(newDelay);
           });
         });
 
         describe('when reducing the delay', function () {
           const oldDelay = time.duration.days(10);
-          const target = someAddress;
+          const target = this.other.address;
 
           beforeEach('sets old delay', async function () {
             await this.manager.$_setTargetAdminDelay(target, oldDelay);
-<<<<<<< HEAD
-            await time.advance.timestamp(MINSETBACK);
-=======
             await time.increaseBy.timestamp(MINSETBACK);
->>>>>>> 345163b4
             expect(await this.manager.getTargetAdminDelay(target)).to.equal(oldDelay);
           });
 
@@ -1077,11 +1028,7 @@
                 .withArgs(target, newDelay, setTargetAdminDelayAt + MINSETBACK);
 
               expect(await this.manager.getTargetAdminDelay(target)).to.equal(oldDelay);
-<<<<<<< HEAD
-              await time.advance.timestamp(MINSETBACK);
-=======
               await time.increaseBy.timestamp(MINSETBACK);
->>>>>>> 345163b4
               expect(await this.manager.getTargetAdminDelay(target)).to.equal(newDelay);
             });
           });
@@ -1104,11 +1051,7 @@
                 .withArgs(target, newDelay, setTargetAdminDelayAt + setback);
 
               expect(await this.manager.getTargetAdminDelay(target)).to.equal(oldDelay);
-<<<<<<< HEAD
-              await time.advance.timestamp(setback);
-=======
               await time.increaseBy.timestamp(setback);
->>>>>>> 345163b4
               expect(await this.manager.getTargetAdminDelay(target)).to.equal(newDelay);
             });
           });
@@ -1148,7 +1091,7 @@
       describe('#setTargetClosed', function () {
         describe('restrictions', function () {
           beforeEach('set method and args', function () {
-            const args = [someAddress, true];
+            const args = [this.other.address, true];
             const method = this.manager.interface.getFunction('setTargetClosed(address,bool)');
             this.calldata = this.manager.interface.encodeFunctionData(method, args);
           });
@@ -1178,7 +1121,7 @@
       describe('#setTargetFunctionRole', function () {
         describe('restrictions', function () {
           beforeEach('set method and args', function () {
-            const args = [someAddress, ['0x12345678'], 443342];
+            const args = [this.other.address, ['0x12345678'], 443342];
             const method = this.manager.interface.getFunction('setTargetFunctionRole(address,bytes4[],uint64)');
             this.calldata = this.manager.interface.encodeFunctionData(method, args);
           });
@@ -1234,7 +1177,7 @@
         describe('#grantRole', function () {
           describe('restrictions', function () {
             beforeEach('set method and args', function () {
-              const args = [ANOTHER_ROLE, someAddress, 0];
+              const args = [ANOTHER_ROLE, this.other.address, 0];
               const method = this.manager.interface.getFunction('grantRole(uint64,address,uint32)');
               this.calldata = this.manager.interface.encodeFunctionData(method, args);
             });
@@ -1254,11 +1197,7 @@
                 // Delay granting
                 this.grantDelay = time.duration.weeks(2);
                 await this.manager.$_setGrantDelay(ANOTHER_ROLE, this.grantDelay);
-<<<<<<< HEAD
-                await time.advance.timestamp(MINSETBACK);
-=======
                 await time.increaseBy.timestamp(MINSETBACK);
->>>>>>> 345163b4
 
                 // Grant role
                 this.executionDelay = time.duration.days(3);
@@ -1332,11 +1271,7 @@
                 // Delay granting
                 this.grantDelay = 0;
                 await this.manager.$_setGrantDelay(ANOTHER_ROLE, this.grantDelay);
-<<<<<<< HEAD
-                await time.advance.timestamp(MINSETBACK);
-=======
                 await time.increaseBy.timestamp(MINSETBACK);
->>>>>>> 345163b4
               });
 
               it('immediately grants the role to the user', async function () {
@@ -1383,11 +1318,7 @@
                 // Delay granting
                 const grantDelay = time.duration.weeks(2);
                 await this.manager.$_setGrantDelay(ANOTHER_ROLE, grantDelay);
-<<<<<<< HEAD
-                await time.advance.timestamp(MINSETBACK);
-=======
                 await time.increaseBy.timestamp(MINSETBACK);
->>>>>>> 345163b4
               });
 
               describe('when increasing the execution delay', function () {
@@ -1504,11 +1435,7 @@
                 // Delay granting
                 const grantDelay = 0;
                 await this.manager.$_setGrantDelay(ANOTHER_ROLE, grantDelay);
-<<<<<<< HEAD
-                await time.advance.timestamp(MINSETBACK);
-=======
                 await time.increaseBy.timestamp(MINSETBACK);
->>>>>>> 345163b4
               });
 
               describe('when increasing the execution delay', function () {
@@ -1625,7 +1552,7 @@
         describe('#revokeRole', function () {
           describe('restrictions', function () {
             beforeEach('set method and args', async function () {
-              const args = [ANOTHER_ROLE, someAddress];
+              const args = [ANOTHER_ROLE, this.other.address];
               const method = this.manager.interface.getFunction('revokeRole(uint64,address)');
               this.calldata = this.manager.interface.encodeFunctionData(method, args);
 
@@ -1753,7 +1680,7 @@
 
           it('reverts if renouncing with bad caller confirmation', async function () {
             await expect(
-              this.manager.connect(this.caller).renounceRole(this.role.id, someAddress),
+              this.manager.connect(this.caller).renounceRole(this.role.id, this.other),
             ).to.be.revertedWithCustomError(this.manager, 'AccessManagerBadConfirmation');
           });
         });
@@ -2007,11 +1934,7 @@
       expect(expectedOperationId).to.equal(op1.operationId);
 
       // Consume
-<<<<<<< HEAD
-      await time.advance.timestamp(this.delay);
-=======
       await time.increaseBy.timestamp(this.delay);
->>>>>>> 345163b4
       await this.manager.$_consumeScheduledOp(expectedOperationId);
 
       // Check nonce
@@ -2235,11 +2158,7 @@
         delay,
       });
       await schedule();
-<<<<<<< HEAD
-      await time.advance.timestamp(delay);
-=======
       await time.increaseBy.timestamp(delay);
->>>>>>> 345163b4
       await expect(this.manager.connect(this.caller).execute(this.target, this.calldata))
         .to.emit(this.manager, 'OperationExecuted')
         .withArgs(operationId, 1n);
@@ -2264,11 +2183,7 @@
       // remove the execution delay
       await this.manager.$_grantRole(this.role.id, this.caller, 0, 0);
 
-<<<<<<< HEAD
-      await time.advance.timestamp(delay);
-=======
       await time.increaseBy.timestamp(delay);
->>>>>>> 345163b4
       await expect(this.manager.connect(this.caller).execute(this.target, this.calldata))
         .to.emit(this.manager, 'OperationExecuted')
         .withArgs(operationId, 1n);
@@ -2294,11 +2209,7 @@
         delay,
       });
       await schedule();
-<<<<<<< HEAD
-      await time.advance.timestamp(delay);
-=======
       await time.increaseBy.timestamp(delay);
->>>>>>> 345163b4
       await this.manager.connect(this.caller).execute(this.target, this.calldata);
       await expect(this.manager.connect(this.caller).execute(this.target, this.calldata))
         .to.be.revertedWithCustomError(this.manager, 'AccessManagerNotScheduled')
