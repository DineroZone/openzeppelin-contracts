--- conflicted
+++ resolved
@@ -86,19 +86,11 @@
         // Schedule
         const scheduledAt = (await time.clock.timestamp()) + 1n;
         const when = scheduledAt + delay;
-<<<<<<< HEAD
-        await time.advanceTo.timestamp(scheduledAt, false);
-        await this.authority.connect(this.roleMember).schedule(this.managed, calldata, when);
-
-        // Set execution date
-        await time.advanceTo.timestamp(when, false);
-=======
         await time.increaseTo.timestamp(scheduledAt, false);
         await this.authority.connect(this.roleMember).schedule(this.managed, calldata, when);
 
         // Set execution date
         await time.increaseTo.timestamp(when, false);
->>>>>>> 345163b4
 
         // Shouldn't revert
         await this.managed.connect(this.roleMember)[this.selector]();
