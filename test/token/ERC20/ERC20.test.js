--- conflicted
+++ resolved
@@ -340,16 +340,10 @@
 
   describe('_mint', function () {
     const amount = new BN(50);
-
-<<<<<<< HEAD
     it('rejects a null account', async function () {
       await shouldFail.reverting.withMessage(
         this.token.mint(ZERO_ADDRESS, amount), 'ERC20: mint to the zero address'
       );
-=======
-    it('rejects a zero account', async function () {
-      await shouldFail.reverting(this.token.mint(ZERO_ADDRESS, amount));
->>>>>>> 59f03f00
     });
 
     describe('for a non zero account', function () {
@@ -379,14 +373,9 @@
   });
 
   describe('_burn', function () {
-<<<<<<< HEAD
     it('rejects a null account', async function () {
       await shouldFail.reverting.withMessage(this.token.burn(ZERO_ADDRESS, new BN(1)),
         'ERC20: burn from the zero address');
-=======
-    it('rejects a zero account', async function () {
-      await shouldFail.reverting(this.token.burn(ZERO_ADDRESS, new BN(1)));
->>>>>>> 59f03f00
     });
 
     describe('for a non zero account', function () {
@@ -437,16 +426,11 @@
     beforeEach('approving', async function () {
       await this.token.approve(spender, allowance, { from: initialHolder });
     });
-
-<<<<<<< HEAD
+    
     it('rejects a null account', async function () {
       await shouldFail.reverting.withMessage(this.token.burnFrom(ZERO_ADDRESS, new BN(1)),
         'ERC20: burn from the zero address'
       );
-=======
-    it('rejects a zero account', async function () {
-      await shouldFail.reverting(this.token.burnFrom(ZERO_ADDRESS, new BN(1)));
->>>>>>> 59f03f00
     });
 
     describe('for a non zero account', function () {
