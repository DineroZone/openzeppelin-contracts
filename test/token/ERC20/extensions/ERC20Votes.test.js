--- conflicted
+++ resolved
@@ -10,7 +10,6 @@
 
 const { batchInBlock } = require('../../../helpers/txpool');
 const { getDomain, domainType, domainSeparator } = require('../../../helpers/eip712');
-const { getChainId } = require('../../../helpers/chainid');
 const { clock, clockFromReceipt } = require('../../../helpers/time');
 
 const { shouldBehaveLikeEIP6372 } = require('../../../governance/utils/EIP6372.behavior');
@@ -31,142 +30,22 @@
 
   const name = 'My Token';
   const symbol = 'MTKN';
-  const version = '1';
   const supply = new BN('10000000000000000000000000');
 
-<<<<<<< HEAD
   for (const [mode, artifact] of Object.entries(MODES)) {
     describe(`vote with ${mode}`, function () {
-=======
-  beforeEach(async function () {
-    this.chainId = await getChainId();
-    this.token = await ERC20Votes.new(name, symbol, name);
-  });
-
-  it('initial nonce is 0', async function () {
-    expect(await this.token.nonces(holder)).to.be.bignumber.equal('0');
-  });
-
-  it('domain separator', async function () {
-    expect(await this.token.DOMAIN_SEPARATOR()).to.equal(await getDomain(this.token).then(domainSeparator));
-  });
-
-  it('minting restriction', async function () {
-    const amount = new BN('2').pow(new BN('224'));
-    await expectRevert(this.token.$_mint(holder, amount), 'ERC20Votes: total supply risks overflowing votes');
-  });
-
-  it('recent checkpoints', async function () {
-    await this.token.delegate(holder, { from: holder });
-    for (let i = 0; i < 6; i++) {
-      await this.token.$_mint(holder, 1);
-    }
-    const block = await web3.eth.getBlockNumber();
-    expect(await this.token.numCheckpoints(holder)).to.be.bignumber.equal('6');
-    // recent
-    expect(await this.token.getPastVotes(holder, block - 1)).to.be.bignumber.equal('5');
-    // non-recent
-    expect(await this.token.getPastVotes(holder, block - 6)).to.be.bignumber.equal('0');
-  });
-
-  describe('set delegation', function () {
-    describe('call', function () {
-      it('delegation with balance', async function () {
-        await this.token.$_mint(holder, supply);
-        expect(await this.token.delegates(holder)).to.be.equal(ZERO_ADDRESS);
-
-        const { receipt } = await this.token.delegate(holder, { from: holder });
-        expectEvent(receipt, 'DelegateChanged', {
-          delegator: holder,
-          fromDelegate: ZERO_ADDRESS,
-          toDelegate: holder,
-        });
-        expectEvent(receipt, 'DelegateVotesChanged', {
-          delegate: holder,
-          previousBalance: '0',
-          newBalance: supply,
-        });
-
-        expect(await this.token.delegates(holder)).to.be.equal(holder);
-
-        expect(await this.token.getVotes(holder)).to.be.bignumber.equal(supply);
-        expect(await this.token.getPastVotes(holder, receipt.blockNumber - 1)).to.be.bignumber.equal('0');
-        await time.advanceBlock();
-        expect(await this.token.getPastVotes(holder, receipt.blockNumber)).to.be.bignumber.equal(supply);
-      });
-
-      it('delegation without balance', async function () {
-        expect(await this.token.delegates(holder)).to.be.equal(ZERO_ADDRESS);
-
-        const { receipt } = await this.token.delegate(holder, { from: holder });
-        expectEvent(receipt, 'DelegateChanged', {
-          delegator: holder,
-          fromDelegate: ZERO_ADDRESS,
-          toDelegate: holder,
-        });
-        expectEvent.notEmitted(receipt, 'DelegateVotesChanged');
-
-        expect(await this.token.delegates(holder)).to.be.equal(holder);
-      });
-    });
-
-    describe('with signature', function () {
-      const delegator = Wallet.generate();
-      const delegatorAddress = web3.utils.toChecksumAddress(delegator.getAddressString());
-      const nonce = 0;
-
-      const buildData = (contract, message) =>
-        getDomain(contract).then(domain => ({
-          primaryType: 'Delegation',
-          types: { EIP712Domain: domainType(domain), Delegation },
-          domain,
-          message,
-        }));
-
->>>>>>> 5b027e51
       beforeEach(async function () {
-        this.chainId = await getChainId();
         this.token = await artifact.new(name, symbol, name);
       });
 
-<<<<<<< HEAD
       shouldBehaveLikeEIP6372(mode);
-=======
-      it('accept signed delegation', async function () {
-        const { v, r, s } = await buildData(this.token, {
-          delegatee: delegatorAddress,
-          nonce,
-          expiry: MAX_UINT256,
-        })
-          .then(data => ethSigUtil.signTypedMessage(delegator.getPrivateKey(), { data }))
-          .then(fromRpcSig);
-
-        expect(await this.token.delegates(delegatorAddress)).to.be.equal(ZERO_ADDRESS);
-
-        const { receipt } = await this.token.delegateBySig(delegatorAddress, nonce, MAX_UINT256, v, r, s);
-        expectEvent(receipt, 'DelegateChanged', {
-          delegator: delegatorAddress,
-          fromDelegate: ZERO_ADDRESS,
-          toDelegate: delegatorAddress,
-        });
-        expectEvent(receipt, 'DelegateVotesChanged', {
-          delegate: delegatorAddress,
-          previousBalance: '0',
-          newBalance: supply,
-        });
-
-        expect(await this.token.delegates(delegatorAddress)).to.be.equal(delegatorAddress);
->>>>>>> 5b027e51
 
       it('initial nonce is 0', async function () {
         expect(await this.token.nonces(holder)).to.be.bignumber.equal('0');
       });
 
-<<<<<<< HEAD
       it('domain separator', async function () {
-        expect(await this.token.DOMAIN_SEPARATOR()).to.equal(
-          await domainSeparator({ name, version, chainId: this.chainId, verifyingContract: this.token.address }),
-        );
+        expect(await this.token.DOMAIN_SEPARATOR()).to.equal(await getDomain(this.token).then(domainSeparator));
       });
 
       it('minting restriction', async function () {
@@ -229,113 +108,30 @@
             expect(await this.token.delegates(holder)).to.be.equal(holder);
           });
         });
-=======
-      it('rejects reused signature', async function () {
-        const { v, r, s } = await buildData(this.token, {
-          delegatee: delegatorAddress,
-          nonce,
-          expiry: MAX_UINT256,
-        })
-          .then(data => ethSigUtil.signTypedMessage(delegator.getPrivateKey(), { data }))
-          .then(fromRpcSig);
-
-        await this.token.delegateBySig(delegatorAddress, nonce, MAX_UINT256, v, r, s);
-
-        await expectRevert(
-          this.token.delegateBySig(delegatorAddress, nonce, MAX_UINT256, v, r, s),
-          'ERC20Votes: invalid nonce',
-        );
-      });
-
-      it('rejects bad delegatee', async function () {
-        const { v, r, s } = await buildData(this.token, {
-          delegatee: delegatorAddress,
-          nonce,
-          expiry: MAX_UINT256,
-        })
-          .then(data => ethSigUtil.signTypedMessage(delegator.getPrivateKey(), { data }))
-          .then(fromRpcSig);
-
-        const receipt = await this.token.delegateBySig(holderDelegatee, nonce, MAX_UINT256, v, r, s);
-        const { args } = receipt.logs.find(({ event }) => event == 'DelegateChanged');
-        expect(args.delegator).to.not.be.equal(delegatorAddress);
-        expect(args.fromDelegate).to.be.equal(ZERO_ADDRESS);
-        expect(args.toDelegate).to.be.equal(holderDelegatee);
-      });
-
-      it('rejects bad nonce', async function () {
-        const { v, r, s } = await buildData(this.token, {
-          delegatee: delegatorAddress,
-          nonce,
-          expiry: MAX_UINT256,
-        })
-          .then(data => ethSigUtil.signTypedMessage(delegator.getPrivateKey(), { data }))
-          .then(fromRpcSig);
-
-        await expectRevert(
-          this.token.delegateBySig(delegatorAddress, nonce + 1, MAX_UINT256, v, r, s),
-          'ERC20Votes: invalid nonce',
-        );
-      });
-
-      it('rejects expired permit', async function () {
-        const expiry = (await time.latest()) - time.duration.weeks(1);
-
-        const { v, r, s } = await buildData(this.token, {
-          delegatee: delegatorAddress,
-          nonce,
-          expiry,
-        })
-          .then(data => ethSigUtil.signTypedMessage(delegator.getPrivateKey(), { data }))
-          .then(fromRpcSig);
-
-        await expectRevert(
-          this.token.delegateBySig(delegatorAddress, nonce, expiry, v, r, s),
-          'ERC20Votes: signature expired',
-        );
-      });
-    });
-  });
-
-  describe('change delegation', function () {
-    beforeEach(async function () {
-      await this.token.$_mint(holder, supply);
-      await this.token.delegate(holder, { from: holder });
-    });
-
-    it('call', async function () {
-      expect(await this.token.delegates(holder)).to.be.equal(holder);
->>>>>>> 5b027e51
 
         describe('with signature', function () {
           const delegator = Wallet.generate();
           const delegatorAddress = web3.utils.toChecksumAddress(delegator.getAddressString());
           const nonce = 0;
 
-          const buildData = (chainId, verifyingContract, message) => ({
-            data: {
+          const buildData = (contract, message) =>
+            getDomain(contract).then(domain => ({
               primaryType: 'Delegation',
-              types: { EIP712Domain, Delegation },
-              domain: { name, version, chainId, verifyingContract },
+              types: { EIP712Domain: domainType(domain), Delegation },
+              domain,
               message,
-            },
-          });
+            }));
 
           beforeEach(async function () {
             await this.token.$_mint(delegatorAddress, supply);
           });
 
           it('accept signed delegation', async function () {
-            const { v, r, s } = fromRpcSig(
-              ethSigUtil.signTypedMessage(
-                delegator.getPrivateKey(),
-                buildData(this.chainId, this.token.address, {
-                  delegatee: delegatorAddress,
-                  nonce,
-                  expiry: MAX_UINT256,
-                }),
-              ),
-            );
+            const { v, r, s } = await buildData(this.token, {
+              delegatee: delegatorAddress,
+              nonce,
+              expiry: MAX_UINT256,
+            }).then(data => fromRpcSig(ethSigUtil.signTypedMessage(delegator.getPrivateKey(), { data })));
 
             expect(await this.token.delegates(delegatorAddress)).to.be.equal(ZERO_ADDRESS);
 
@@ -362,16 +158,11 @@
           });
 
           it('rejects reused signature', async function () {
-            const { v, r, s } = fromRpcSig(
-              ethSigUtil.signTypedMessage(
-                delegator.getPrivateKey(),
-                buildData(this.chainId, this.token.address, {
-                  delegatee: delegatorAddress,
-                  nonce,
-                  expiry: MAX_UINT256,
-                }),
-              ),
-            );
+            const { v, r, s } = await buildData(this.token, {
+              delegatee: delegatorAddress,
+              nonce,
+              expiry: MAX_UINT256,
+            }).then(data => fromRpcSig(ethSigUtil.signTypedMessage(delegator.getPrivateKey(), { data })));
 
             await this.token.delegateBySig(delegatorAddress, nonce, MAX_UINT256, v, r, s);
 
@@ -382,16 +173,11 @@
           });
 
           it('rejects bad delegatee', async function () {
-            const { v, r, s } = fromRpcSig(
-              ethSigUtil.signTypedMessage(
-                delegator.getPrivateKey(),
-                buildData(this.chainId, this.token.address, {
-                  delegatee: delegatorAddress,
-                  nonce,
-                  expiry: MAX_UINT256,
-                }),
-              ),
-            );
+            const { v, r, s } = await buildData(this.token, {
+              delegatee: delegatorAddress,
+              nonce,
+              expiry: MAX_UINT256,
+            }).then(data => fromRpcSig(ethSigUtil.signTypedMessage(delegator.getPrivateKey(), { data })));
 
             const receipt = await this.token.delegateBySig(holderDelegatee, nonce, MAX_UINT256, v, r, s);
             const { args } = receipt.logs.find(({ event }) => event == 'DelegateChanged');
@@ -401,16 +187,12 @@
           });
 
           it('rejects bad nonce', async function () {
-            const { v, r, s } = fromRpcSig(
-              ethSigUtil.signTypedMessage(
-                delegator.getPrivateKey(),
-                buildData(this.chainId, this.token.address, {
-                  delegatee: delegatorAddress,
-                  nonce,
-                  expiry: MAX_UINT256,
-                }),
-              ),
-            );
+            const { v, r, s } = await buildData(this.token, {
+              delegatee: delegatorAddress,
+              nonce,
+              expiry: MAX_UINT256,
+            }).then(data => fromRpcSig(ethSigUtil.signTypedMessage(delegator.getPrivateKey(), { data })));
+
             await expectRevert(
               this.token.delegateBySig(delegatorAddress, nonce + 1, MAX_UINT256, v, r, s),
               'ERC20Votes: invalid nonce',
@@ -419,16 +201,11 @@
 
           it('rejects expired permit', async function () {
             const expiry = (await time.latest()) - time.duration.weeks(1);
-            const { v, r, s } = fromRpcSig(
-              ethSigUtil.signTypedMessage(
-                delegator.getPrivateKey(),
-                buildData(this.chainId, this.token.address, {
-                  delegatee: delegatorAddress,
-                  nonce,
-                  expiry,
-                }),
-              ),
-            );
+            const { v, r, s } = await buildData(this.token, {
+              delegatee: delegatorAddress,
+              nonce,
+              expiry,
+            }).then(data => fromRpcSig(ethSigUtil.signTypedMessage(delegator.getPrivateKey(), { data })));
 
             await expectRevert(
               this.token.delegateBySig(delegatorAddress, nonce, expiry, v, r, s),
