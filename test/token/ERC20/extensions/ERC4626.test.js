--- conflicted
+++ resolved
@@ -20,7 +20,6 @@
     }
   });
 
-<<<<<<< HEAD
   for (const offset of [0, 6, 18].map(web3.utils.toBN)) {
     const parseToken = token => web3.utils.toBN(10).pow(decimals).muln(token);
     const parseShare = share => web3.utils.toBN(10).pow(decimals.add(offset)).muln(share);
@@ -56,13 +55,13 @@
 
           const { tx } = await this.vault.deposit(parseToken(1), recipient, { from: holder });
 
-          expectEvent.inTransaction(tx, this.token, 'Transfer', {
+          await expectEvent.inTransaction(tx, this.token, 'Transfer', {
             from: holder,
             to: this.vault.address,
             value: parseToken(1),
           });
 
-          expectEvent.inTransaction(tx, this.vault, 'Transfer', {
+          await expectEvent.inTransaction(tx, this.vault, 'Transfer', {
             from: constants.ZERO_ADDRESS,
             to: recipient,
             value: parseShare(1),
@@ -75,13 +74,13 @@
 
           const { tx } = await this.vault.mint(parseShare(1), recipient, { from: holder });
 
-          expectEvent.inTransaction(tx, this.token, 'Transfer', {
+          await expectEvent.inTransaction(tx, this.token, 'Transfer', {
             from: holder,
             to: this.vault.address,
             value: parseToken(1),
           });
 
-          expectEvent.inTransaction(tx, this.vault, 'Transfer', {
+          await expectEvent.inTransaction(tx, this.vault, 'Transfer', {
             from: constants.ZERO_ADDRESS,
             to: recipient,
             value: parseShare(1),
@@ -94,13 +93,13 @@
 
           const { tx } = await this.vault.withdraw('0', recipient, holder, { from: holder });
 
-          expectEvent.inTransaction(tx, this.token, 'Transfer', {
+          await expectEvent.inTransaction(tx, this.token, 'Transfer', {
             from: this.vault.address,
             to: recipient,
             value: '0',
           });
 
-          expectEvent.inTransaction(tx, this.vault, 'Transfer', {
+          await expectEvent.inTransaction(tx, this.vault, 'Transfer', {
             from: holder,
             to: constants.ZERO_ADDRESS,
             value: '0',
@@ -113,13 +112,13 @@
 
           const { tx } = await this.vault.redeem('0', recipient, holder, { from: holder });
 
-          expectEvent.inTransaction(tx, this.token, 'Transfer', {
+          await expectEvent.inTransaction(tx, this.token, 'Transfer', {
             from: this.vault.address,
             to: recipient,
             value: '0',
           });
 
-          expectEvent.inTransaction(tx, this.vault, 'Transfer', {
+          await expectEvent.inTransaction(tx, this.vault, 'Transfer', {
             from: holder,
             to: constants.ZERO_ADDRESS,
             value: '0',
@@ -161,13 +160,13 @@
 
           const { tx } = await this.vault.deposit(depositAssets, recipient, { from: holder });
 
-          expectEvent.inTransaction(tx, this.token, 'Transfer', {
+          await expectEvent.inTransaction(tx, this.token, 'Transfer', {
             from: holder,
             to: this.vault.address,
             value: depositAssets,
           });
 
-          expectEvent.inTransaction(tx, this.vault, 'Transfer', {
+          await expectEvent.inTransaction(tx, this.vault, 'Transfer', {
             from: constants.ZERO_ADDRESS,
             to: recipient,
             value: expectedShares,
@@ -197,13 +196,13 @@
 
           const { tx } = await this.vault.mint(mintShares, recipient, { from: holder });
 
-          expectEvent.inTransaction(tx, this.token, 'Transfer', {
+          await expectEvent.inTransaction(tx, this.token, 'Transfer', {
             from: holder,
             to: this.vault.address,
-            value: parseToken(1),
-          });
-
-          expectEvent.inTransaction(tx, this.vault, 'Transfer', {
+            value: expectedAssets,
+          });
+
+          await expectEvent.inTransaction(tx, this.vault, 'Transfer', {
             from: constants.ZERO_ADDRESS,
             to: recipient,
             value: mintShares,
@@ -216,13 +215,13 @@
 
           const { tx } = await this.vault.withdraw('0', recipient, holder, { from: holder });
 
-          expectEvent.inTransaction(tx, this.token, 'Transfer', {
+          await expectEvent.inTransaction(tx, this.token, 'Transfer', {
             from: this.vault.address,
             to: recipient,
             value: '0',
           });
 
-          expectEvent.inTransaction(tx, this.vault, 'Transfer', {
+          await expectEvent.inTransaction(tx, this.vault, 'Transfer', {
             from: holder,
             to: constants.ZERO_ADDRESS,
             value: '0',
@@ -235,13 +234,13 @@
 
           const { tx } = await this.vault.redeem('0', recipient, holder, { from: holder });
 
-          expectEvent.inTransaction(tx, this.token, 'Transfer', {
+          await expectEvent.inTransaction(tx, this.token, 'Transfer', {
             from: this.vault.address,
             to: recipient,
             value: '0',
           });
 
-          expectEvent.inTransaction(tx, this.vault, 'Transfer', {
+          await expectEvent.inTransaction(tx, this.vault, 'Transfer', {
             from: holder,
             to: constants.ZERO_ADDRESS,
             value: '0',
@@ -282,13 +281,13 @@
 
           const { tx } = await this.vault.deposit(depositAssets, recipient, { from: holder });
 
-          expectEvent.inTransaction(tx, this.token, 'Transfer', {
+          await expectEvent.inTransaction(tx, this.token, 'Transfer', {
             from: holder,
             to: this.vault.address,
             value: depositAssets,
           });
 
-          expectEvent.inTransaction(tx, this.vault, 'Transfer', {
+          await expectEvent.inTransaction(tx, this.vault, 'Transfer', {
             from: constants.ZERO_ADDRESS,
             to: recipient,
             value: expectedShares,
@@ -316,13 +315,13 @@
 
           const { tx } = await this.vault.mint(mintShares, recipient, { from: holder });
 
-          expectEvent.inTransaction(tx, this.token, 'Transfer', {
+          await expectEvent.inTransaction(tx, this.token, 'Transfer', {
             from: holder,
             to: this.vault.address,
             value: expectedAssets,
           });
 
-          expectEvent.inTransaction(tx, this.vault, 'Transfer', {
+          await expectEvent.inTransaction(tx, this.vault, 'Transfer', {
             from: constants.ZERO_ADDRESS,
             to: recipient,
             value: mintShares,
@@ -341,13 +340,13 @@
 
           const { tx } = await this.vault.withdraw(withdrawAssets, recipient, holder, { from: holder });
 
-          expectEvent.inTransaction(tx, this.token, 'Transfer', {
+          await expectEvent.inTransaction(tx, this.token, 'Transfer', {
             from: this.vault.address,
             to: recipient,
             value: withdrawAssets,
           });
 
-          expectEvent.inTransaction(tx, this.vault, 'Transfer', {
+          await expectEvent.inTransaction(tx, this.vault, 'Transfer', {
             from: holder,
             to: constants.ZERO_ADDRESS,
             value: expectedShares,
@@ -369,13 +368,13 @@
 
           const { tx } = await this.vault.redeem(parseShare(100), recipient, holder, { from: holder });
 
-          expectEvent.inTransaction(tx, this.token, 'Transfer', {
+          await expectEvent.inTransaction(tx, this.token, 'Transfer', {
             from: this.vault.address,
             to: recipient,
             value: parseToken(1),
           });
 
-          expectEvent.inTransaction(tx, this.vault, 'Transfer', {
+          await expectEvent.inTransaction(tx, this.vault, 'Transfer', {
             from: holder,
             to: constants.ZERO_ADDRESS,
             value: parseShare(100),
@@ -393,374 +392,6 @@
       });
     });
   }
-=======
-  describe('empty vault: no assets & no shares', function () {
-    it('status', async function () {
-      expect(await this.vault.totalAssets()).to.be.bignumber.equal('0');
-    });
-
-    it('deposit', async function () {
-      expect(await this.vault.maxDeposit(holder)).to.be.bignumber.equal(constants.MAX_UINT256);
-      expect(await this.vault.previewDeposit(parseToken(1))).to.be.bignumber.equal(parseShare(1));
-
-      const { tx } = await this.vault.deposit(parseToken(1), recipient, { from: holder });
-
-      await expectEvent.inTransaction(tx, this.token, 'Transfer', {
-        from: holder,
-        to: this.vault.address,
-        value: parseToken(1),
-      });
-
-      await expectEvent.inTransaction(tx, this.vault, 'Transfer', {
-        from: constants.ZERO_ADDRESS,
-        to: recipient,
-        value: parseShare(1),
-      });
-    });
-
-    it('mint', async function () {
-      expect(await this.vault.maxMint(holder)).to.be.bignumber.equal(constants.MAX_UINT256);
-      expect(await this.vault.previewMint(parseShare(1))).to.be.bignumber.equal(parseToken(1));
-
-      const { tx } = await this.vault.mint(parseShare(1), recipient, { from: holder });
-
-      await expectEvent.inTransaction(tx, this.token, 'Transfer', {
-        from: holder,
-        to: this.vault.address,
-        value: parseToken(1),
-      });
-
-      await expectEvent.inTransaction(tx, this.vault, 'Transfer', {
-        from: constants.ZERO_ADDRESS,
-        to: recipient,
-        value: parseShare(1),
-      });
-    });
-
-    it('withdraw', async function () {
-      expect(await this.vault.maxWithdraw(holder)).to.be.bignumber.equal('0');
-      expect(await this.vault.previewWithdraw('0')).to.be.bignumber.equal('0');
-
-      const { tx } = await this.vault.withdraw('0', recipient, holder, { from: holder });
-
-      await expectEvent.inTransaction(tx, this.token, 'Transfer', {
-        from: this.vault.address,
-        to: recipient,
-        value: '0',
-      });
-
-      await expectEvent.inTransaction(tx, this.vault, 'Transfer', {
-        from: holder,
-        to: constants.ZERO_ADDRESS,
-        value: '0',
-      });
-    });
-
-    it('redeem', async function () {
-      expect(await this.vault.maxRedeem(holder)).to.be.bignumber.equal('0');
-      expect(await this.vault.previewRedeem('0')).to.be.bignumber.equal('0');
-
-      const { tx } = await this.vault.redeem('0', recipient, holder, { from: holder });
-
-      await expectEvent.inTransaction(tx, this.token, 'Transfer', {
-        from: this.vault.address,
-        to: recipient,
-        value: '0',
-      });
-
-      await expectEvent.inTransaction(tx, this.vault, 'Transfer', {
-        from: holder,
-        to: constants.ZERO_ADDRESS,
-        value: '0',
-      });
-    });
-  });
-
-  describe('partially empty vault: assets & no shares', function () {
-    beforeEach(async function () {
-      await this.token.$_mint(this.vault.address, parseToken(1)); // 1 token
-    });
-
-    it('status', async function () {
-      expect(await this.vault.totalAssets()).to.be.bignumber.equal(parseToken(1));
-    });
-
-    it('deposit', async function () {
-      expect(await this.vault.maxDeposit(holder)).to.be.bignumber.equal(constants.MAX_UINT256);
-      expect(await this.vault.previewDeposit(parseToken(1))).to.be.bignumber.equal(parseShare(1));
-
-      const { tx } = await this.vault.deposit(parseToken(1), recipient, { from: holder });
-
-      await expectEvent.inTransaction(tx, this.token, 'Transfer', {
-        from: holder,
-        to: this.vault.address,
-        value: parseToken(1),
-      });
-
-      await expectEvent.inTransaction(tx, this.vault, 'Transfer', {
-        from: constants.ZERO_ADDRESS,
-        to: recipient,
-        value: parseShare(1),
-      });
-    });
-
-    it('mint', async function () {
-      expect(await this.vault.maxMint(holder)).to.be.bignumber.equal(constants.MAX_UINT256);
-      expect(await this.vault.previewMint(parseShare(1))).to.be.bignumber.equal(parseToken(1));
-
-      const { tx } = await this.vault.mint(parseShare(1), recipient, { from: holder });
-
-      await expectEvent.inTransaction(tx, this.token, 'Transfer', {
-        from: holder,
-        to: this.vault.address,
-        value: parseToken(1),
-      });
-
-      await expectEvent.inTransaction(tx, this.vault, 'Transfer', {
-        from: constants.ZERO_ADDRESS,
-        to: recipient,
-        value: parseShare(1),
-      });
-    });
-
-    it('withdraw', async function () {
-      expect(await this.vault.maxWithdraw(holder)).to.be.bignumber.equal('0');
-      expect(await this.vault.previewWithdraw('0')).to.be.bignumber.equal('0');
-
-      const { tx } = await this.vault.withdraw('0', recipient, holder, { from: holder });
-
-      await expectEvent.inTransaction(tx, this.token, 'Transfer', {
-        from: this.vault.address,
-        to: recipient,
-        value: '0',
-      });
-
-      await expectEvent.inTransaction(tx, this.vault, 'Transfer', {
-        from: holder,
-        to: constants.ZERO_ADDRESS,
-        value: '0',
-      });
-    });
-
-    it('redeem', async function () {
-      expect(await this.vault.maxRedeem(holder)).to.be.bignumber.equal('0');
-      expect(await this.vault.previewRedeem('0')).to.be.bignumber.equal('0');
-
-      const { tx } = await this.vault.redeem('0', recipient, holder, { from: holder });
-
-      await expectEvent.inTransaction(tx, this.token, 'Transfer', {
-        from: this.vault.address,
-        to: recipient,
-        value: '0',
-      });
-
-      await expectEvent.inTransaction(tx, this.vault, 'Transfer', {
-        from: holder,
-        to: constants.ZERO_ADDRESS,
-        value: '0',
-      });
-    });
-  });
-
-  describe('partially empty vault: shares & no assets', function () {
-    beforeEach(async function () {
-      await this.vault.$_mint(holder, parseShare(1)); // 1 share
-    });
-
-    it('status', async function () {
-      expect(await this.vault.totalAssets()).to.be.bignumber.equal('0');
-    });
-
-    it('deposit', async function () {
-      expect(await this.vault.maxDeposit(holder)).to.be.bignumber.equal('0');
-
-      // Can deposit 0 (max deposit)
-      const { tx } = await this.vault.deposit(0, recipient, { from: holder });
-
-      await expectEvent.inTransaction(tx, this.token, 'Transfer', {
-        from: holder,
-        to: this.vault.address,
-        value: '0',
-      });
-
-      await expectEvent.inTransaction(tx, this.vault, 'Transfer', {
-        from: constants.ZERO_ADDRESS,
-        to: recipient,
-        value: '0',
-      });
-
-      // Cannot deposit more than 0
-      await expectRevert.unspecified(this.vault.previewDeposit(parseToken(1)));
-      await expectRevert(
-        this.vault.deposit(parseToken(1), recipient, { from: holder }),
-        'ERC4626: deposit more than max',
-      );
-    });
-
-    it('mint', async function () {
-      expect(await this.vault.maxMint(holder)).to.be.bignumber.equal(constants.MAX_UINT256);
-      expect(await this.vault.previewMint(parseShare(1))).to.be.bignumber.equal('0');
-
-      const { tx } = await this.vault.mint(parseShare(1), recipient, { from: holder });
-
-      await expectEvent.inTransaction(tx, this.token, 'Transfer', {
-        from: holder,
-        to: this.vault.address,
-        value: '0',
-      });
-
-      await expectEvent.inTransaction(tx, this.vault, 'Transfer', {
-        from: constants.ZERO_ADDRESS,
-        to: recipient,
-        value: parseShare(1),
-      });
-    });
-
-    it('withdraw', async function () {
-      expect(await this.vault.maxWithdraw(holder)).to.be.bignumber.equal('0');
-      expect(await this.vault.previewWithdraw('0')).to.be.bignumber.equal('0');
-      await expectRevert.unspecified(this.vault.previewWithdraw('1'));
-
-      const { tx } = await this.vault.withdraw('0', recipient, holder, { from: holder });
-
-      await expectEvent.inTransaction(tx, this.token, 'Transfer', {
-        from: this.vault.address,
-        to: recipient,
-        value: '0',
-      });
-
-      await expectEvent.inTransaction(tx, this.vault, 'Transfer', {
-        from: holder,
-        to: constants.ZERO_ADDRESS,
-        value: '0',
-      });
-    });
-
-    it('redeem', async function () {
-      expect(await this.vault.maxRedeem(holder)).to.be.bignumber.equal(parseShare(1));
-      expect(await this.vault.previewRedeem(parseShare(1))).to.be.bignumber.equal('0');
-
-      const { tx } = await this.vault.redeem(parseShare(1), recipient, holder, { from: holder });
-
-      await expectEvent.inTransaction(tx, this.token, 'Transfer', {
-        from: this.vault.address,
-        to: recipient,
-        value: '0',
-      });
-
-      await expectEvent.inTransaction(tx, this.vault, 'Transfer', {
-        from: holder,
-        to: constants.ZERO_ADDRESS,
-        value: parseShare(1),
-      });
-    });
-  });
-
-  describe('full vault: assets & shares', function () {
-    beforeEach(async function () {
-      await this.token.$_mint(this.vault.address, parseToken(1)); // 1 tokens
-      await this.vault.$_mint(holder, parseShare(100)); // 100 share
-    });
-
-    it('status', async function () {
-      expect(await this.vault.totalAssets()).to.be.bignumber.equal(parseToken(1));
-    });
-
-    it('deposit', async function () {
-      expect(await this.vault.maxDeposit(holder)).to.be.bignumber.equal(constants.MAX_UINT256);
-      expect(await this.vault.previewDeposit(parseToken(1))).to.be.bignumber.equal(parseShare(100));
-
-      const { tx } = await this.vault.deposit(parseToken(1), recipient, { from: holder });
-
-      await expectEvent.inTransaction(tx, this.token, 'Transfer', {
-        from: holder,
-        to: this.vault.address,
-        value: parseToken(1),
-      });
-
-      await expectEvent.inTransaction(tx, this.vault, 'Transfer', {
-        from: constants.ZERO_ADDRESS,
-        to: recipient,
-        value: parseShare(100),
-      });
-    });
-
-    it('mint', async function () {
-      expect(await this.vault.maxMint(holder)).to.be.bignumber.equal(constants.MAX_UINT256);
-      expect(await this.vault.previewMint(parseShare(1))).to.be.bignumber.equal(parseToken(1).divn(100));
-
-      const { tx } = await this.vault.mint(parseShare(1), recipient, { from: holder });
-
-      await expectEvent.inTransaction(tx, this.token, 'Transfer', {
-        from: holder,
-        to: this.vault.address,
-        value: parseToken(1).divn(100),
-      });
-
-      await expectEvent.inTransaction(tx, this.vault, 'Transfer', {
-        from: constants.ZERO_ADDRESS,
-        to: recipient,
-        value: parseShare(1),
-      });
-    });
-
-    it('withdraw', async function () {
-      expect(await this.vault.maxWithdraw(holder)).to.be.bignumber.equal(parseToken(1));
-      expect(await this.vault.previewWithdraw(parseToken(1))).to.be.bignumber.equal(parseShare(100));
-
-      const { tx } = await this.vault.withdraw(parseToken(1), recipient, holder, { from: holder });
-
-      await expectEvent.inTransaction(tx, this.token, 'Transfer', {
-        from: this.vault.address,
-        to: recipient,
-        value: parseToken(1),
-      });
-
-      await expectEvent.inTransaction(tx, this.vault, 'Transfer', {
-        from: holder,
-        to: constants.ZERO_ADDRESS,
-        value: parseShare(100),
-      });
-    });
-
-    it('withdraw with approval', async function () {
-      await expectRevert(
-        this.vault.withdraw(parseToken(1), recipient, holder, { from: other }),
-        'ERC20: insufficient allowance',
-      );
-
-      await this.vault.withdraw(parseToken(1), recipient, holder, { from: spender });
-    });
-
-    it('redeem', async function () {
-      expect(await this.vault.maxRedeem(holder)).to.be.bignumber.equal(parseShare(100));
-      expect(await this.vault.previewRedeem(parseShare(100))).to.be.bignumber.equal(parseToken(1));
-
-      const { tx } = await this.vault.redeem(parseShare(100), recipient, holder, { from: holder });
-
-      await expectEvent.inTransaction(tx, this.token, 'Transfer', {
-        from: this.vault.address,
-        to: recipient,
-        value: parseToken(1),
-      });
-
-      await expectEvent.inTransaction(tx, this.vault, 'Transfer', {
-        from: holder,
-        to: constants.ZERO_ADDRESS,
-        value: parseShare(100),
-      });
-    });
-
-    it('redeem with approval', async function () {
-      await expectRevert(
-        this.vault.redeem(parseShare(100), recipient, holder, { from: other }),
-        'ERC20: insufficient allowance',
-      );
-
-      await this.vault.redeem(parseShare(100), recipient, holder, { from: spender });
-    });
-  });
->>>>>>> 5b027e51
 
   /// Scenario inspired by solmate ERC4626 tests:
   /// https://github.com/transmissions11/solmate/blob/main/src/test/ERC4626.t.sol
