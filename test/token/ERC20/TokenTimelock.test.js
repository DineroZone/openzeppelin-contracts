<<<<<<< HEAD
const { latestTime } = require('../../helpers/latestTime');
const { increaseTimeTo, duration } = require('../../helpers/increaseTime');
const shouldFail = require('../../helpers/shouldFail');
=======
const time = require('../../helpers/time');
const { expectThrow } = require('../../helpers/expectThrow');
>>>>>>> 43ebb4fc

const BigNumber = web3.BigNumber;

require('chai')
  .use(require('chai-bignumber')(BigNumber))
  .should();

const ERC20Mintable = artifacts.require('ERC20Mintable');
const TokenTimelock = artifacts.require('TokenTimelock');

contract('TokenTimelock', function ([_, minter, beneficiary]) {
  const amount = new BigNumber(100);

  context('with token', function () {
    beforeEach(async function () {
      this.token = await ERC20Mintable.new({ from: minter });
    });

    it('rejects a release time in the past', async function () {
<<<<<<< HEAD
      const pastReleaseTime = (await latestTime()) - duration.years(1);
      await shouldFail.reverting(
=======
      const pastReleaseTime = (await time.latest()) - time.duration.years(1);
      await expectThrow(
>>>>>>> 43ebb4fc
        TokenTimelock.new(this.token.address, beneficiary, pastReleaseTime)
      );
    });

    context('once deployed', function () {
      beforeEach(async function () {
        this.releaseTime = (await time.latest()) + time.duration.years(1);
        this.timelock = await TokenTimelock.new(this.token.address, beneficiary, this.releaseTime);
        await this.token.mint(this.timelock.address, amount, { from: minter });
      });

      it('can get state', async function () {
        (await this.timelock.token()).should.be.equal(this.token.address);
        (await this.timelock.beneficiary()).should.be.equal(beneficiary);
        (await this.timelock.releaseTime()).should.be.bignumber.equal(this.releaseTime);
      });

      it('cannot be released before time limit', async function () {
        await shouldFail.reverting(this.timelock.release());
      });

      it('cannot be released just before time limit', async function () {
<<<<<<< HEAD
        await increaseTimeTo(this.releaseTime - duration.seconds(3));
        await shouldFail.reverting(this.timelock.release());
=======
        await time.increaseTo(this.releaseTime - time.duration.seconds(3));
        await expectThrow(this.timelock.release());
>>>>>>> 43ebb4fc
      });

      it('can be released just after limit', async function () {
        await time.increaseTo(this.releaseTime + time.duration.seconds(1));
        await this.timelock.release();
        (await this.token.balanceOf(beneficiary)).should.be.bignumber.equal(amount);
      });

      it('can be released after time limit', async function () {
        await time.increaseTo(this.releaseTime + time.duration.years(1));
        await this.timelock.release();
        (await this.token.balanceOf(beneficiary)).should.be.bignumber.equal(amount);
      });

      it('cannot be released twice', async function () {
        await time.increaseTo(this.releaseTime + time.duration.years(1));
        await this.timelock.release();
        await shouldFail.reverting(this.timelock.release());
        (await this.token.balanceOf(beneficiary)).should.be.bignumber.equal(amount);
      });
    });
  });
});<|MERGE_RESOLUTION|>--- conflicted
+++ resolved
@@ -1,11 +1,5 @@
-<<<<<<< HEAD
-const { latestTime } = require('../../helpers/latestTime');
-const { increaseTimeTo, duration } = require('../../helpers/increaseTime');
 const shouldFail = require('../../helpers/shouldFail');
-=======
 const time = require('../../helpers/time');
-const { expectThrow } = require('../../helpers/expectThrow');
->>>>>>> 43ebb4fc
 
 const BigNumber = web3.BigNumber;
 
@@ -25,13 +19,8 @@
     });
 
     it('rejects a release time in the past', async function () {
-<<<<<<< HEAD
-      const pastReleaseTime = (await latestTime()) - duration.years(1);
+      const pastReleaseTime = (await time.latest()) - time.duration.years(1);
       await shouldFail.reverting(
-=======
-      const pastReleaseTime = (await time.latest()) - time.duration.years(1);
-      await expectThrow(
->>>>>>> 43ebb4fc
         TokenTimelock.new(this.token.address, beneficiary, pastReleaseTime)
       );
     });
@@ -54,13 +43,8 @@
       });
 
       it('cannot be released just before time limit', async function () {
-<<<<<<< HEAD
-        await increaseTimeTo(this.releaseTime - duration.seconds(3));
+        await time.increaseTo(this.releaseTime - time.duration.seconds(3));
         await shouldFail.reverting(this.timelock.release());
-=======
-        await time.increaseTo(this.releaseTime - time.duration.seconds(3));
-        await expectThrow(this.timelock.release());
->>>>>>> 43ebb4fc
       });
 
       it('can be released just after limit', async function () {
