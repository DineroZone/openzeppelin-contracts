const { ethers } = require('hardhat');
const { expect } = require('chai');

function shouldBehaveLikeERC20(initialSupply, opts = {}) {
  const { forcedApproval } = opts;

  beforeEach(async function () {
    [this.holder, this.recipient, this.other] = this.accounts;
  });

  it('total supply: returns the total token value', async function () {
    expect(await this.token.totalSupply()).to.equal(initialSupply);
  });

  describe('balanceOf', function () {
    it('returns zero when the requested account has no tokens', async function () {
      expect(await this.token.balanceOf(this.other)).to.equal(0n);
    });

    it('returns the total token value when the requested account has some tokens', async function () {
      expect(await this.token.balanceOf(this.holder)).to.equal(initialSupply);
    });
  });

  describe('transfer', function () {
    beforeEach(function () {
      this.transfer = (from, to, value) => this.token.connect(from).transfer(to, value);
    });

    shouldBehaveLikeERC20Transfer(initialSupply);
  });

  describe('transfer from', function () {
    describe('when the token owner is not the zero address', function () {
      describe('when the recipient is not the zero address', function () {
        describe('when the spender has enough allowance', function () {
          beforeEach(async function () {
            await this.token.connect(this.holder).approve(this.recipient, initialSupply);
          });

          describe('when the token owner has enough balance', function () {
            const value = initialSupply;

            beforeEach(async function () {
              this.tx = await this.token.connect(this.recipient).transferFrom(this.holder, this.other, value);
            });

            it('transfers the requested value', async function () {
              await expect(this.tx).to.changeTokenBalances(this.token, [this.holder, this.other], [-value, value]);
            });

            it('decreases the spender allowance', async function () {
              expect(await this.token.allowance(this.holder, this.recipient)).to.equal(0n);
            });

            it('emits a transfer event', async function () {
              await expect(this.tx)
                .to.emit(this.token, 'Transfer')
<<<<<<< HEAD
                .withArgs(this.holder.address, this.other.address, value);
=======
                .withArgs(this.initialHolder, this.anotherAccount, value);
>>>>>>> a72c9561
            });

            if (forcedApproval) {
              it('emits an approval event', async function () {
                await expect(this.tx)
                  .to.emit(this.token, 'Approval')
                  .withArgs(
                    this.holder.address,
                    this.recipient.address,
                    await this.token.allowance(this.holder, this.recipient),
                  );
              });
            } else {
              it('does not emit an approval event', async function () {
                await expect(this.tx).to.not.emit(this.token, 'Approval');
              });
            }
          });

          it('reverts when the token owner does not have enough balance', async function () {
            const value = initialSupply;
            await this.token.connect(this.holder).transfer(this.other, 1n);
            await expect(this.token.connect(this.recipient).transferFrom(this.holder, this.other, value))
              .to.revertedWithCustomError(this.token, 'ERC20InsufficientBalance')
<<<<<<< HEAD
              .withArgs(this.holder.address, value - 1n, value);
=======
              .withArgs(this.initialHolder, value - 1n, value);
>>>>>>> a72c9561
          });
        });

        describe('when the spender does not have enough allowance', function () {
          const allowance = initialSupply - 1n;

          beforeEach(async function () {
            await this.token.connect(this.holder).approve(this.recipient, allowance);
          });

          it('reverts when the token owner has enough balance', async function () {
            const value = initialSupply;
            await expect(this.token.connect(this.recipient).transferFrom(this.holder, this.other, value))
              .to.be.revertedWithCustomError(this.token, 'ERC20InsufficientAllowance')
              .withArgs(this.recipient, allowance, value);
          });

          it('reverts when the token owner does not have enough balance', async function () {
            const value = allowance;
            await this.token.connect(this.holder).transfer(this.other, 2);
            await expect(this.token.connect(this.recipient).transferFrom(this.holder, this.other, value))
              .to.be.revertedWithCustomError(this.token, 'ERC20InsufficientBalance')
<<<<<<< HEAD
              .withArgs(this.holder.address, value - 1n, value);
=======
              .withArgs(this.initialHolder, value - 1n, value);
>>>>>>> a72c9561
          });
        });

        describe('when the spender has unlimited allowance', function () {
          beforeEach(async function () {
            await this.token.connect(this.holder).approve(this.recipient, ethers.MaxUint256);
            this.tx = await this.token.connect(this.recipient).transferFrom(this.holder, this.other, 1n);
          });

          it('does not decrease the spender allowance', async function () {
            expect(await this.token.allowance(this.holder, this.recipient)).to.equal(ethers.MaxUint256);
          });

          it('does not emit an approval event', async function () {
            await expect(this.tx).to.not.emit(this.token, 'Approval');
          });
        });
      });

      it('reverts when the recipient is the zero address', async function () {
        const value = initialSupply;
        await this.token.connect(this.holder).approve(this.recipient, value);
        await expect(this.token.connect(this.recipient).transferFrom(this.holder, ethers.ZeroAddress, value))
          .to.be.revertedWithCustomError(this.token, 'ERC20InvalidReceiver')
          .withArgs(ethers.ZeroAddress);
      });
    });

    it('reverts when the token owner is the zero address', async function () {
      const value = 0n;
      await expect(this.token.connect(this.recipient).transferFrom(ethers.ZeroAddress, this.recipient, value))
        .to.be.revertedWithCustomError(this.token, 'ERC20InvalidApprover')
        .withArgs(ethers.ZeroAddress);
    });
  });

  describe('approve', function () {
    beforeEach(function () {
      this.approve = (owner, spender, value) => this.token.connect(owner).approve(spender, value);
    });

    shouldBehaveLikeERC20Approve(initialSupply);
  });
}

function shouldBehaveLikeERC20Transfer(balance) {
  describe('when the recipient is not the zero address', function () {
    it('reverts when the sender does not have enough balance', async function () {
      const value = balance + 1n;
      await expect(this.transfer(this.holder, this.recipient, value))
        .to.be.revertedWithCustomError(this.token, 'ERC20InsufficientBalance')
<<<<<<< HEAD
        .withArgs(this.holder.address, balance, value);
=======
        .withArgs(this.initialHolder, balance, value);
>>>>>>> a72c9561
    });

    describe('when the sender transfers all balance', function () {
      const value = balance;

      beforeEach(async function () {
        this.tx = await this.transfer(this.holder, this.recipient, value);
      });

      it('transfers the requested value', async function () {
        await expect(this.tx).to.changeTokenBalances(this.token, [this.holder, this.recipient], [-value, value]);
      });

      it('emits a transfer event', async function () {
<<<<<<< HEAD
        await expect(this.tx)
          .to.emit(this.token, 'Transfer')
          .withArgs(this.holder.address, this.recipient.address, value);
=======
        await expect(this.tx).to.emit(this.token, 'Transfer').withArgs(this.initialHolder, this.recipient, value);
>>>>>>> a72c9561
      });
    });

    describe('when the sender transfers zero tokens', function () {
      const value = 0n;

      beforeEach(async function () {
        this.tx = await this.transfer(this.holder, this.recipient, value);
      });

      it('transfers the requested value', async function () {
        await expect(this.tx).to.changeTokenBalances(this.token, [this.holder, this.recipient], [0n, 0n]);
      });

      it('emits a transfer event', async function () {
<<<<<<< HEAD
        await expect(this.tx)
          .to.emit(this.token, 'Transfer')
          .withArgs(this.holder.address, this.recipient.address, value);
=======
        await expect(this.tx).to.emit(this.token, 'Transfer').withArgs(this.initialHolder, this.recipient, value);
>>>>>>> a72c9561
      });
    });
  });

  it('reverts when the recipient is the zero address', async function () {
    await expect(this.transfer(this.holder, ethers.ZeroAddress, balance))
      .to.be.revertedWithCustomError(this.token, 'ERC20InvalidReceiver')
      .withArgs(ethers.ZeroAddress);
  });
}

function shouldBehaveLikeERC20Approve(supply) {
  describe('when the spender is not the zero address', function () {
    describe('when the sender has enough balance', function () {
      const value = supply;

      it('emits an approval event', async function () {
        await expect(this.approve(this.holder, this.recipient, value))
          .to.emit(this.token, 'Approval')
<<<<<<< HEAD
          .withArgs(this.holder.address, this.recipient.address, value);
=======
          .withArgs(this.initialHolder, this.recipient, value);
>>>>>>> a72c9561
      });

      it('approves the requested value when there was no approved value before', async function () {
        await this.approve(this.holder, this.recipient, value);

        expect(await this.token.allowance(this.holder, this.recipient)).to.equal(value);
      });

      it('approves the requested value and replaces the previous one when the spender had an approved value', async function () {
        await this.approve(this.holder, this.recipient, 1n);
        await this.approve(this.holder, this.recipient, value);

        expect(await this.token.allowance(this.holder, this.recipient)).to.equal(value);
      });
    });

    describe('when the sender does not have enough balance', function () {
      const value = supply + 1n;

      it('emits an approval event', async function () {
        await expect(this.approve(this.holder, this.recipient, value))
          .to.emit(this.token, 'Approval')
<<<<<<< HEAD
          .withArgs(this.holder.address, this.recipient.address, value);
=======
          .withArgs(this.initialHolder, this.recipient, value);
>>>>>>> a72c9561
      });

      it('approves the requested value when there was no approved value before', async function () {
        await this.approve(this.holder, this.recipient, value);

        expect(await this.token.allowance(this.holder, this.recipient)).to.equal(value);
      });

      it('approves the requested value and replaces the previous one when the spender had an approved value', async function () {
        await this.approve(this.holder, this.recipient, 1n);
        await this.approve(this.holder, this.recipient, value);

        expect(await this.token.allowance(this.holder, this.recipient)).to.equal(value);
      });
    });
  });

  it('reverts when the spender is the zero address', async function () {
    await expect(this.approve(this.holder, ethers.ZeroAddress, supply))
      .to.be.revertedWithCustomError(this.token, `ERC20InvalidSpender`)
      .withArgs(ethers.ZeroAddress);
  });
}

module.exports = {
  shouldBehaveLikeERC20,
  shouldBehaveLikeERC20Transfer,
  shouldBehaveLikeERC20Approve,
};<|MERGE_RESOLUTION|>--- conflicted
+++ resolved
@@ -56,11 +56,7 @@
             it('emits a transfer event', async function () {
               await expect(this.tx)
                 .to.emit(this.token, 'Transfer')
-<<<<<<< HEAD
-                .withArgs(this.holder.address, this.other.address, value);
-=======
-                .withArgs(this.initialHolder, this.anotherAccount, value);
->>>>>>> a72c9561
+                .withArgs(this.holder, this.other, value);
             });
 
             if (forcedApproval) {
@@ -85,11 +81,7 @@
             await this.token.connect(this.holder).transfer(this.other, 1n);
             await expect(this.token.connect(this.recipient).transferFrom(this.holder, this.other, value))
               .to.revertedWithCustomError(this.token, 'ERC20InsufficientBalance')
-<<<<<<< HEAD
-              .withArgs(this.holder.address, value - 1n, value);
-=======
-              .withArgs(this.initialHolder, value - 1n, value);
->>>>>>> a72c9561
+              .withArgs(this.holder, value - 1n, value);
           });
         });
 
@@ -112,11 +104,7 @@
             await this.token.connect(this.holder).transfer(this.other, 2);
             await expect(this.token.connect(this.recipient).transferFrom(this.holder, this.other, value))
               .to.be.revertedWithCustomError(this.token, 'ERC20InsufficientBalance')
-<<<<<<< HEAD
-              .withArgs(this.holder.address, value - 1n, value);
-=======
-              .withArgs(this.initialHolder, value - 1n, value);
->>>>>>> a72c9561
+              .withArgs(this.holder, value - 1n, value);
           });
         });
 
@@ -168,11 +156,7 @@
       const value = balance + 1n;
       await expect(this.transfer(this.holder, this.recipient, value))
         .to.be.revertedWithCustomError(this.token, 'ERC20InsufficientBalance')
-<<<<<<< HEAD
-        .withArgs(this.holder.address, balance, value);
-=======
-        .withArgs(this.initialHolder, balance, value);
->>>>>>> a72c9561
+        .withArgs(this.holder, balance, value);
     });
 
     describe('when the sender transfers all balance', function () {
@@ -187,13 +171,7 @@
       });
 
       it('emits a transfer event', async function () {
-<<<<<<< HEAD
-        await expect(this.tx)
-          .to.emit(this.token, 'Transfer')
-          .withArgs(this.holder.address, this.recipient.address, value);
-=======
-        await expect(this.tx).to.emit(this.token, 'Transfer').withArgs(this.initialHolder, this.recipient, value);
->>>>>>> a72c9561
+        await expect(this.tx).to.emit(this.token, 'Transfer').withArgs(this.holder, this.recipient, value);
       });
     });
 
@@ -209,13 +187,7 @@
       });
 
       it('emits a transfer event', async function () {
-<<<<<<< HEAD
-        await expect(this.tx)
-          .to.emit(this.token, 'Transfer')
-          .withArgs(this.holder.address, this.recipient.address, value);
-=======
-        await expect(this.tx).to.emit(this.token, 'Transfer').withArgs(this.initialHolder, this.recipient, value);
->>>>>>> a72c9561
+        await expect(this.tx).to.emit(this.token, 'Transfer').withArgs(this.holder, this.recipient, value);
       });
     });
   });
@@ -235,11 +207,7 @@
       it('emits an approval event', async function () {
         await expect(this.approve(this.holder, this.recipient, value))
           .to.emit(this.token, 'Approval')
-<<<<<<< HEAD
-          .withArgs(this.holder.address, this.recipient.address, value);
-=======
-          .withArgs(this.initialHolder, this.recipient, value);
->>>>>>> a72c9561
+          .withArgs(this.holder, this.recipient, value);
       });
 
       it('approves the requested value when there was no approved value before', async function () {
@@ -262,11 +230,7 @@
       it('emits an approval event', async function () {
         await expect(this.approve(this.holder, this.recipient, value))
           .to.emit(this.token, 'Approval')
-<<<<<<< HEAD
-          .withArgs(this.holder.address, this.recipient.address, value);
-=======
-          .withArgs(this.initialHolder, this.recipient, value);
->>>>>>> a72c9561
+          .withArgs(this.holder, this.recipient, value);
       });
 
       it('approves the requested value when there was no approved value before', async function () {
