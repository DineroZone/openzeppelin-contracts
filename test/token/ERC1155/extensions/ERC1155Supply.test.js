<<<<<<< HEAD
const { expect } = require('hardhat');
const { BN, constants } = require('@openzeppelin/test-helpers');

const { ZERO_ADDRESS } = constants;

const ERC1155Supply = artifacts.require('$ERC1155Supply');

contract('ERC1155Supply', function (accounts) {
  const [holder] = accounts;

  const uri = 'https://token.com';

  const firstTokenId = new BN('37');
  const firstTokenValue = new BN('42');
=======
const { ethers } = require('hardhat');
const { expect } = require('chai');
const { loadFixture } = require('@nomicfoundation/hardhat-network-helpers');

async function fixture() {
  const [holder] = await ethers.getSigners();
  const token = await ethers.deployContract('$ERC1155Supply', ['https://token-cdn-domain/{id}.json']);
  return { token, holder };
}
>>>>>>> be0572a8

describe('ERC1155Supply', function () {
  const firstTokenId = 37n;
  const firstTokenValue = 42n;
  const secondTokenId = 19842n;
  const secondTokenValue = 23n;

  beforeEach(async function () {
    Object.assign(this, await loadFixture(fixture));
  });

  describe('before mint', function () {
    it('exist', async function () {
      expect(await this.token.exists(firstTokenId)).to.be.false;
    });

    it('totalSupply', async function () {
      expect(await this.token.totalSupply(ethers.Typed.uint256(firstTokenId))).to.equal(0n);
      expect(await this.token.totalSupply()).to.equal(0n);
    });
  });

  describe('after mint', function () {
    describe('single', function () {
      beforeEach(async function () {
        await this.token.$_mint(this.holder, firstTokenId, firstTokenValue, '0x');
      });

      it('exist', async function () {
        expect(await this.token.exists(firstTokenId)).to.be.true;
      });

      it('totalSupply', async function () {
        expect(await this.token.totalSupply(ethers.Typed.uint256(firstTokenId))).to.equal(firstTokenValue);
        expect(await this.token.totalSupply()).to.equal(firstTokenValue);
      });
    });

    describe('batch', function () {
      beforeEach(async function () {
        await this.token.$_mintBatch(
          this.holder,
          [firstTokenId, secondTokenId],
          [firstTokenValue, secondTokenValue],
          '0x',
        );
      });

      it('exist', async function () {
        expect(await this.token.exists(firstTokenId)).to.be.true;
        expect(await this.token.exists(secondTokenId)).to.be.true;
      });

      it('totalSupply', async function () {
        expect(await this.token.totalSupply(ethers.Typed.uint256(firstTokenId))).to.equal(firstTokenValue);
        expect(await this.token.totalSupply(ethers.Typed.uint256(secondTokenId))).to.equal(secondTokenValue);
        expect(await this.token.totalSupply()).to.equal(firstTokenValue + secondTokenValue);
      });
    });
  });

  describe('after burn', function () {
    describe('single', function () {
      beforeEach(async function () {
        await this.token.$_mint(this.holder, firstTokenId, firstTokenValue, '0x');
        await this.token.$_burn(this.holder, firstTokenId, firstTokenValue);
      });

      it('exist', async function () {
        expect(await this.token.exists(firstTokenId)).to.be.false;
      });

      it('totalSupply', async function () {
        expect(await this.token.totalSupply(ethers.Typed.uint256(firstTokenId))).to.equal(0n);
        expect(await this.token.totalSupply()).to.equal(0n);
      });
    });

    describe('batch', function () {
      beforeEach(async function () {
        await this.token.$_mintBatch(
          this.holder,
          [firstTokenId, secondTokenId],
          [firstTokenValue, secondTokenValue],
          '0x',
        );
        await this.token.$_burnBatch(this.holder, [firstTokenId, secondTokenId], [firstTokenValue, secondTokenValue]);
      });

      it('exist', async function () {
        expect(await this.token.exists(firstTokenId)).to.be.false;
        expect(await this.token.exists(secondTokenId)).to.be.false;
      });

      it('totalSupply', async function () {
        expect(await this.token.totalSupply(ethers.Typed.uint256(firstTokenId))).to.equal(0n);
        expect(await this.token.totalSupply(ethers.Typed.uint256(secondTokenId))).to.equal(0n);
        expect(await this.token.totalSupply()).to.equal(0n);
      });
    });
  });

  describe('other', function () {
    it('supply unaffected by no-op', async function () {
      this.token.safeTransferFrom(ethers.ZeroAddress, ethers.ZeroAddress, firstTokenId, firstTokenValue, '0x');
      expect(await this.token.totalSupply(ethers.Typed.uint256(firstTokenId))).to.equal(0n);
      expect(await this.token.totalSupply()).to.equal(0n);
    });
  });
});<|MERGE_RESOLUTION|>--- conflicted
+++ resolved
@@ -1,21 +1,4 @@
-<<<<<<< HEAD
-const { expect } = require('hardhat');
-const { BN, constants } = require('@openzeppelin/test-helpers');
-
-const { ZERO_ADDRESS } = constants;
-
-const ERC1155Supply = artifacts.require('$ERC1155Supply');
-
-contract('ERC1155Supply', function (accounts) {
-  const [holder] = accounts;
-
-  const uri = 'https://token.com';
-
-  const firstTokenId = new BN('37');
-  const firstTokenValue = new BN('42');
-=======
-const { ethers } = require('hardhat');
-const { expect } = require('chai');
+const { ethers, expect } = require('hardhat');
 const { loadFixture } = require('@nomicfoundation/hardhat-network-helpers');
 
 async function fixture() {
@@ -23,7 +6,6 @@
   const token = await ethers.deployContract('$ERC1155Supply', ['https://token-cdn-domain/{id}.json']);
   return { token, holder };
 }
->>>>>>> be0572a8
 
 describe('ERC1155Supply', function () {
   const firstTokenId = 37n;
