<<<<<<< HEAD
const { expect } = require('hardhat');
const { BN, expectEvent } = require('@openzeppelin/test-helpers');

const ERC1155URIStorage = artifacts.require('$ERC1155URIStorage');
=======
const { ethers } = require('hardhat');
const { expect } = require('chai');
const { loadFixture } = require('@nomicfoundation/hardhat-network-helpers');

const erc1155Uri = 'https://token.com/nfts/';
const baseUri = 'https://token.com/';
const tokenId = 1n;
const value = 3000n;
>>>>>>> be0572a8

describe('ERC1155URIStorage', function () {
  describe('with base uri set', function () {
    async function fixture() {
      const [holder] = await ethers.getSigners();

      const token = await ethers.deployContract('$ERC1155URIStorage', [erc1155Uri]);
      await token.$_setBaseURI(baseUri);
      await token.$_mint(holder, tokenId, value, '0x');

      return { token, holder };
    }

    beforeEach(async function () {
      Object.assign(this, await loadFixture(fixture));
    });

    it('can request the token uri, returning the erc1155 uri if no token uri was set', async function () {
      expect(await this.token.uri(tokenId)).to.equal(erc1155Uri);
    });

    it('can request the token uri, returning the concatenated uri if a token uri was set', async function () {
      const tokenUri = '1234/';
      const expectedUri = `${baseUri}${tokenUri}`;

      await expect(this.token.$_setURI(ethers.Typed.uint256(tokenId), tokenUri))
        .to.emit(this.token, 'URI')
        .withArgs(expectedUri, tokenId);

      expect(await this.token.uri(tokenId)).to.equal(expectedUri);
    });
  });

  describe('with base uri set to the empty string', function () {
    async function fixture() {
      const [holder] = await ethers.getSigners();

      const token = await ethers.deployContract('$ERC1155URIStorage', ['']);
      await token.$_mint(holder, tokenId, value, '0x');

      return { token, holder };
    }

    beforeEach(async function () {
      Object.assign(this, await loadFixture(fixture));
    });

    it('can request the token uri, returning an empty string if no token uri was set', async function () {
      expect(await this.token.uri(tokenId)).to.equal('');
    });

    it('can request the token uri, returning the token uri if a token uri was set', async function () {
      const tokenUri = 'ipfs://1234/';

      await expect(this.token.$_setURI(ethers.Typed.uint256(tokenId), tokenUri))
        .to.emit(this.token, 'URI')
        .withArgs(tokenUri, tokenId);

      expect(await this.token.uri(tokenId)).to.equal(tokenUri);
    });
  });
});<|MERGE_RESOLUTION|>--- conflicted
+++ resolved
@@ -1,18 +1,10 @@
-<<<<<<< HEAD
-const { expect } = require('hardhat');
-const { BN, expectEvent } = require('@openzeppelin/test-helpers');
-
-const ERC1155URIStorage = artifacts.require('$ERC1155URIStorage');
-=======
-const { ethers } = require('hardhat');
-const { expect } = require('chai');
+const { ethers, expect } = require('hardhat');
 const { loadFixture } = require('@nomicfoundation/hardhat-network-helpers');
 
 const erc1155Uri = 'https://token.com/nfts/';
 const baseUri = 'https://token.com/';
 const tokenId = 1n;
 const value = 3000n;
->>>>>>> be0572a8
 
 describe('ERC1155URIStorage', function () {
   describe('with base uri set', function () {
