--- conflicted
+++ resolved
@@ -16,13 +16,8 @@
 
   describe('with base uri set', function () {
     beforeEach(async function () {
-<<<<<<< HEAD
       this.token = await ERC1155URIStorage.new(erc1155Uri);
-      this.token.$_setBaseURI(baseUri);
-=======
-      this.token = await ERC1155URIStorageMock.new(erc1155Uri);
-      await this.token.setBaseURI(baseUri);
->>>>>>> 2336bd3e
+      await this.token.$_setBaseURI(baseUri);
 
       await this.token.$_mint(holder, tokenId, amount, '0x');
     });
