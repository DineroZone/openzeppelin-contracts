--- conflicted
+++ resolved
@@ -19,13 +19,7 @@
   beforeEach(async function () {
     this.multiToken = await ERC1155.new(uri);
     this.holder = await ERC1155Holder.new();
-<<<<<<< HEAD
-    await this.multiToken.mintBatch(creator, multiTokenIds, multiTokenAmounts, '0x', {
-      from: creator,
-    });
-=======
     await this.multiToken.$_mintBatch(creator, multiTokenIds, multiTokenAmounts, '0x');
->>>>>>> 2fc24fc8
   });
 
   shouldSupportInterfaces(['ERC165', 'ERC1155Receiver']);
