const { constants, expectEvent, expectRevert } = require('@openzeppelin/test-helpers');
const { expect } = require('chai');

<<<<<<< HEAD
const ERC721ConsecutiveMock = artifacts.require('ERC721ConsecutiveMock');
const ERC721ConsecutiveEnumerableMock = artifacts.require('ERC721ConsecutiveEnumerableMock');
const ERC721ConsecutiveNoConstructorMintMock = artifacts.require(
  'ERC721ConsecutiveNoConstructorMintMock',
);
=======
const ERC721ConsecutiveMock = artifacts.require('$ERC721ConsecutiveMock');
const ERC721ConsecutiveEnumerableMock = artifacts.require('$ERC721ConsecutiveEnumerableMock');
const ERC721ConsecutiveNoConstructorMintMock = artifacts.require('$ERC721ConsecutiveNoConstructorMintMock');
>>>>>>> 2fc24fc8

contract('ERC721Consecutive', function (accounts) {
  const [user1, user2, user3, receiver] = accounts;

  const name = 'Non Fungible Token';
  const symbol = 'NFT';
  const batches = [
    { receiver: user1, amount: 0 },
    { receiver: user1, amount: 3 },
    { receiver: user2, amount: 5 },
    { receiver: user3, amount: 0 },
    { receiver: user1, amount: 7 },
  ];
  const delegates = [user1, user3];

  describe('with valid batches', function () {
    beforeEach(async function () {
      this.token = await ERC721ConsecutiveMock.new(
        name,
        symbol,
        delegates,
        batches.map(({ receiver }) => receiver),
        batches.map(({ amount }) => amount),
      );
    });

    describe('minting during construction', function () {
      it('events are emitted at construction', async function () {
        let first = 0;

        for (const batch of batches) {
          if (batch.amount > 0) {
            await expectEvent.inConstruction(this.token, 'ConsecutiveTransfer', {
              fromTokenId: web3.utils.toBN(first),
              toTokenId: web3.utils.toBN(first + batch.amount - 1),
              fromAddress: constants.ZERO_ADDRESS,
              toAddress: batch.receiver,
            });
          } else {
            // expectEvent.notEmitted.inConstruction only looks at event name, and doesn't check the parameters
          }
          first += batch.amount;
        }
      });

      it('ownership is set', async function () {
        const owners = batches.flatMap(({ receiver, amount }) => Array(amount).fill(receiver));

        for (const tokenId in owners) {
          expect(await this.token.ownerOf(tokenId)).to.be.equal(owners[tokenId]);
        }
      });

      it('balance & voting power are set', async function () {
        for (const account of accounts) {
          const balance = batches
            .filter(({ receiver }) => receiver === account)
            .map(({ amount }) => amount)
            .reduce((a, b) => a + b, 0);

          expect(await this.token.balanceOf(account)).to.be.bignumber.equal(
            web3.utils.toBN(balance),
          );

          // If not delegated at construction, check before + do delegation
          if (!delegates.includes(account)) {
            expect(await this.token.getVotes(account)).to.be.bignumber.equal(web3.utils.toBN(0));

            await this.token.delegate(account, { from: account });
          }

          // At this point all accounts should have delegated
          expect(await this.token.getVotes(account)).to.be.bignumber.equal(
            web3.utils.toBN(balance),
          );
        }
      });
    });

    describe('minting after construction', function () {
      it('consecutive minting is not possible after construction', async function () {
        await expectRevert(
          this.token.$_mintConsecutive(user1, 10),
          'ERC721Consecutive: batch minting restricted to constructor',
        );
      });

      it('simple minting is possible after construction', async function () {
        const tokenId = batches.reduce((acc, { amount }) => acc + amount, 0);

        expect(await this.token.$_exists(tokenId)).to.be.equal(false);

<<<<<<< HEAD
        expectEvent(await this.token.mint(user1, tokenId), 'Transfer', {
          from: constants.ZERO_ADDRESS,
          to: user1,
          tokenId: tokenId.toString(),
        });
=======
        expectEvent(
          await this.token.$_mint(user1, tokenId),
          'Transfer',
          { from: constants.ZERO_ADDRESS, to: user1, tokenId: tokenId.toString() },
        );
>>>>>>> 2fc24fc8
      });

      it('cannot mint a token that has been batched minted', async function () {
        const tokenId = batches.reduce((acc, { amount }) => acc + amount, 0) - 1;

        expect(await this.token.$_exists(tokenId)).to.be.equal(true);

<<<<<<< HEAD
        await expectRevert(this.token.mint(user1, tokenId), 'ERC721: token already minted');
=======
        await expectRevert(
          this.token.$_mint(user1, tokenId),
          'ERC721: token already minted',
        );
>>>>>>> 2fc24fc8
      });
    });

    describe('ERC721 behavior', function () {
      it('core takes over ownership on transfer', async function () {
        await this.token.transferFrom(user1, receiver, 1, { from: user1 });

        expect(await this.token.ownerOf(1)).to.be.equal(receiver);
      });

      it('tokens can be burned and re-minted #1', async function () {
<<<<<<< HEAD
        expectEvent(await this.token.burn(1, { from: user1 }), 'Transfer', {
          from: user1,
          to: constants.ZERO_ADDRESS,
          tokenId: '1',
        });

        await expectRevert(this.token.ownerOf(1), 'ERC721: invalid token ID');

        expectEvent(await this.token.mint(user2, 1), 'Transfer', {
          from: constants.ZERO_ADDRESS,
          to: user2,
          tokenId: '1',
        });
=======
        expectEvent(
          await this.token.$_burn(1, { from: user1 }),
          'Transfer',
          { from: user1, to: constants.ZERO_ADDRESS, tokenId: '1' },
        );

        await expectRevert(this.token.ownerOf(1), 'ERC721: invalid token ID');

        expectEvent(
          await this.token.$_mint(user2, 1),
          'Transfer',
          { from: constants.ZERO_ADDRESS, to: user2, tokenId: '1' },
        );
>>>>>>> 2fc24fc8

        expect(await this.token.ownerOf(1)).to.be.equal(user2);
      });

      it('tokens can be burned and re-minted #2', async function () {
        const tokenId = batches.reduce((acc, { amount }) => acc.addn(amount), web3.utils.toBN(0));

        expect(await this.token.$_exists(tokenId)).to.be.equal(false);
        await expectRevert(this.token.ownerOf(tokenId), 'ERC721: invalid token ID');

        // mint
        await this.token.$_mint(user1, tokenId);

        expect(await this.token.$_exists(tokenId)).to.be.equal(true);
        expect(await this.token.ownerOf(tokenId), user1);

        // burn
<<<<<<< HEAD
        expectEvent(await this.token.burn(tokenId, { from: user1 }), 'Transfer', {
          from: user1,
          to: constants.ZERO_ADDRESS,
          tokenId,
        });
=======
        expectEvent(
          await this.token.$_burn(tokenId, { from: user1 }),
          'Transfer',
          { from: user1, to: constants.ZERO_ADDRESS, tokenId },
        );
>>>>>>> 2fc24fc8

        expect(await this.token.$_exists(tokenId)).to.be.equal(false);
        await expectRevert(this.token.ownerOf(tokenId), 'ERC721: invalid token ID');

        // re-mint
<<<<<<< HEAD
        expectEvent(await this.token.mint(user2, tokenId), 'Transfer', {
          from: constants.ZERO_ADDRESS,
          to: user2,
          tokenId,
        });
=======
        expectEvent(
          await this.token.$_mint(user2, tokenId),
          'Transfer',
          { from: constants.ZERO_ADDRESS, to: user2, tokenId },
        );
>>>>>>> 2fc24fc8

        expect(await this.token.$_exists(tokenId)).to.be.equal(true);
        expect(await this.token.ownerOf(tokenId), user2);
      });
    });
  });

  describe('invalid use', function () {
    it('cannot mint a batch larger than 5000', async function () {
      await expectRevert(
        ERC721ConsecutiveMock.new(name, symbol, [], [user1], ['5001']),
        'ERC721Consecutive: batch too large',
      );
    });

    it('cannot use single minting during construction', async function () {
      await expectRevert(
        ERC721ConsecutiveNoConstructorMintMock.new(name, symbol),
        "ERC721Consecutive: can't mint during construction",
      );
    });

    it('cannot use single minting during construction', async function () {
      await expectRevert(
        ERC721ConsecutiveNoConstructorMintMock.new(name, symbol),
        "ERC721Consecutive: can't mint during construction",
      );
    });

    it('consecutive mint not compatible with enumerability', async function () {
      await expectRevert(
        ERC721ConsecutiveEnumerableMock.new(
          name,
          symbol,
          batches.map(({ receiver }) => receiver),
          batches.map(({ amount }) => amount),
        ),
        'ERC721Enumerable: consecutive transfers not supported',
      );
    });
  });
});<|MERGE_RESOLUTION|>--- conflicted
+++ resolved
@@ -1,17 +1,11 @@
 const { constants, expectEvent, expectRevert } = require('@openzeppelin/test-helpers');
 const { expect } = require('chai');
 
-<<<<<<< HEAD
-const ERC721ConsecutiveMock = artifacts.require('ERC721ConsecutiveMock');
-const ERC721ConsecutiveEnumerableMock = artifacts.require('ERC721ConsecutiveEnumerableMock');
-const ERC721ConsecutiveNoConstructorMintMock = artifacts.require(
-  'ERC721ConsecutiveNoConstructorMintMock',
-);
-=======
 const ERC721ConsecutiveMock = artifacts.require('$ERC721ConsecutiveMock');
 const ERC721ConsecutiveEnumerableMock = artifacts.require('$ERC721ConsecutiveEnumerableMock');
-const ERC721ConsecutiveNoConstructorMintMock = artifacts.require('$ERC721ConsecutiveNoConstructorMintMock');
->>>>>>> 2fc24fc8
+const ERC721ConsecutiveNoConstructorMintMock = artifacts.require(
+  '$ERC721ConsecutiveNoConstructorMintMock',
+);
 
 contract('ERC721Consecutive', function (accounts) {
   const [user1, user2, user3, receiver] = accounts;
@@ -104,19 +98,11 @@
 
         expect(await this.token.$_exists(tokenId)).to.be.equal(false);
 
-<<<<<<< HEAD
-        expectEvent(await this.token.mint(user1, tokenId), 'Transfer', {
+        expectEvent(await this.token.$_mint(user1, tokenId), 'Transfer', {
           from: constants.ZERO_ADDRESS,
           to: user1,
           tokenId: tokenId.toString(),
         });
-=======
-        expectEvent(
-          await this.token.$_mint(user1, tokenId),
-          'Transfer',
-          { from: constants.ZERO_ADDRESS, to: user1, tokenId: tokenId.toString() },
-        );
->>>>>>> 2fc24fc8
       });
 
       it('cannot mint a token that has been batched minted', async function () {
@@ -124,14 +110,7 @@
 
         expect(await this.token.$_exists(tokenId)).to.be.equal(true);
 
-<<<<<<< HEAD
-        await expectRevert(this.token.mint(user1, tokenId), 'ERC721: token already minted');
-=======
-        await expectRevert(
-          this.token.$_mint(user1, tokenId),
-          'ERC721: token already minted',
-        );
->>>>>>> 2fc24fc8
+        await expectRevert(this.token.$_mint(user1, tokenId), 'ERC721: token already minted');
       });
     });
 
@@ -143,8 +122,7 @@
       });
 
       it('tokens can be burned and re-minted #1', async function () {
-<<<<<<< HEAD
-        expectEvent(await this.token.burn(1, { from: user1 }), 'Transfer', {
+        expectEvent(await this.token.$_burn(1, { from: user1 }), 'Transfer', {
           from: user1,
           to: constants.ZERO_ADDRESS,
           tokenId: '1',
@@ -152,26 +130,11 @@
 
         await expectRevert(this.token.ownerOf(1), 'ERC721: invalid token ID');
 
-        expectEvent(await this.token.mint(user2, 1), 'Transfer', {
+        expectEvent(await this.token.$_mint(user2, 1), 'Transfer', {
           from: constants.ZERO_ADDRESS,
           to: user2,
           tokenId: '1',
         });
-=======
-        expectEvent(
-          await this.token.$_burn(1, { from: user1 }),
-          'Transfer',
-          { from: user1, to: constants.ZERO_ADDRESS, tokenId: '1' },
-        );
-
-        await expectRevert(this.token.ownerOf(1), 'ERC721: invalid token ID');
-
-        expectEvent(
-          await this.token.$_mint(user2, 1),
-          'Transfer',
-          { from: constants.ZERO_ADDRESS, to: user2, tokenId: '1' },
-        );
->>>>>>> 2fc24fc8
 
         expect(await this.token.ownerOf(1)).to.be.equal(user2);
       });
@@ -189,37 +152,21 @@
         expect(await this.token.ownerOf(tokenId), user1);
 
         // burn
-<<<<<<< HEAD
-        expectEvent(await this.token.burn(tokenId, { from: user1 }), 'Transfer', {
+        expectEvent(await this.token.$_burn(tokenId, { from: user1 }), 'Transfer', {
           from: user1,
           to: constants.ZERO_ADDRESS,
           tokenId,
         });
-=======
-        expectEvent(
-          await this.token.$_burn(tokenId, { from: user1 }),
-          'Transfer',
-          { from: user1, to: constants.ZERO_ADDRESS, tokenId },
-        );
->>>>>>> 2fc24fc8
 
         expect(await this.token.$_exists(tokenId)).to.be.equal(false);
         await expectRevert(this.token.ownerOf(tokenId), 'ERC721: invalid token ID');
 
         // re-mint
-<<<<<<< HEAD
-        expectEvent(await this.token.mint(user2, tokenId), 'Transfer', {
+        expectEvent(await this.token.$_mint(user2, tokenId), 'Transfer', {
           from: constants.ZERO_ADDRESS,
           to: user2,
           tokenId,
         });
-=======
-        expectEvent(
-          await this.token.$_mint(user2, tokenId),
-          'Transfer',
-          { from: constants.ZERO_ADDRESS, to: user2, tokenId },
-        );
->>>>>>> 2fc24fc8
 
         expect(await this.token.$_exists(tokenId)).to.be.equal(true);
         expect(await this.token.ownerOf(tokenId), user2);
