const { expectEvent, expectRevert } = require('@openzeppelin/test-helpers');
const { computeCreate2Address } = require('../helpers/create2');
const { expect } = require('chai');

const shouldBehaveLikeClone = require('./Clones.behaviour');

const Clones = artifacts.require('$Clones');

contract('Clones', function (accounts) {
  const [ deployer ] = accounts;

  describe('clone', function () {
    shouldBehaveLikeClone(async (implementation, initData, opts = {}) => {
      const factory = await Clones.new();
      const receipt = await factory.$clone(implementation);
      const address = receipt.logs.find(({ event }) => event === 'return$clone').args.instance;
      await web3.eth.sendTransaction({ from: deployer, to: address, value: opts.value, data: initData });
      return { address };
    });
  });

  describe('cloneDeterministic', function () {
    shouldBehaveLikeClone(async (implementation, initData, opts = {}) => {
      const salt = web3.utils.randomHex(32);
<<<<<<< HEAD
      const factory = await ClonesMock.new();
      const receipt = await factory.cloneDeterministic(implementation, salt, initData, {
        value: opts.value,
      });
      const address = receipt.logs.find(({ event }) => event === 'NewInstance').args.instance;
=======
      const factory = await Clones.new();
      const receipt = await factory.$cloneDeterministic(implementation, salt);
      const address = receipt.logs.find(({ event }) => event === 'return$cloneDeterministic').args.instance;
      await web3.eth.sendTransaction({ from: deployer, to: address, value: opts.value, data: initData });
>>>>>>> 2fc24fc8
      return { address };
    });

    it('address already used', async function () {
      const implementation = web3.utils.randomHex(20);
      const salt = web3.utils.randomHex(32);
      const factory = await Clones.new();
      // deploy once
<<<<<<< HEAD
      expectEvent(await factory.cloneDeterministic(implementation, salt, '0x'), 'NewInstance');
=======
      expectEvent(
        await factory.$cloneDeterministic(implementation, salt),
        'return$cloneDeterministic',
      );
>>>>>>> 2fc24fc8
      // deploy twice
      await expectRevert(
        factory.$cloneDeterministic(implementation, salt),
        'ERC1167: create2 failed',
      );
    });

    it('address prediction', async function () {
      const implementation = web3.utils.randomHex(20);
      const salt = web3.utils.randomHex(32);
      const factory = await Clones.new();
      const predicted = await factory.$predictDeterministicAddress(implementation, salt);

      const creationCode = [
        '0x3d602d80600a3d3981f3363d3d373d3d3d363d73',
        implementation.replace(/0x/, '').toLowerCase(),
        '5af43d82803e903d91602b57fd5bf3',
      ].join('');

      expect(computeCreate2Address(salt, creationCode, factory.address)).to.be.equal(predicted);

<<<<<<< HEAD
      expectEvent(await factory.cloneDeterministic(implementation, salt, '0x'), 'NewInstance', {
        instance: predicted,
      });
=======
      expectEvent(
        await factory.$cloneDeterministic(implementation, salt),
        'return$cloneDeterministic',
        { instance: predicted },
      );
>>>>>>> 2fc24fc8
    });
  });
});<|MERGE_RESOLUTION|>--- conflicted
+++ resolved
@@ -7,14 +7,19 @@
 const Clones = artifacts.require('$Clones');
 
 contract('Clones', function (accounts) {
-  const [ deployer ] = accounts;
+  const [deployer] = accounts;
 
   describe('clone', function () {
     shouldBehaveLikeClone(async (implementation, initData, opts = {}) => {
       const factory = await Clones.new();
       const receipt = await factory.$clone(implementation);
       const address = receipt.logs.find(({ event }) => event === 'return$clone').args.instance;
-      await web3.eth.sendTransaction({ from: deployer, to: address, value: opts.value, data: initData });
+      await web3.eth.sendTransaction({
+        from: deployer,
+        to: address,
+        value: opts.value,
+        data: initData,
+      });
       return { address };
     });
   });
@@ -22,18 +27,16 @@
   describe('cloneDeterministic', function () {
     shouldBehaveLikeClone(async (implementation, initData, opts = {}) => {
       const salt = web3.utils.randomHex(32);
-<<<<<<< HEAD
-      const factory = await ClonesMock.new();
-      const receipt = await factory.cloneDeterministic(implementation, salt, initData, {
-        value: opts.value,
-      });
-      const address = receipt.logs.find(({ event }) => event === 'NewInstance').args.instance;
-=======
       const factory = await Clones.new();
       const receipt = await factory.$cloneDeterministic(implementation, salt);
-      const address = receipt.logs.find(({ event }) => event === 'return$cloneDeterministic').args.instance;
-      await web3.eth.sendTransaction({ from: deployer, to: address, value: opts.value, data: initData });
->>>>>>> 2fc24fc8
+      const address = receipt.logs.find(({ event }) => event === 'return$cloneDeterministic').args
+        .instance;
+      await web3.eth.sendTransaction({
+        from: deployer,
+        to: address,
+        value: opts.value,
+        data: initData,
+      });
       return { address };
     });
 
@@ -42,14 +45,10 @@
       const salt = web3.utils.randomHex(32);
       const factory = await Clones.new();
       // deploy once
-<<<<<<< HEAD
-      expectEvent(await factory.cloneDeterministic(implementation, salt, '0x'), 'NewInstance');
-=======
       expectEvent(
         await factory.$cloneDeterministic(implementation, salt),
         'return$cloneDeterministic',
       );
->>>>>>> 2fc24fc8
       // deploy twice
       await expectRevert(
         factory.$cloneDeterministic(implementation, salt),
@@ -71,17 +70,11 @@
 
       expect(computeCreate2Address(salt, creationCode, factory.address)).to.be.equal(predicted);
 
-<<<<<<< HEAD
-      expectEvent(await factory.cloneDeterministic(implementation, salt, '0x'), 'NewInstance', {
-        instance: predicted,
-      });
-=======
       expectEvent(
         await factory.$cloneDeterministic(implementation, salt),
         'return$cloneDeterministic',
         { instance: predicted },
       );
->>>>>>> 2fc24fc8
     });
   });
 });