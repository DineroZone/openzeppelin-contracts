--- conflicted
+++ resolved
@@ -47,13 +47,6 @@
     });
   });
 
-<<<<<<< HEAD
-  describe('upgradeToAndCall', function () {
-    describe('without migrations', function () {
-      beforeEach(async function () {
-        this.behavior = await InitializableMock.new();
-      });
-=======
   describe('proxy admin', function () {
     it('emits AdminChanged event during construction', async function () {
       expectEvent.inConstruction(this.proxy, 'AdminChanged', {
@@ -74,16 +67,17 @@
 
       // Still allows previous admin to execute admin operations
       expect(ERC1967AdminSlotValue).to.not.equal(proxyAdminAddress);
-      expectEvent(await this.proxy.upgradeTo(this.implementationV1, { from: proxyAdminAddress }), 'Upgraded', {
+      expectEvent(await this.proxy.upgradeToAndCall(this.implementationV1, '0x', { from: proxyAdminAddress }), 'Upgraded', {
         implementation: this.implementationV1,
       });
     });
   });
 
-  describe('upgradeTo', function () {
-    describe('when the sender is the admin', function () {
-      const from = proxyAdminAddress;
->>>>>>> 2271e2c5
+  describe('upgradeToAndCall', function () {
+    describe('without migrations', function () {
+      beforeEach(async function () {
+        this.behavior = await InitializableMock.new();
+      });
 
       describe('with an empty call', function () {
         const initializeData = '0x';
@@ -314,26 +308,18 @@
 
     describe('when function names clash', function () {
       it('executes the proxy function if the sender is the admin', async function () {
-        const receipt = await this.proxy.upgradeTo(this.clashingImplV1, { from: proxyAdminAddress, value: 0 });
+        const receipt = await this.proxy.upgradeToAndCall(this.clashingImplV1, '0x', { from: proxyAdminAddress, value: 0 });
         expectEvent(receipt, 'Upgraded', { implementation: this.clashingImplV1 });
       });
 
       it('delegates the call to implementation when sender is not the admin', async function () {
-        const receipt = await this.proxy.upgradeTo(this.clashingImplV1, { from: anotherAccount, value: 0 });
+        const receipt = await this.proxy.upgradeToAndCall(this.clashingImplV1, '0x', { from: anotherAccount, value: 0 });
         expectEvent.notEmitted(receipt, 'Upgraded');
         expectEvent.inTransaction(receipt.tx, this.clashing, 'ClashingImplementationCall');
       });
 
-      it('requires 0 value calling upgradeTo by proxy admin', async function () {
-        await expectRevertCustomError(
-          this.proxy.upgradeTo(this.clashingImplV1, { from: proxyAdminAddress, value: 1 }),
-          'ProxyNonPayableFunction',
-          [],
-        );
-      });
-
       it('allows calling with value if sender is not the admin', async function () {
-        const receipt = await this.proxy.upgradeTo(this.clashingImplV1, { from: anotherAccount, value: 1 });
+        const receipt = await this.proxy.upgradeToAndCall(this.clashingImplV1, '0x', { from: anotherAccount, value: 1 });
         expectEvent.notEmitted(receipt, 'Upgraded');
         expectEvent.inTransaction(receipt.tx, this.clashing, 'ClashingImplementationCall');
       });
