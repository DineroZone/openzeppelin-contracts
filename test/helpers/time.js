--- conflicted
+++ resolved
@@ -3,12 +3,12 @@
 const { mapValues } = require('./iterate');
 
 const clock = {
-  blocknumber: () => time.latestBlock(),
-  timestamp: () => time.latest(),
+  blocknumber: () => time.latestBlock().then(ethers.toBigInt),
+  timestamp: () => time.latest().then(ethers.toBigInt),
 };
 const clockFromReceipt = {
-  blocknumber: receipt => Promise.resolve(receipt.blockNumber),
-  timestamp: receipt => ethers.provider.getBlock(receipt.blockNumber).then(block => block.timestamp),
+  blocknumber: receipt => Promise.resolve(ethers.toBigInt(receipt.blockNumber)),
+  timestamp: receipt => ethers.provider.getBlock(receipt.blockNumber).then(block => ethers.toBigInt(block.timestamp)),
 };
 const increaseBy = {
   blockNumber: mine,
@@ -19,49 +19,12 @@
   blocknumber: mineUpTo,
   timestamp: (to, mine = true) => (mine ? time.increaseTo(to) : time.setNextBlockTimestamp(to)),
 };
-const duration = time.duration;
+const duration = mapValues(time.duration, fn => n => ethers.toBigInt(fn(ethers.toNumber(n))));
 
 module.exports = {
-<<<<<<< HEAD
-  clock: {
-    blocknumber: () => time.latestBlock().then(ethers.toBigInt),
-    timestamp: () => time.latest().then(ethers.toBigInt),
-  },
-  clockFromReceipt: {
-    blocknumber: receipt => Promise.resolve(ethers.toBigInt(receipt.blockNumber)),
-    timestamp: receipt => ethers.provider.getBlock(receipt.blockNumber).then(block => ethers.toBigInt(block.timestamp)),
-  },
-  advance: {
-    blocknumber: mine,
-    timestamp: (by, mine = true) => (
-      mine
-      ? time.increase(by)
-      : time.latest().then(clock => time.setNextBlockTimestamp(clock + Number(by)))
-    ),
-  },
-  advanceTo: {
-    blocknumber: mineUpTo,
-    timestamp: (to, mine = true) => (
-      mine
-      ? time.increaseTo(to)
-      : time.setNextBlockTimestamp(to)
-    ),
-  },
-  duration: mapValues(time.duration, fn => n => ethers.toBigInt(fn(ethers.toNumber(n)))),
-=======
   clock,
   clockFromReceipt,
   increaseBy,
   increaseTo,
   duration,
-};
-
-// TODO: deprecate the old version in favor of this one
-module.exports.bigint = {
-  clock: mapValues(clock, fn => () => fn().then(ethers.toBigInt)),
-  clockFromReceipt: mapValues(clockFromReceipt, fn => receipt => fn(receipt).then(ethers.toBigInt)),
-  increaseBy: increaseBy,
-  increaseTo: increaseTo,
-  duration: mapValues(duration, fn => n => ethers.toBigInt(fn(ethers.toNumber(n)))),
->>>>>>> 345163b4
 };