--- conflicted
+++ resolved
@@ -1,17 +1,11 @@
-import { ethGetBlock } from './web3';
+const { ethGetBlock } = require('./web3');
 
 // Returns the time of the last mined block in seconds
-<<<<<<< HEAD
-function latestTime () {
-  return web3.eth.getBlock('latest').timestamp;
+async function latestTime () {
+  const block = await ethGetBlock('latest');
+  return block.timestamp;
 }
 
 module.exports = {
   latestTime,
-};
-=======
-export default async function latestTime () {
-  const block = await ethGetBlock('latest');
-  return block.timestamp;
-}
->>>>>>> 40b5594f
+};