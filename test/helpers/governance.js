const { ethers } = require('hardhat');
<<<<<<< HEAD
const { advanceTo } = require('./time');
=======
>>>>>>> 345163b4
const { ProposalState } = require('./enums');
const { unique } = require('./iterate');
const { increaseTo } = require('./time');

const timelockSalt = (address, descriptionHash) =>
  ethers.toBeHex((ethers.toBigInt(address) << 96n) ^ ethers.toBigInt(descriptionHash), 32);

class GovernorHelper {
  constructor(governor, mode = 'blocknumber') {
    this.governor = governor;
    this.mode = mode;
  }

  connect(account) {
    this.governor = this.governor.connect(account);
    return this;
  }

  /// Setter and getters
  /**
   * Specify a proposal either as
   * 1) an array of objects [{ target, value, data }]
   * 2) an object of arrays { targets: [], values: [], data: [] }
   */
  setProposal(actions, description) {
    if (Array.isArray(actions)) {
      this.targets = actions.map(a => a.target);
      this.values = actions.map(a => a.value || 0n);
      this.data = actions.map(a => a.data || '0x');
    } else {
      ({ targets: this.targets, values: this.values, data: this.data } = actions);
    }
    this.description = description;
    return this;
  }

  get id() {
    return ethers.keccak256(
      ethers.AbiCoder.defaultAbiCoder().encode(['address[]', 'uint256[]', 'bytes[]', 'bytes32'], this.shortProposal),
    );
  }

  // used for checking events
  get signatures() {
    return this.data.map(() => '');
  }

  get descriptionHash() {
    return ethers.id(this.description);
  }

  // condensed version for queueing end executing
  get shortProposal() {
    return [this.targets, this.values, this.data, this.descriptionHash];
  }

  // full version for proposing
  get fullProposal() {
    return [this.targets, this.values, this.data, this.description];
  }

  get currentProposal() {
    return this;
  }

  /// Proposal lifecycle
  delegate(delegation) {
    return Promise.all([
      delegation.token.connect(delegation.to).delegate(delegation.to),
      delegation.value === undefined ||
        delegation.token.connect(this.governor.runner).transfer(delegation.to, delegation.value),
      delegation.tokenId === undefined ||
        delegation.token
          .ownerOf(delegation.tokenId)
          .then(owner =>
            delegation.token.connect(this.governor.runner).transferFrom(owner, delegation.to, delegation.tokenId),
          ),
    ]);
  }

  propose() {
    return this.governor.propose(...this.fullProposal);
  }

  queue() {
    return this.governor.queue(...this.shortProposal);
  }

  execute() {
    return this.governor.execute(...this.shortProposal);
  }

  cancel(visibility = 'external') {
    switch (visibility) {
      case 'external':
        return this.governor.cancel(...this.shortProposal);

      case 'internal':
        return this.governor.$_cancel(...this.shortProposal);

      default:
        throw new Error(`unsupported visibility "${visibility}"`);
    }
  }

  async vote(vote = {}) {
    let method = 'castVote'; // default
    let args = [this.id, vote.support]; // base

    if (vote.signature) {
      const sign = await vote.signature(this.governor, this.forgeMessage(vote));
      if (vote.params || vote.reason) {
        method = 'castVoteWithReasonAndParamsBySig';
        args.push(vote.voter, vote.reason ?? '', vote.params ?? '0x', sign);
      } else {
        method = 'castVoteBySig';
        args.push(vote.voter, sign);
      }
    } else if (vote.params) {
      method = 'castVoteWithReasonAndParams';
      args.push(vote.reason ?? '', vote.params);
    } else if (vote.reason) {
      method = 'castVoteWithReason';
      args.push(vote.reason);
    }

    return await this.governor[method](...args);
  }

  /// Clock helpers
  async waitForSnapshot(offset = 0n) {
    const timepoint = await this.governor.proposalSnapshot(this.id);
<<<<<<< HEAD
    return advanceTo[this.mode](timepoint + offset);
=======
    return increaseTo[this.mode](timepoint + offset);
>>>>>>> 345163b4
  }

  async waitForDeadline(offset = 0n) {
    const timepoint = await this.governor.proposalDeadline(this.id);
<<<<<<< HEAD
    return advanceTo[this.mode](timepoint + offset);
=======
    return increaseTo[this.mode](timepoint + offset);
>>>>>>> 345163b4
  }

  async waitForEta(offset = 0n) {
    const timestamp = await this.governor.proposalEta(this.id);
<<<<<<< HEAD
    return advanceTo.timestamp(timestamp + offset);
=======
    return increaseTo.timestamp(timestamp + offset);
>>>>>>> 345163b4
  }

  /// Other helpers
  forgeMessage(vote = {}) {
    const message = { proposalId: this.id, support: vote.support, voter: vote.voter, nonce: vote.nonce };

    if (vote.params || vote.reason) {
      message.reason = vote.reason ?? '';
      message.params = vote.params ?? '0x';
    }

    return message;
  }

  /**
   * Encodes a list ProposalStates into a bytes32 representation where each bit enabled corresponds to
   * the underlying position in the `ProposalState` enum. For example:
   *
   * 0x000...10000
   *   ^^^^^^------ ...
   *         ^----- Succeeded
   *          ^---- Defeated
   *           ^--- Canceled
   *            ^-- Active
   *             ^- Pending
   */
  static proposalStatesToBitMap(proposalStates, options = {}) {
    if (!Array.isArray(proposalStates)) {
      proposalStates = [proposalStates];
    }
    const statesCount = ethers.toBigInt(Object.keys(ProposalState).length);
    let result = 0n;

    for (const state of unique(...proposalStates)) {
      if (state < 0n || state >= statesCount) {
        expect.fail(`ProposalState ${state} out of possible states (0...${statesCount}-1)`);
      } else {
        result |= 1n << state;
      }
    }

    if (options.inverted) {
      const mask = 2n ** statesCount - 1n;
      result = result ^ mask;
    }

    return ethers.toBeHex(result, 32);
  }
}

module.exports = {
  GovernorHelper,
  timelockSalt,
};<|MERGE_RESOLUTION|>--- conflicted
+++ resolved
@@ -1,11 +1,7 @@
 const { ethers } = require('hardhat');
-<<<<<<< HEAD
-const { advanceTo } = require('./time');
-=======
->>>>>>> 345163b4
 const { ProposalState } = require('./enums');
 const { unique } = require('./iterate');
-const { increaseTo } = require('./time');
+const time = require('./time');
 
 const timelockSalt = (address, descriptionHash) =>
   ethers.toBeHex((ethers.toBigInt(address) << 96n) ^ ethers.toBigInt(descriptionHash), 32);
@@ -135,29 +131,17 @@
   /// Clock helpers
   async waitForSnapshot(offset = 0n) {
     const timepoint = await this.governor.proposalSnapshot(this.id);
-<<<<<<< HEAD
-    return advanceTo[this.mode](timepoint + offset);
-=======
-    return increaseTo[this.mode](timepoint + offset);
->>>>>>> 345163b4
+    return time.increaseTo[this.mode](timepoint + offset);
   }
 
   async waitForDeadline(offset = 0n) {
     const timepoint = await this.governor.proposalDeadline(this.id);
-<<<<<<< HEAD
-    return advanceTo[this.mode](timepoint + offset);
-=======
-    return increaseTo[this.mode](timepoint + offset);
->>>>>>> 345163b4
+    return time.increaseTo[this.mode](timepoint + offset);
   }
 
   async waitForEta(offset = 0n) {
     const timestamp = await this.governor.proposalEta(this.id);
-<<<<<<< HEAD
-    return advanceTo.timestamp(timestamp + offset);
-=======
-    return increaseTo.timestamp(timestamp + offset);
->>>>>>> 345163b4
+    return time.increaseTo.timestamp(timestamp + offset);
   }
 
   /// Other helpers
