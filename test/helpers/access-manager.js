const { ethers } = require('hardhat');
const { MAX_UINT64 } = require('./constants');
const { namespaceSlot } = require('./namespaced-storage');
<<<<<<< HEAD
const time = require('./time');
=======
const { bigint: time } = require('./time');
>>>>>>> 345163b4

function buildBaseRoles() {
  const roles = {
    ADMIN: {
      id: 0n,
    },
    SOME_ADMIN: {
      id: 17n,
    },
    SOME_GUARDIAN: {
      id: 35n,
    },
    SOME: {
      id: 42n,
    },
    PUBLIC: {
      id: MAX_UINT64,
    },
  };

  // Names
  Object.entries(roles).forEach(([name, role]) => (role.name = name));

  // Defaults
  for (const role of Object.keys(roles)) {
    roles[role].admin = roles.ADMIN;
    roles[role].guardian = roles.ADMIN;
  }

  // Admins
  roles.SOME.admin = roles.SOME_ADMIN;

  // Guardians
  roles.SOME.guardian = roles.SOME_GUARDIAN;

  return roles;
}

const formatAccess = access => [access[0], access[1].toString()];

const MINSETBACK = time.duration.days(5);
const EXPIRATION = time.duration.weeks(1);

const EXECUTION_ID_STORAGE_SLOT = namespaceSlot('AccessManager', 3n);
const CONSUMING_SCHEDULE_STORAGE_SLOT = namespaceSlot('AccessManaged', 0n);

/**
 * @requires this.{manager, caller, target, calldata}
 */
async function prepareOperation(manager, { caller, target, calldata, delay }) {
<<<<<<< HEAD
  const timestamp = await time.clock.timestamp();
  const scheduledAt = timestamp + 1n;
  await time.advanceTo.timestamp(scheduledAt, false); // Fix next block timestamp for predictability
=======
  const scheduledAt = (await time.clock.timestamp()) + 1n;
  await time.increaseTo.timestamp(scheduledAt, false); // Fix next block timestamp for predictability
>>>>>>> 345163b4

  return {
    schedule: () => manager.connect(caller).schedule(target, calldata, scheduledAt + delay),
    scheduledAt,
    operationId: hashOperation(caller, target, calldata),
  };
}

const lazyGetAddress = addressable => addressable.address ?? addressable.target ?? addressable;

const hashOperation = (caller, target, data) =>
  ethers.keccak256(
    ethers.AbiCoder.defaultAbiCoder().encode(
      ['address', 'address', 'bytes'],
      [lazyGetAddress(caller), lazyGetAddress(target), data],
    ),
  );

module.exports = {
  buildBaseRoles,
  formatAccess,
  MINSETBACK,
  EXPIRATION,
  EXECUTION_ID_STORAGE_SLOT,
  CONSUMING_SCHEDULE_STORAGE_SLOT,
  prepareOperation,
  hashOperation,
};<|MERGE_RESOLUTION|>--- conflicted
+++ resolved
@@ -1,11 +1,7 @@
 const { ethers } = require('hardhat');
 const { MAX_UINT64 } = require('./constants');
 const { namespaceSlot } = require('./namespaced-storage');
-<<<<<<< HEAD
-const time = require('./time');
-=======
 const { bigint: time } = require('./time');
->>>>>>> 345163b4
 
 function buildBaseRoles() {
   const roles = {
@@ -56,14 +52,8 @@
  * @requires this.{manager, caller, target, calldata}
  */
 async function prepareOperation(manager, { caller, target, calldata, delay }) {
-<<<<<<< HEAD
-  const timestamp = await time.clock.timestamp();
-  const scheduledAt = timestamp + 1n;
-  await time.advanceTo.timestamp(scheduledAt, false); // Fix next block timestamp for predictability
-=======
   const scheduledAt = (await time.clock.timestamp()) + 1n;
   await time.increaseTo.timestamp(scheduledAt, false); // Fix next block timestamp for predictability
->>>>>>> 345163b4
 
   return {
     schedule: () => manager.connect(caller).schedule(target, calldata, scheduledAt + delay),
