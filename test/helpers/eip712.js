const ethSigUtil = require('eth-sig-util');
const keccak256 = require('keccak256');

const EIP712Domain = [
  { name: 'name', type: 'string' },
  { name: 'version', type: 'string' },
  { name: 'chainId', type: 'uint256' },
  { name: 'verifyingContract', type: 'address' },
];

const Permit = [
  { name: 'owner', type: 'address' },
  { name: 'spender', type: 'address' },
  { name: 'value', type: 'uint256' },
  { name: 'nonce', type: 'uint256' },
  { name: 'deadline', type: 'uint256' },
];

<<<<<<< HEAD
async function domainSeparator(name, version, chainId, verifyingContract) {
  return (
    '0x' +
=======
function bufferToHexString (buffer) {
  return '0x' + buffer.toString('hex');
}

function hexStringToBuffer (hexstr) {
  return Buffer.from(hexstr.replace(/^0x/, ''), 'hex');
}

async function domainSeparator ({ name, version, chainId, verifyingContract }) {
  return bufferToHexString(
>>>>>>> 2fc24fc8
    ethSigUtil.TypedDataUtils.hashStruct(
      'EIP712Domain',
      { name, version, chainId, verifyingContract },
      { EIP712Domain },
<<<<<<< HEAD
    ).toString('hex')
  );
=======
    ),
  );
}

async function hashTypedData (domain, structHash) {
  return domainSeparator(domain).then(separator => bufferToHexString(keccak256(Buffer.concat([
    '0x1901',
    separator,
    structHash,
  ].map(str => hexStringToBuffer(str))))));
>>>>>>> 2fc24fc8
}

module.exports = {
  EIP712Domain,
  Permit,
  domainSeparator,
  hashTypedData,
};<|MERGE_RESOLUTION|>--- conflicted
+++ resolved
@@ -16,41 +16,32 @@
   { name: 'deadline', type: 'uint256' },
 ];
 
-<<<<<<< HEAD
-async function domainSeparator(name, version, chainId, verifyingContract) {
-  return (
-    '0x' +
-=======
-function bufferToHexString (buffer) {
+function bufferToHexString(buffer) {
   return '0x' + buffer.toString('hex');
 }
 
-function hexStringToBuffer (hexstr) {
+function hexStringToBuffer(hexstr) {
   return Buffer.from(hexstr.replace(/^0x/, ''), 'hex');
 }
 
-async function domainSeparator ({ name, version, chainId, verifyingContract }) {
+async function domainSeparator({ name, version, chainId, verifyingContract }) {
   return bufferToHexString(
->>>>>>> 2fc24fc8
     ethSigUtil.TypedDataUtils.hashStruct(
       'EIP712Domain',
       { name, version, chainId, verifyingContract },
       { EIP712Domain },
-<<<<<<< HEAD
-    ).toString('hex')
-  );
-=======
     ),
   );
 }
 
-async function hashTypedData (domain, structHash) {
-  return domainSeparator(domain).then(separator => bufferToHexString(keccak256(Buffer.concat([
-    '0x1901',
-    separator,
-    structHash,
-  ].map(str => hexStringToBuffer(str))))));
->>>>>>> 2fc24fc8
+async function hashTypedData(domain, structHash) {
+  return domainSeparator(domain).then(separator =>
+    bufferToHexString(
+      keccak256(
+        Buffer.concat(['0x1901', separator, structHash].map(str => hexStringToBuffer(str))),
+      ),
+    ),
+  );
 }
 
 module.exports = {
