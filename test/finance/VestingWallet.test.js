--- conflicted
+++ resolved
@@ -1,14 +1,9 @@
 const { ethers } = require('hardhat');
 const { expect } = require('chai');
 const { loadFixture } = require('@nomicfoundation/hardhat-network-helpers');
-<<<<<<< HEAD
+
 const { min } = require('../helpers/math');
 const time = require('../helpers/time');
-=======
-
-const { min } = require('../helpers/math');
-const { bigint: time } = require('../helpers/time');
->>>>>>> 82222146
 
 const { shouldBehaveLikeVesting } = require('./VestingWallet.behavior');
 
