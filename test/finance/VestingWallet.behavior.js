const { time } = require('@nomicfoundation/hardhat-network-helpers');
const { expectEvent } = require('@openzeppelin/test-helpers');
const { expect } = require('chai');

function releasedEvent(token, amount) {
  return token
    ? ['ERC20Released', { token: token.address, amount }]
    : ['EtherReleased', { amount }];
}

function shouldBehaveLikeVesting(beneficiary) {
  it('check vesting schedule', async function () {
<<<<<<< HEAD
    const [fnVestedAmount, fnReleasable, ...args] = this.token
      ? ['vestedAmount(address,uint64)', 'releasable(address)', this.token.address]
      : ['vestedAmount(uint64)', 'releasable()'];
=======
    const [ vestedAmount, releasable, ...args ] = this.token
      ? [ 'vestedAmount(address,uint64)', 'releasable(address)', this.token.address ]
      : [ 'vestedAmount(uint64)', 'releasable()' ];
>>>>>>> 2fc24fc8

    for (const timestamp of this.schedule) {
      await time.increaseTo(timestamp);
      const vesting = this.vestingFn(timestamp);

<<<<<<< HEAD
      expect(await this.mock.methods[fnVestedAmount](...args, timestamp)).to.be.bignumber.equal(
        vesting,
      );

      expect(await this.mock.methods[fnReleasable](...args)).to.be.bignumber.equal(vesting);
=======
      expect(await this.mock.methods[vestedAmount](...args, timestamp))
        .to.be.bignumber.equal(vesting);

      expect(await this.mock.methods[releasable](...args))
        .to.be.bignumber.equal(vesting);
>>>>>>> 2fc24fc8
    }
  });

  it('execute vesting schedule', async function () {
<<<<<<< HEAD
    const [fnRelease, ...args] = this.token
      ? ['release(address)', this.token.address]
      : ['release()'];
=======
    const [ release, ...args ] = this.token
      ? [ 'release(address)', this.token.address ]
      : [ 'release()' ];
>>>>>>> 2fc24fc8

    let released = web3.utils.toBN(0);
    const before = await this.getBalance(beneficiary);

    {
      const receipt = await this.mock.methods[release](...args);

      await expectEvent.inTransaction(receipt.tx, this.mock, ...releasedEvent(this.token, '0'));

      await this.checkRelease(receipt, beneficiary, '0');

      expect(await this.getBalance(beneficiary)).to.be.bignumber.equal(before);
    }

    for (const timestamp of this.schedule) {
      await time.setNextBlockTimestamp(timestamp);
      const vested = this.vestingFn(timestamp);

      const receipt = await this.mock.methods[release](...args);
      await expectEvent.inTransaction(
        receipt.tx,
        this.mock,
        ...releasedEvent(this.token, vested.sub(released)),
      );

      await this.checkRelease(receipt, beneficiary, vested.sub(released));

      expect(await this.getBalance(beneficiary)).to.be.bignumber.equal(before.add(vested));

      released = vested;
    }
  });
}

module.exports = {
  shouldBehaveLikeVesting,
};<|MERGE_RESOLUTION|>--- conflicted
+++ resolved
@@ -10,46 +10,26 @@
 
 function shouldBehaveLikeVesting(beneficiary) {
   it('check vesting schedule', async function () {
-<<<<<<< HEAD
-    const [fnVestedAmount, fnReleasable, ...args] = this.token
+    const [vestedAmount, releasable, ...args] = this.token
       ? ['vestedAmount(address,uint64)', 'releasable(address)', this.token.address]
       : ['vestedAmount(uint64)', 'releasable()'];
-=======
-    const [ vestedAmount, releasable, ...args ] = this.token
-      ? [ 'vestedAmount(address,uint64)', 'releasable(address)', this.token.address ]
-      : [ 'vestedAmount(uint64)', 'releasable()' ];
->>>>>>> 2fc24fc8
 
     for (const timestamp of this.schedule) {
       await time.increaseTo(timestamp);
       const vesting = this.vestingFn(timestamp);
 
-<<<<<<< HEAD
-      expect(await this.mock.methods[fnVestedAmount](...args, timestamp)).to.be.bignumber.equal(
+      expect(await this.mock.methods[vestedAmount](...args, timestamp)).to.be.bignumber.equal(
         vesting,
       );
 
-      expect(await this.mock.methods[fnReleasable](...args)).to.be.bignumber.equal(vesting);
-=======
-      expect(await this.mock.methods[vestedAmount](...args, timestamp))
-        .to.be.bignumber.equal(vesting);
-
-      expect(await this.mock.methods[releasable](...args))
-        .to.be.bignumber.equal(vesting);
->>>>>>> 2fc24fc8
+      expect(await this.mock.methods[releasable](...args)).to.be.bignumber.equal(vesting);
     }
   });
 
   it('execute vesting schedule', async function () {
-<<<<<<< HEAD
-    const [fnRelease, ...args] = this.token
+    const [release, ...args] = this.token
       ? ['release(address)', this.token.address]
       : ['release()'];
-=======
-    const [ release, ...args ] = this.token
-      ? [ 'release(address)', this.token.address ]
-      : [ 'release()' ];
->>>>>>> 2fc24fc8
 
     let released = web3.utils.toBN(0);
     const before = await this.getBalance(beneficiary);
