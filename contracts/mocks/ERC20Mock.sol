pragma solidity ^0.5.0;

import "../token/ERC20/ERC20.sol";

// mock class using ERC20
contract ERC20Mock is ERC20 {
    constructor (address initialAccount, uint256 initialBalance) public {
        _mint(initialAccount, initialBalance);
    }

<<<<<<< HEAD
    constructor(address initialAccount, uint256 initialBalance) public {
        _mint(initialAccount, initialBalance);
    }

    function mint(address account, uint256 amount) public {
        _mint(account, amount);
    }

    function burn(address account, uint256 amount) public {
        _burn(account, amount);
    }

    function burnFrom(address account, uint256 amount) public {
        _burnFrom(account, amount);
=======
    function mint(address account, uint256 amount) public {
        _mint(account, amount);
    }

    function burn(address account, uint256 amount) public {
        _burn(account, amount);
>>>>>>> ae02103e
    }

    function burnFrom(address account, uint256 amount) public {
        _burnFrom(account, amount);
    }
}<|MERGE_RESOLUTION|>--- conflicted
+++ resolved
@@ -5,11 +5,6 @@
 // mock class using ERC20
 contract ERC20Mock is ERC20 {
     constructor (address initialAccount, uint256 initialBalance) public {
-        _mint(initialAccount, initialBalance);
-    }
-
-<<<<<<< HEAD
-    constructor(address initialAccount, uint256 initialBalance) public {
         _mint(initialAccount, initialBalance);
     }
 
@@ -23,17 +18,5 @@
 
     function burnFrom(address account, uint256 amount) public {
         _burnFrom(account, amount);
-=======
-    function mint(address account, uint256 amount) public {
-        _mint(account, amount);
-    }
-
-    function burn(address account, uint256 amount) public {
-        _burn(account, amount);
->>>>>>> ae02103e
-    }
-
-    function burnFrom(address account, uint256 amount) public {
-        _burnFrom(account, amount);
     }
 }