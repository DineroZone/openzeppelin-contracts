pragma solidity ^0.4.24;

import "../token/ERC721/ERC721.sol";
import "../token/ERC721/ERC721Mintable.sol";
import "../token/ERC721/ERC721Burnable.sol";


/**
 * @title ERC721Mock
 * This mock just provides a public mint and burn functions for testing purposes,
 * and a public setter for metadata URI
 */
<<<<<<< HEAD
contract ERC721Mock is ERC721 {
  constructor(string name, string symbol) public
    ERC721(name, symbol)
  { }

  function mint(address to, uint256 tokenId) public {
    _mint(to, tokenId);
  }

  function burn(uint256 tokenId) public {
    _burn(ownerOf(tokenId), tokenId);
  }
=======
contract ERC721Mock is ERC721, ERC721Mintable, ERC721Burnable {
  constructor(string _name, string _symbol) public
    ERC721Mintable()
    ERC721(_name, _symbol)
  {}
>>>>>>> c81e75de

  function exists(uint256 tokenId) public view returns (bool) {
    return _exists(tokenId);
  }

  function setTokenURI(uint256 tokenId, string uri) public {
    _setTokenURI(tokenId, uri);
  }

  function removeTokenFrom(address from, uint256 tokenId) public {
    _removeTokenFrom(from, tokenId);
  }
}<|MERGE_RESOLUTION|>--- conflicted
+++ resolved
@@ -10,26 +10,11 @@
  * This mock just provides a public mint and burn functions for testing purposes,
  * and a public setter for metadata URI
  */
-<<<<<<< HEAD
-contract ERC721Mock is ERC721 {
+contract ERC721Mock is ERC721, ERC721Mintable, ERC721Burnable {
   constructor(string name, string symbol) public
+    ERC721Mintable()
     ERC721(name, symbol)
-  { }
-
-  function mint(address to, uint256 tokenId) public {
-    _mint(to, tokenId);
-  }
-
-  function burn(uint256 tokenId) public {
-    _burn(ownerOf(tokenId), tokenId);
-  }
-=======
-contract ERC721Mock is ERC721, ERC721Mintable, ERC721Burnable {
-  constructor(string _name, string _symbol) public
-    ERC721Mintable()
-    ERC721(_name, _symbol)
   {}
->>>>>>> c81e75de
 
   function exists(uint256 tokenId) public view returns (bool) {
     return _exists(tokenId);
