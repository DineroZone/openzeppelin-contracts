// SPDX-License-Identifier: MIT

pragma solidity ^0.8.20;

import {AccessManaged} from "../access/manager/AccessManaged.sol";
import {StorageSlot} from "../utils/StorageSlot.sol";

abstract contract AccessManagedTarget is AccessManaged {
    event CalledRestricted(address caller);
    event CalledUnrestricted(address caller);
    event CalledFallback(address caller);

    function fnRestricted() public restricted {
        emit CalledRestricted(msg.sender);
    }

    function fnUnrestricted() public {
        emit CalledUnrestricted(msg.sender);
    }

<<<<<<< HEAD
    function setIsConsumingScheduledOp(bool isConsuming) external {
        // Memory layout is 0x....<_consumingSchedule (boolean)><authority (address)>
        bytes32 mask = bytes32(uint256(1 << 160));
        if (isConsuming) {
            _consumingSchedule().value |= mask;
        } else {
            _consumingSchedule().value &= ~mask;
        }
    }

    function _consumingSchedule() internal pure returns (StorageSlot.Bytes32Slot storage) {
        return StorageSlot.getBytes32Slot(bytes32(uint256(0)));
=======
    fallback() external {
        emit CalledFallback(msg.sender);
>>>>>>> b4a9c47e
    }
}<|MERGE_RESOLUTION|>--- conflicted
+++ resolved
@@ -18,7 +18,6 @@
         emit CalledUnrestricted(msg.sender);
     }
 
-<<<<<<< HEAD
     function setIsConsumingScheduledOp(bool isConsuming) external {
         // Memory layout is 0x....<_consumingSchedule (boolean)><authority (address)>
         bytes32 mask = bytes32(uint256(1 << 160));
@@ -31,9 +30,9 @@
 
     function _consumingSchedule() internal pure returns (StorageSlot.Bytes32Slot storage) {
         return StorageSlot.getBytes32Slot(bytes32(uint256(0)));
-=======
+    }
+
     fallback() external {
         emit CalledFallback(msg.sender);
->>>>>>> b4a9c47e
     }
 }