--- conflicted
+++ resolved
@@ -1,10 +1,6 @@
 pragma solidity ^0.4.24;
 
-<<<<<<< HEAD
-import "../token/ERC20/ERC20.sol";
-=======
-import "../token/ERC20/ERC20Mintable.sol";
->>>>>>> f4eb51a7
+import "../token/ERC20/IERC20.sol";
 import "../crowdsale/distribution/FinalizableCrowdsale.sol";
 
 
@@ -15,11 +11,7 @@
     uint256 _closingTime,
     uint256 _rate,
     address _wallet,
-<<<<<<< HEAD
-    ERC20 _token
-=======
-    ERC20Mintable _token
->>>>>>> f4eb51a7
+    IERC20 _token
   )
     public
     Crowdsale(_rate, _wallet, _token)
