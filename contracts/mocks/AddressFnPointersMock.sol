// SPDX-License-Identifier: MIT

<<<<<<< HEAD
pragma solidity ^0.8.19;
=======
pragma solidity ^0.8.20;
>>>>>>> 5ae63068

import {Address} from "../utils/Address.sol";

/**
 * @dev A mock to expose `Address`'s functions with function pointers.
 */
contract AddressFnPointerMock {
    error CustomRevert();

    function functionCall(address target, bytes memory data) external returns (bytes memory) {
        return Address.functionCall(target, data, _customRevert);
    }

    function functionCallWithValue(address target, bytes memory data, uint256 value) external returns (bytes memory) {
        return Address.functionCallWithValue(target, data, value, _customRevert);
    }

    function functionStaticCall(address target, bytes memory data) external view returns (bytes memory) {
        return Address.functionStaticCall(target, data, _customRevert);
    }

    function functionDelegateCall(address target, bytes memory data) external returns (bytes memory) {
        return Address.functionDelegateCall(target, data, _customRevert);
    }

    function verifyCallResultFromTarget(
        address target,
        bool success,
        bytes memory returndata
    ) external view returns (bytes memory) {
        return Address.verifyCallResultFromTarget(target, success, returndata, _customRevert);
    }

    function verifyCallResult(bool success, bytes memory returndata) external view returns (bytes memory) {
        return Address.verifyCallResult(success, returndata, _customRevert);
    }

    function verifyCallResultVoid(bool success, bytes memory returndata) external view returns (bytes memory) {
        return Address.verifyCallResult(success, returndata, _customRevertVoid);
    }

    function _customRevert() internal pure {
        revert CustomRevert();
    }

    function _customRevertVoid() internal pure {}
}<|MERGE_RESOLUTION|>--- conflicted
+++ resolved
@@ -1,10 +1,6 @@
 // SPDX-License-Identifier: MIT
 
-<<<<<<< HEAD
-pragma solidity ^0.8.19;
-=======
 pragma solidity ^0.8.20;
->>>>>>> 5ae63068
 
 import {Address} from "../utils/Address.sol";
 
