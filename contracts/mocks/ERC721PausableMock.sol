--- conflicted
+++ resolved
@@ -8,15 +8,9 @@
  * @title ERC721PausableMock
  * This mock just provides a public mint, burn and exists functions for testing purposes
  */
-<<<<<<< HEAD
-contract ERC721PausableMock is ERC721Pausable {
+contract ERC721PausableMock is ERC721Pausable, PauserRoleMock {
   function mint(address to, uint256 tokenId) public {
     super._mint(to, tokenId);
-=======
-contract ERC721PausableMock is ERC721Pausable, PauserRoleMock {
-  function mint(address _to, uint256 _tokenId) public {
-    super._mint(_to, _tokenId);
->>>>>>> c81e75de
   }
 
   function burn(uint256 tokenId) public {
