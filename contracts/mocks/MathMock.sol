// SPDX-License-Identifier: MIT

pragma solidity ^0.8.0;

import "../utils/math/Math.sol";

contract MathMock {
    function max(uint256 a, uint256 b) public pure returns (uint256) {
        return Math.max(a, b);
    }

    function min(uint256 a, uint256 b) public pure returns (uint256) {
        return Math.min(a, b);
    }

    function average(uint256 a, uint256 b) public pure returns (uint256) {
        return Math.average(a, b);
    }

    function ceilDiv(uint256 a, uint256 b) public pure returns (uint256) {
        return Math.ceilDiv(a, b);
    }

<<<<<<< HEAD
    function sqrt(uint256 a) public pure returns (uint256) {
        return Math.sqrt(a);
=======
    function mulDiv(
        uint256 a,
        uint256 b,
        uint256 denominator,
        Math.Rounding direction
    ) public pure returns (uint256) {
        return Math.mulDiv(a, b, denominator, direction);
>>>>>>> 5e007871
    }
}<|MERGE_RESOLUTION|>--- conflicted
+++ resolved
@@ -21,10 +21,6 @@
         return Math.ceilDiv(a, b);
     }
 
-<<<<<<< HEAD
-    function sqrt(uint256 a) public pure returns (uint256) {
-        return Math.sqrt(a);
-=======
     function mulDiv(
         uint256 a,
         uint256 b,
@@ -32,6 +28,9 @@
         Math.Rounding direction
     ) public pure returns (uint256) {
         return Math.mulDiv(a, b, denominator, direction);
->>>>>>> 5e007871
+    }
+
+    function sqrt(uint256 a) public pure returns (uint256) {
+        return Math.sqrt(a);
     }
 }