pragma solidity ^0.4.24;

import "../drafts/SignatureBouncer.sol";
import "./SignerRoleMock.sol";


<<<<<<< HEAD
contract SignatureBouncerMock is SignatureBouncer {
  function checkValidSignature(address account, bytes signature)
=======
contract SignatureBouncerMock is SignatureBouncer, SignerRoleMock {
  function checkValidSignature(address _address, bytes _signature)
>>>>>>> c81e75de
    public
    view
    returns (bool)
  {
    return _isValidSignature(account, signature);
  }

  function onlyWithValidSignature(bytes signature)
    public
    onlyValidSignature(signature)
    view
  {

  }

  function checkValidSignatureAndMethod(address account, bytes signature)
    public
    view
    returns (bool)
  {
    return _isValidSignatureAndMethod(account, signature);
  }

  function onlyWithValidSignatureAndMethod(bytes signature)
    public
    onlyValidSignatureAndMethod(signature)
    view
  {

  }

  function checkValidSignatureAndData(
    address account,
    bytes,
    uint,
    bytes signature
  )
    public
    view
    returns (bool)
  {
    return _isValidSignatureAndData(account, signature);
  }

  function onlyWithValidSignatureAndData(uint, bytes signature)
    public
    onlyValidSignatureAndData(signature)
    view
  {

  }

  function theWrongMethod(bytes)
    public
    pure
  {

  }
}<|MERGE_RESOLUTION|>--- conflicted
+++ resolved
@@ -4,13 +4,8 @@
 import "./SignerRoleMock.sol";
 
 
-<<<<<<< HEAD
-contract SignatureBouncerMock is SignatureBouncer {
+contract SignatureBouncerMock is SignatureBouncer, SignerRoleMock {
   function checkValidSignature(address account, bytes signature)
-=======
-contract SignatureBouncerMock is SignatureBouncer, SignerRoleMock {
-  function checkValidSignature(address _address, bytes _signature)
->>>>>>> c81e75de
     public
     view
     returns (bool)
