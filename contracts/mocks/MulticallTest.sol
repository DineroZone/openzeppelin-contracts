// SPDX-License-Identifier: MIT

pragma solidity ^0.8.0;

import "./token/ERC20MulticallMock.sol";

contract MulticallTest {
<<<<<<< HEAD
    function testReturnValues(
        ERC20MulticallMock multicallToken,
=======
    function checkReturnValues(
        MulticallTokenMock multicallToken,
>>>>>>> 6a8d977d
        address[] calldata recipients,
        uint256[] calldata amounts
    ) external {
        bytes[] memory calls = new bytes[](recipients.length);
        for (uint256 i = 0; i < recipients.length; i++) {
            calls[i] = abi.encodeWithSignature("transfer(address,uint256)", recipients[i], amounts[i]);
        }

        bytes[] memory results = multicallToken.multicall(calls);
        for (uint256 i = 0; i < results.length; i++) {
            require(abi.decode(results[i], (bool)));
        }
    }
}<|MERGE_RESOLUTION|>--- conflicted
+++ resolved
@@ -5,13 +5,8 @@
 import "./token/ERC20MulticallMock.sol";
 
 contract MulticallTest {
-<<<<<<< HEAD
-    function testReturnValues(
+    function checkReturnValues(
         ERC20MulticallMock multicallToken,
-=======
-    function checkReturnValues(
-        MulticallTokenMock multicallToken,
->>>>>>> 6a8d977d
         address[] calldata recipients,
         uint256[] calldata amounts
     ) external {
