--- conflicted
+++ resolved
@@ -3,15 +3,9 @@
 import "../token/ERC721/IERC721Receiver.sol";
 
 
-<<<<<<< HEAD
-contract ERC721ReceiverMock is ERC721Receiver {
+contract ERC721ReceiverMock is IERC721Receiver {
   bytes4 internal retval_;
   bool internal reverts_;
-=======
-contract ERC721ReceiverMock is IERC721Receiver {
-  bytes4 retval_;
-  bool reverts_;
->>>>>>> 2e0713be
 
   event Received(
     address _operator,
