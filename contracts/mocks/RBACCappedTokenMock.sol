--- conflicted
+++ resolved
@@ -1,20 +1,14 @@
-pragma solidity ^0.4.24;
+pragma solidity ^0.4.24;
+
+import "../token/ERC20/RBACMintableToken.sol";
+import "../token/ERC20/CappedToken.sol";
+
 
-import "../token/ERC20/RBACMintableToken.sol";
-import "../token/ERC20/CappedToken.sol";
-
-<<<<<<< HEAD
-
-=======
-
->>>>>>> 3c69cf65
-contract RBACCappedTokenMock is CappedToken, RBACMintableToken {
-
-  constructor(
-    uint256 _cap
-  )
-    public
-    CappedToken(_cap)
-  {
-  }
-}
+contract RBACCappedTokenMock is CappedToken, RBACMintableToken {
+  constructor(
+    uint256 _cap
+  )
+    CappedToken(_cap)
+    public
+  {}
+}