--- conflicted
+++ resolved
@@ -1,23 +1,14 @@
-<<<<<<< HEAD
-pragma solidity ^0.4.24;
-
-import "../payment/ConditionalEscrow.sol";
-=======
 pragma solidity ^0.5.0;
->>>>>>> ae02103e
 
 import "../payment/escrow/ConditionalEscrow.sol";
 
 // mock class using ConditionalEscrow
 contract ConditionalEscrowMock is ConditionalEscrow {
     mapping(address => bool) private _allowed;
-<<<<<<< HEAD
 
     constructor() public {
         ConditionalEscrow.initialize(msg.sender);
     }
-=======
->>>>>>> ae02103e
 
     function setAllowed(address payee, bool allowed) public {
         _allowed[payee] = allowed;
