// SPDX-License-Identifier: MIT
// This file was procedurally generated from scripts/generate/templates/CheckpointsMock.js.

pragma solidity ^0.8.0;

import "../utils/Checkpoints.sol";

contract CheckpointsMock {
    using Checkpoints for Checkpoints.History;

    Checkpoints.History private _totalCheckpoints;

    function latest() public view returns (uint256) {
        return _totalCheckpoints.latest();
    }

    function latestCheckpoint()
        public
        view
        returns (
            bool,
            uint256,
            uint256
        )
    {
        return _totalCheckpoints.latestCheckpoint();
    }

    function length() public view returns (uint256) {
        return _totalCheckpoints.length();
    }

    function push(uint256 value) public returns (uint256, uint256) {
        return _totalCheckpoints.push(value);
    }

    function getAtBlock(uint256 blockNumber) public view returns (uint256) {
        return _totalCheckpoints.getAtBlock(blockNumber);
    }

    function getAtProbablyRecentBlock(uint256 blockNumber) public view returns (uint256) {
        return _totalCheckpoints.getAtProbablyRecentBlock(blockNumber);
    }
}

contract Checkpoints224Mock {
    using Checkpoints for Checkpoints.Trace224;

    Checkpoints.Trace224 private _totalCheckpoints;

    function latest() public view returns (uint224) {
        return _totalCheckpoints.latest();
    }

    function latestCheckpoint()
        public
        view
        returns (
            bool,
            uint32,
            uint224
        )
    {
        return _totalCheckpoints.latestCheckpoint();
    }

    function length() public view returns (uint256) {
        return _totalCheckpoints.length();
    }

    function push(uint32 key, uint224 value) public returns (uint224, uint224) {
        return _totalCheckpoints.push(key, value);
    }

    function lowerLookup(uint32 key) public view returns (uint224) {
        return _totalCheckpoints.lowerLookup(key);
    }

    function upperLookup(uint32 key) public view returns (uint224) {
        return _totalCheckpoints.upperLookup(key);
    }

<<<<<<< HEAD
    function upperLookupRecent(uint32 key) public view returns (uint224) {
        return _totalCheckpoints.upperLookupRecent(key);
=======
    function length() public view returns (uint256) {
        return _totalCheckpoints._checkpoints.length;
>>>>>>> 84fafa78
    }
}

contract Checkpoints160Mock {
    using Checkpoints for Checkpoints.Trace160;

    Checkpoints.Trace160 private _totalCheckpoints;

    function latest() public view returns (uint160) {
        return _totalCheckpoints.latest();
    }

    function latestCheckpoint()
        public
        view
        returns (
            bool,
            uint96,
            uint160
        )
    {
        return _totalCheckpoints.latestCheckpoint();
    }

    function length() public view returns (uint256) {
        return _totalCheckpoints.length();
    }

    function push(uint96 key, uint160 value) public returns (uint160, uint160) {
        return _totalCheckpoints.push(key, value);
    }

    function lowerLookup(uint96 key) public view returns (uint160) {
        return _totalCheckpoints.lowerLookup(key);
    }

    function upperLookup(uint96 key) public view returns (uint160) {
        return _totalCheckpoints.upperLookup(key);
    }

<<<<<<< HEAD
    function upperLookupRecent(uint96 key) public view returns (uint224) {
        return _totalCheckpoints.upperLookupRecent(key);
=======
    function length() public view returns (uint256) {
        return _totalCheckpoints._checkpoints.length;
>>>>>>> 84fafa78
    }
}<|MERGE_RESOLUTION|>--- conflicted
+++ resolved
@@ -79,15 +79,6 @@
     function upperLookup(uint32 key) public view returns (uint224) {
         return _totalCheckpoints.upperLookup(key);
     }
-
-<<<<<<< HEAD
-    function upperLookupRecent(uint32 key) public view returns (uint224) {
-        return _totalCheckpoints.upperLookupRecent(key);
-=======
-    function length() public view returns (uint256) {
-        return _totalCheckpoints._checkpoints.length;
->>>>>>> 84fafa78
-    }
 }
 
 contract Checkpoints160Mock {
@@ -126,13 +117,4 @@
     function upperLookup(uint96 key) public view returns (uint160) {
         return _totalCheckpoints.upperLookup(key);
     }
-
-<<<<<<< HEAD
-    function upperLookupRecent(uint96 key) public view returns (uint224) {
-        return _totalCheckpoints.upperLookupRecent(key);
-=======
-    function length() public view returns (uint256) {
-        return _totalCheckpoints._checkpoints.length;
->>>>>>> 84fafa78
-    }
 }