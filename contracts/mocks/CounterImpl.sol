--- conflicted
+++ resolved
@@ -10,14 +10,7 @@
     // use whatever key you want to track your counters
     mapping(string => Counter.Counter) private _counters;
 
-<<<<<<< HEAD
-    function doThing(string key)
-        public
-        returns (uint256)
-    {
-=======
     function doThing(string memory key) public returns (uint256) {
->>>>>>> ae02103e
         theId = _counters[key].next();
         return theId;
     }
