{
  "name": "@openzeppelin/contracts",
  "description": "Secure Smart Contract library for Solidity",
<<<<<<< HEAD
  "version": "4.8.3",
=======
  "version": "4.8.2",
>>>>>>> 8d633cb7
  "files": [
    "**/*.sol",
    "/build/contracts/*.json",
    "!/mocks/**/*"
  ],
  "scripts": {
    "prepare": "bash ../scripts/prepare-contracts-package.sh",
    "prepare-docs": "cd ..; npm run prepare-docs"
  },
  "repository": {
    "type": "git",
    "url": "https://github.com/OpenZeppelin/openzeppelin-contracts.git"
  },
  "keywords": [
    "solidity",
    "ethereum",
    "smart",
    "contracts",
    "security",
    "zeppelin"
  ],
  "author": "OpenZeppelin Community <maintainers@openzeppelin.org>",
  "license": "MIT",
  "bugs": {
    "url": "https://github.com/OpenZeppelin/openzeppelin-contracts/issues"
  },
  "homepage": "https://openzeppelin.com/contracts/"
}<|MERGE_RESOLUTION|>--- conflicted
+++ resolved
@@ -1,11 +1,7 @@
 {
   "name": "@openzeppelin/contracts",
   "description": "Secure Smart Contract library for Solidity",
-<<<<<<< HEAD
-  "version": "4.8.3",
-=======
   "version": "4.8.2",
->>>>>>> 8d633cb7
   "files": [
     "**/*.sol",
     "/build/contracts/*.json",
