pragma solidity ^0.5.0;

import "./IERC777.sol";
import "./IERC777Recipient.sol";
import "./IERC777Sender.sol";
import "../../token/ERC20/IERC20.sol";
import "../../math/SafeMath.sol";
import "../../utils/Address.sol";
import "../IERC1820Registry.sol";

/**
 * @title ERC777 token implementation, with granularity harcoded to 1.
 * @author etsvigun <utgarda@gmail.com>, Bertrand Masius <github@catageeks.tk>
 */
contract ERC777 is IERC777, IERC20 {
    using SafeMath for uint256;
    using Address for address;

    IERC1820Registry private _erc1820 = IERC1820Registry(0x1820a4B7618BdE71Dce8cdc73aAB6C95905faD24);

    mapping(address => uint256) private _balances;

    uint256 private _totalSupply;

<<<<<<< HEAD
    // We inline the result of these hashes because Solidity does not calculate them in compile time.
    // See https://github.com/ethereum/solidity/issues/4024.
    //
    // keccak256("TOKENS_SENDER_INTERFACE_HASH")
    bytes32 constant private TOKENS_SENDER_INTERFACE_HASH = hex"29ddb589b1fb5fc7cf394961c1adf5f8c6454761adf795e67fe149f658abe895";
    // keccak256("TOKENS_RECIPIENT_INTERFACE_HASH")
    bytes32 constant private TOKENS_RECIPIENT_INTERFACE_HASH = hex"b281fc8c12954d22544db45de3159a39272895b169a852b314f9cc762e44c53b";
=======
    string private _name;
    string private _symbol;

    bytes32 constant private TOKENS_SENDER_INTERFACE_HASH = keccak256("ERC777TokensSender");
    bytes32 constant private TOKENS_RECIPIENT_INTERFACE_HASH = keccak256("ERC777TokensRecipient");
>>>>>>> aa4c9fea

    // This isn't ever read from - it's only used to respond to the defaultOperators query.
    address[] private _defaultOperatorsArray;

    // Immutable, but accounts may revoke them (tracked in __revokedDefaultOperators).
    mapping(address => bool) private _defaultOperators;

    // For each account, a mapping of its operators and revoked default operators.
    mapping(address => mapping(address => bool)) private _operators;
    mapping(address => mapping(address => bool)) private _revokedDefaultOperators;

    // ERC20-allowances
    mapping (address => mapping (address => uint256)) private _allowances;

    constructor(
        string memory name,
        string memory symbol,
        address[] memory defaultOperators
    ) public {
        _name = name;
        _symbol = symbol;

        _defaultOperatorsArray = defaultOperators;
        for (uint256 i = 0; i < _defaultOperatorsArray.length; i++) {
            _defaultOperators[_defaultOperatorsArray[i]] = true;
        }

        // register interfaces
        _erc1820.setInterfaceImplementer(address(this), keccak256("ERC777Token"), address(this));
        _erc1820.setInterfaceImplementer(address(this), keccak256("ERC20Token"), address(this));
    }

    /**
     * @dev Send the amount of tokens from the address msg.sender to the address to
     * @param to address recipient address
     * @param amount uint256 amount of tokens to transfer
     * @param data bytes information attached to the send, and intended for the recipient (to)
     */
    function send(address to, uint256 amount, bytes calldata data) external {
        _sendRequiringReceptionAck(msg.sender, msg.sender, to, amount, data, "");
    }

    /**
     * @dev Send the amount of tokens on behalf of the address from to the address to
     * @param from address token holder address.
     * @param to address recipient address
     * @param amount uint256 amount of tokens to transfer
     * @param data bytes information attached to the send, and intended for the recipient (to)
     * @param operatorData bytes extra information provided by the operator (if any)
     */
    function operatorSend(
        address from,
        address to,
        uint256 amount,
        bytes calldata data,
        bytes calldata operatorData
    )
    external
    {
        require(isOperatorFor(msg.sender, from), "ERC777: caller is not an operator for holder");
        _sendRequiringReceptionAck(msg.sender, from, to, amount, data, operatorData);
    }

    /**
     * @dev Transfer token to a specified address.
     * Required for ERC20 compatiblity. Note that transferring tokens this way may result in locked tokens (i.e. tokens
     * can be sent to a contract that does not implement the ERC777TokensRecipient interface).
     * @param to The address to transfer to.
     * @param value The amount to be transferred.
     */
    function transfer(address to, uint256 value) external returns (bool) {
        _transfer(msg.sender, msg.sender, to, value);
        return true;
    }

    /**
     * @dev Transfer tokens from one address to another.
     * Note that while this function emits an Approval event, this is not required as per the specification,
     * and other compliant implementations may not emit the event.
     * Required for ERC20 compatiblity. Note that transferring tokens this way may result in locked tokens (i.e. tokens
     * can be sent to a contract that does not implement the ERC777TokensRecipient interface).
     * @param from address The address which you want to send tokens from
     * @param to address The address which you want to transfer to
     * @param value uint256 the amount of tokens to be transferred
     */
    function transferFrom(address from, address to, uint256 value) external returns (bool) {
        _transfer(msg.sender, from, to, value);
        _approve(from, msg.sender, _allowances[from][msg.sender].sub(value));
        return true;
    }

    /**
     * @dev Burn the amount of tokens from the address msg.sender
     * @param amount uint256 amount of tokens to transfer
     * @param data bytes extra information provided by the token holder
     */
    function burn(uint256 amount, bytes calldata data) external {
        _burn(msg.sender, msg.sender, amount, data, "");
    }

    /**
     * @dev Burn the amount of tokens on behalf of the address from
     * @param from address token holder address.
     * @param amount uint256 amount of tokens to transfer
     * @param data bytes extra information provided by the token holder
     * @param operatorData bytes extra information provided by the operator (if any)
     */
    function operatorBurn(address from, uint256 amount, bytes calldata data, bytes calldata operatorData) external {
        require(isOperatorFor(msg.sender, from), "ERC777: caller is not an operator for holder");
        _burn(msg.sender, from, amount, data, operatorData);
    }

    /**
     * @dev Authorize an operator for the sender
     * @param operator address to be authorized as operator
     */
    function authorizeOperator(address operator) external {
        require(msg.sender != operator, "ERC777: authorizing self as operator");

        if (_defaultOperators[operator]) {
            delete _revokedDefaultOperators[msg.sender][operator];
        } else {
            _operators[msg.sender][operator] = true;
        }

        emit AuthorizedOperator(operator, msg.sender);
    }

    /**
     * @dev Revoke operator rights from one of the default operators
     * @param operator address to revoke operator rights from
     */
    function revokeOperator(address operator) external {
        require(operator != msg.sender, "ERC777: revoking self as operator");

        if (_defaultOperators[operator]) {
            _revokedDefaultOperators[msg.sender][operator] = true;
        } else {
            delete _operators[msg.sender][operator];
        }

        emit RevokedOperator(operator, msg.sender);
    }

    /**
     * @dev Approve the passed address to spend the specified amount of tokens on behalf of msg.sender.
     * Beware that changing an allowance with this method brings the risk that someone may use both the old
     * and the new allowance by unfortunate transaction ordering. One possible solution to mitigate this
     * race condition is to first reduce the spender's allowance to 0 and set the desired value afterwards:
     * https://github.com/ethereum/EIPs/issues/20#issuecomment-263524729
     * Required for ERC20 compatilibity.
     * @param spender The address which will spend the funds.
     * @param value The amount of tokens to be spent.
     */
    function approve(address spender, uint256 value) external returns (bool) {
        _approve(msg.sender, spender, value);
        return true;
    }

    /**
     * @dev Total number of tokens in existence
     */
    function totalSupply() public view returns (uint256) {
        return _totalSupply;
    }

    /**
     * @dev Gets the balance of the specified address.
     * @param tokenHolder The address to query the balance of.
        * @return uint256 representing the amount owned by the specified address.
     */
    function balanceOf(address tokenHolder) public view returns (uint256) {
        return _balances[tokenHolder];
    }

    /**
     * @return the name of the token.
     */
    function name() public view returns (string memory) {
        return _name;
    }

    /**
     * @return the symbol of the token.
     */
    function symbol() public view returns (string memory) {
        return _symbol;
    }

    /**
     * @return the number of decimals of the token.
     */
    function decimals() public pure returns (uint8) {
        return 18; // The spec requires that decimals be 18
    }

    /**
     * @dev Gets the token's granularity,
     * i.e. the smallest number of tokens (in the basic unit)
     * which may be minted, sent or burned at any time
     * @return uint256 granularity
     */
    function granularity() public view returns (uint256) {
        return 1;
    }

    /**
     * @dev Get the list of default operators as defined by the token contract.
     * @return address[] default operators
     */
    function defaultOperators() public view returns (address[] memory) {
        return _defaultOperatorsArray;
    }

    /**
     * @dev Indicate whether an address
     * is an operator of the tokenHolder address
     * @param operator address which may be an operator of tokenHolder
     * @param tokenHolder address of a token holder which may have the operator
     * address as an operator.
     */
    function isOperatorFor(
        address operator,
        address tokenHolder
    ) public view returns (bool) {
        return operator == tokenHolder ||
            (_defaultOperators[operator] && !_revokedDefaultOperators[tokenHolder][operator]) ||
            _operators[tokenHolder][operator];
    }

    /**
     * @dev Function to check the amount of tokens that an owner allowed to a spender.
     * Required for ERC20 compatibility.
     * @param owner address The address which owns the funds.
     * @param spender address The address which will spend the funds.
     * @return A uint256 specifying the amount of tokens still available for the spender.
     */
    function allowance(address owner, address spender) public view returns (uint256) {
        return _allowances[owner][spender];
    }

    /**
     * @dev Mint tokens. Does not check authorization of operator
     * @dev the caller may ckeck that operator is authorized before calling
     * @param operator address operator requesting the operation
     * @param to address token recipient address
     * @param amount uint256 amount of tokens to mint
     * @param userData bytes extra information defined by the token recipient (if any)
     * @param operatorData bytes extra information provided by the operator (if any)
     */
    function _mint(
        address operator,
        address to,
        uint256 amount,
        bytes memory userData,
        bytes memory operatorData
    )
    internal
    {
        require(to != address(0), "ERC777: mint to the zero address");

        // Update state variables
        _totalSupply = _totalSupply.add(amount);
        _balances[to] = _balances[to].add(amount);

        _callTokensReceived(operator, address(0), to, amount, userData, operatorData, true);

        emit Minted(operator, to, amount, userData, operatorData);
        emit Transfer(address(0), to, amount);
    }

    function _transfer(address operator, address from, address to, uint256 amount) private {
        _sendAllowingNoReceptionAck(operator, from, to, amount, "", "");
    }

    function _sendRequiringReceptionAck(
        address operator,
        address from,
        address to,
        uint256 amount,
        bytes memory userData,
        bytes memory operatorData
    ) private {
        _send(operator, from, to, amount, userData, operatorData, true);
    }

    function _sendAllowingNoReceptionAck(
        address operator,
        address from,
        address to,
        uint256 amount,
        bytes memory userData,
        bytes memory operatorData
    ) private {
        _send(operator, from, to, amount, userData, operatorData, false);
    }

    /**
     * @dev Send tokens
     * @param operator address operator requesting the transfer
     * @param from address token holder address
     * @param to address recipient address
     * @param amount uint256 amount of tokens to transfer
     * @param userData bytes extra information provided by the token holder (if any)
     * @param operatorData bytes extra information provided by the operator (if any)
     * @param requireReceptionAck if true, contract recipients are required to implement ERC777TokensRecipient
     */
    function _send(
        address operator,
        address from,
        address to,
        uint256 amount,
        bytes memory userData,
        bytes memory operatorData,
        bool requireReceptionAck
    )
    private
    {
        require(from != address(0), "ERC777: transfer from the zero address");
        require(to != address(0), "ERC777: transfer to the zero address");

        _callTokensToSend(operator, from, to, amount, userData, operatorData);

        // Update state variables
        _balances[from] = _balances[from].sub(amount);
        _balances[to] = _balances[to].add(amount);

        _callTokensReceived(operator, from, to, amount, userData, operatorData, requireReceptionAck);

        emit Sent(operator, from, to, amount, userData, operatorData);
        emit Transfer(from, to, amount);
    }

    /**
     * @dev Burn tokens
     * @param operator address operator requesting the operation
     * @param from address token holder address
     * @param amount uint256 amount of tokens to burn
     * @param data bytes extra information provided by the token holder
     * @param operatorData bytes extra information provided by the operator (if any)
     */
    function _burn(
        address operator,
        address from,
        uint256 amount,
        bytes memory data,
        bytes memory operatorData
    )
    private
    {
        require(from != address(0), "ERC777: burn from the zero address");

        _callTokensToSend(operator, from, address(0), amount, data, operatorData);

        // Update state variables
        _totalSupply = _totalSupply.sub(amount);
        _balances[from] = _balances[from].sub(amount);

        emit Burned(operator, from, amount, data, operatorData);
        emit Transfer(from, address(0), amount);
    }

    function _approve(address owner, address spender, uint256 value) private {
        // TODO: restore this require statement if this function becomes internal, or is called at a new callsite. It is
        // currently unnecessary.
        //require(owner != address(0), "ERC777: approve from the zero address");
        require(spender != address(0), "ERC777: approve to the zero address");

        _allowances[owner][spender] = value;
        emit Approval(owner, spender, value);
    }

    /**
     * @dev Call from.tokensToSend() if the interface is registered
     * @param operator address operator requesting the transfer
     * @param from address token holder address
     * @param to address recipient address
     * @param amount uint256 amount of tokens to transfer
     * @param userData bytes extra information provided by the token holder (if any)
     * @param operatorData bytes extra information provided by the operator (if any)
     */
    function _callTokensToSend(
        address operator,
        address from,
        address to,
        uint256 amount,
        bytes memory userData,
        bytes memory operatorData
    )
    private
    {
        address implementer = _erc1820.getInterfaceImplementer(from, TOKENS_SENDER_INTERFACE_HASH);
        if (implementer != address(0)) {
            IERC777Sender(implementer).tokensToSend(operator, from, to, amount, userData, operatorData);
        }
    }

    /**
     * @dev Call to.tokensReceived() if the interface is registered. Reverts if the recipient is a contract but
     * tokensReceived() was not registered for the recipient
     * @param operator address operator requesting the transfer
     * @param from address token holder address
     * @param to address recipient address
     * @param amount uint256 amount of tokens to transfer
     * @param userData bytes extra information provided by the token holder (if any)
     * @param operatorData bytes extra information provided by the operator (if any)
     * @param requireReceptionAck if true, contract recipients are required to implement ERC777TokensRecipient
     */
    function _callTokensReceived(
        address operator,
        address from,
        address to,
        uint256 amount,
        bytes memory userData,
        bytes memory operatorData,
        bool requireReceptionAck
    )
    private
    {
        address implementer = _erc1820.getInterfaceImplementer(to, TOKENS_RECIPIENT_INTERFACE_HASH);
        if (implementer != address(0)) {
            IERC777Recipient(implementer).tokensReceived(operator, from, to, amount, userData, operatorData);
        } else if (requireReceptionAck) {
            require(!to.isContract(), "ERC777: token recipient contract has no implementer for ERC777TokensRecipient");
        }
    }
}<|MERGE_RESOLUTION|>--- conflicted
+++ resolved
@@ -22,7 +22,9 @@
 
     uint256 private _totalSupply;
 
-<<<<<<< HEAD
+    string private _name;
+    string private _symbol;
+
     // We inline the result of these hashes because Solidity does not calculate them in compile time.
     // See https://github.com/ethereum/solidity/issues/4024.
     //
@@ -30,13 +32,6 @@
     bytes32 constant private TOKENS_SENDER_INTERFACE_HASH = hex"29ddb589b1fb5fc7cf394961c1adf5f8c6454761adf795e67fe149f658abe895";
     // keccak256("TOKENS_RECIPIENT_INTERFACE_HASH")
     bytes32 constant private TOKENS_RECIPIENT_INTERFACE_HASH = hex"b281fc8c12954d22544db45de3159a39272895b169a852b314f9cc762e44c53b";
-=======
-    string private _name;
-    string private _symbol;
-
-    bytes32 constant private TOKENS_SENDER_INTERFACE_HASH = keccak256("ERC777TokensSender");
-    bytes32 constant private TOKENS_RECIPIENT_INTERFACE_HASH = keccak256("ERC777TokensRecipient");
->>>>>>> aa4c9fea
 
     // This isn't ever read from - it's only used to respond to the defaultOperators query.
     address[] private _defaultOperatorsArray;
