pragma solidity ^0.5.2;

import "../access/roles/SignerRole.sol";
import "../cryptography/ECDSA.sol";

/**
 * @title SignatureBouncer
 * @author PhABC, Shrugs and aflesher
 * @dev SignatureBouncer allows users to submit a signature as a permission to
 * do an action.
 * If the signature is from one of the authorized signer addresses, the
 * signature is valid.
 * Note that SignatureBouncer offers no protection against replay attacks, users
 * must add this themselves!
 *
 * Signer addresses can be individual servers signing grants or different
 * users within a decentralized club that have permission to invite other
 * members. This technique is useful for whitelists and airdrops; instead of
 * putting all valid addresses on-chain, simply sign a grant of the form
 * keccak256(abi.encodePacked(`:contractAddress` + `:granteeAddress`)) using a
 * valid signer address.
 * Then restrict access to your crowdsale/whitelist/airdrop using the
 * `onlyValidSignature` modifier (or implement your own using _isValidSignature).
 * In addition to `onlyValidSignature`, `onlyValidSignatureAndMethod` and
 * `onlyValidSignatureAndData` can be used to restrict access to only a given
 * method or a given method with given parameters respectively.
 * See the tests in SignatureBouncer.test.js for specific usage examples.
 *
 * @notice A method that uses the `onlyValidSignatureAndData` modifier must make
 * the _signature parameter the "last" parameter. You cannot sign a message that
 * has its own signature in it so the last 128 bytes of msg.data (which
 * represents the length of the _signature data and the _signature data itself)
 * is ignored when validating. Also non fixed sized parameters make constructing
 * the data in the signature much more complex.
 * See https://ethereum.stackexchange.com/a/50616 for more details.
 */
contract SignatureBouncer is SignerRole {
    using ECDSA for bytes32;

    // Function selectors are 4 bytes long, as documented in
    // https://solidity.readthedocs.io/en/v0.4.24/abi-spec.html#function-selector
    uint256 private constant _METHOD_ID_SIZE = 4;
    // Signature size is 65 bytes (tightly packed v + r + s), but gets padded to 96 bytes
    uint256 private constant _SIGNATURE_SIZE = 96;

    constructor () internal {
        // solhint-disable-previous-line no-empty-blocks
    }

    /**
     * @dev Requires that a valid signature of a signer was provided.
     */
    modifier onlyValidSignature(bytes memory signature) {
        require(_isValidSignature(msg.sender, signature), "SignatureBouncer: invalid caller signature.");
        _;
    }

    /**
     * @dev Requires that a valid signature with a specified method of a signer was provided.
     */
    modifier onlyValidSignatureAndMethod(bytes memory signature) {
        // solhint-disable-next-line max-line-length
        require(_isValidSignatureAndMethod(msg.sender, signature), "SignatureBouncer: invalid caller signature for method.");
        _;
    }

    /**
<<<<<<< HEAD
.     * @dev requires that a valid signature with a specified method and params of a signer was provided
=======
     * @dev Requires that a valid signature with a specified method and params of a signer was provided.
>>>>>>> 81e36d2e
     */
    modifier onlyValidSignatureAndData(bytes memory signature) {
        // solhint-disable-next-line max-line-length
        require(_isValidSignatureAndData(msg.sender, signature), "SignatureBouncer: invalid caller signature for data.");
        _;
    }

    /**
     * @dev is the signature of `this + account` from a signer?
     * @return bool
     */
    function _isValidSignature(address account, bytes memory signature) internal view returns (bool) {
        return _isValidDataHash(keccak256(abi.encodePacked(address(this), account)), signature);
    }

    /**
     * @dev is the signature of `this + account + methodId` from a signer?
     * @return bool
     */
    function _isValidSignatureAndMethod(address account, bytes memory signature) internal view returns (bool) {
        bytes memory data = new bytes(_METHOD_ID_SIZE);
        for (uint i = 0; i < data.length; i++) {
            data[i] = msg.data[i];
        }
        return _isValidDataHash(keccak256(abi.encodePacked(address(this), account, data)), signature);
    }

    /**
     * @dev is the signature of `this + account + methodId + params(s)` from a signer?
     * @notice the signature parameter of the method being validated must be the "last" parameter
     * @return bool
     */
    function _isValidSignatureAndData(address account, bytes memory signature) internal view returns (bool) {
        require(msg.data.length > _SIGNATURE_SIZE, "SignatureBouncer: length of caller data is < 96.");

        bytes memory data = new bytes(msg.data.length - _SIGNATURE_SIZE);
        for (uint i = 0; i < data.length; i++) {
            data[i] = msg.data[i];
        }

        return _isValidDataHash(keccak256(abi.encodePacked(address(this), account, data)), signature);
    }

    /**
     * @dev Internal function to convert a hash to an eth signed message
     * and then recover the signature and check it against the signer role.
     * @return bool
     */
    function _isValidDataHash(bytes32 hash, bytes memory signature) internal view returns (bool) {
        address signer = hash.toEthSignedMessageHash().recover(signature);

        return signer != address(0) && isSigner(signer);
    }
}<|MERGE_RESOLUTION|>--- conflicted
+++ resolved
@@ -65,11 +65,7 @@
     }
 
     /**
-<<<<<<< HEAD
-.     * @dev requires that a valid signature with a specified method and params of a signer was provided
-=======
      * @dev Requires that a valid signature with a specified method and params of a signer was provided.
->>>>>>> 81e36d2e
      */
     modifier onlyValidSignatureAndData(bytes memory signature) {
         // solhint-disable-next-line max-line-length
