--- conflicted
+++ resolved
@@ -131,13 +131,8 @@
   {
     address signer = hash
       .toEthSignedMessageHash()
-<<<<<<< HEAD
-      .recover(_signature);
+      .recover(signature);
 
     return signer != address(0) && isSigner(signer);
-=======
-      .recover(signature);
-    return isSigner(signer);
->>>>>>> 6c4c8989
   }
 }