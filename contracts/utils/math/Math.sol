--- conflicted
+++ resolved
@@ -407,7 +407,6 @@
     }
 
     /**
-<<<<<<< HEAD
      * @dev Returns the modular exponentiation of the specified base,
      * exponent and modulus (b^e % m)
      *
@@ -421,11 +420,11 @@
         (bool success, bytes memory result) = (address(5).staticcall(abi.encode(32, 32, 32, b, e, m)));
         require(success, "ModularExponentiation: Failed at calculating the result");
         return abi.decode(result, (uint256));
-=======
+    }
+    
+    /**
      * @dev Returns whether a provided rounding mode is considered rounding up for unsigned integers.
      */
     function unsignedRoundsUp(Rounding rounding) internal pure returns (bool) {
         return uint8(rounding) % 2 == 1;
->>>>>>> 74016c37
-    }
-}+    }