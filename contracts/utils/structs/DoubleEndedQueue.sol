// SPDX-License-Identifier: MIT
// OpenZeppelin Contracts (last updated v4.9.0) (utils/structs/DoubleEndedQueue.sol)
<<<<<<< HEAD
pragma solidity ^0.8.4;
=======
pragma solidity ^0.8.19;
>>>>>>> 7cc2cbfe

import "../math/SafeCast.sol";

/**
 * @dev A sequence of items with the ability to efficiently push and pop items (i.e. insert and remove) on both ends of
 * the sequence (called front and back). Among other access patterns, it can be used to implement efficient LIFO and
 * FIFO queues. Storage use is optimized, and all operations are O(1) constant time. This includes {clear}, given that
 * the existing queue contents are left in storage.
 *
 * The struct is called `Bytes32Deque`. Other types can be cast to and from `bytes32`. This data structure can only be
 * used in storage, and not in memory.
 * ```solidity
 * DoubleEndedQueue.Bytes32Deque queue;
 * ```
 *
 * _Available since v4.6._
 */
library DoubleEndedQueue {
    /**
     * @dev An operation (e.g. {front}) couldn't be completed due to the queue being empty.
     */
    error QueueEmpty();

    /**
     * @dev An operation (e.g. {at}) couldn't be completed due to an index being out of bounds.
     */
    error QueueOutOfBounds();

    /**
     * @dev Indices are signed integers because the queue can grow in any direction. They are 128 bits so begin and end
     * are packed in a single storage slot for efficient access. Since the items are added one at a time we can safely
     * assume that these 128-bit indices will not overflow, and use unchecked arithmetic.
     *
     * Struct members have an underscore prefix indicating that they are "private" and should not be read or written to
     * directly. Use the functions provided below instead. Modifying the struct manually may violate assumptions and
     * lead to unexpected behavior.
     *
     * Indices are in the range [begin, end) which means the first item is at data[begin] and the last item is at
     * data[end - 1].
     */
    struct Bytes32Deque {
        int128 _begin;
        int128 _end;
        mapping(int128 => bytes32) _data;
    }

    /**
     * @dev Inserts an item at the end of the queue.
     */
    function pushBack(Bytes32Deque storage deque, bytes32 value) internal {
        int128 backIndex = deque._end;
        deque._data[backIndex] = value;
        unchecked {
            deque._end = backIndex + 1;
        }
    }

    /**
     * @dev Removes the item at the end of the queue and returns it.
     *
     * Reverts with `QueueEmpty` if the queue is empty.
     */
    function popBack(Bytes32Deque storage deque) internal returns (bytes32 value) {
        if (empty(deque)) revert QueueEmpty();
        int128 backIndex;
        unchecked {
            backIndex = deque._end - 1;
        }
        value = deque._data[backIndex];
        delete deque._data[backIndex];
        deque._end = backIndex;
    }

    /**
     * @dev Inserts an item at the beginning of the queue.
     */
    function pushFront(Bytes32Deque storage deque, bytes32 value) internal {
        int128 frontIndex;
        unchecked {
            frontIndex = deque._begin - 1;
        }
        deque._data[frontIndex] = value;
        deque._begin = frontIndex;
    }

    /**
     * @dev Removes the item at the beginning of the queue and returns it.
     *
     * Reverts with `QueueEmpty` if the queue is empty.
     */
    function popFront(Bytes32Deque storage deque) internal returns (bytes32 value) {
        if (empty(deque)) revert QueueEmpty();
        int128 frontIndex = deque._begin;
        value = deque._data[frontIndex];
        delete deque._data[frontIndex];
        unchecked {
            deque._begin = frontIndex + 1;
        }
    }

    /**
     * @dev Returns the item at the beginning of the queue.
     *
     * Reverts with `QueueEmpty` if the queue is empty.
     */
    function front(Bytes32Deque storage deque) internal view returns (bytes32 value) {
        if (empty(deque)) revert QueueEmpty();
        int128 frontIndex = deque._begin;
        return deque._data[frontIndex];
    }

    /**
     * @dev Returns the item at the end of the queue.
     *
     * Reverts with `QueueEmpty` if the queue is empty.
     */
    function back(Bytes32Deque storage deque) internal view returns (bytes32 value) {
        if (empty(deque)) revert QueueEmpty();
        int128 backIndex;
        unchecked {
            backIndex = deque._end - 1;
        }
        return deque._data[backIndex];
    }

    /**
     * @dev Return the item at a position in the queue given by `index`, with the first item at 0 and last item at
     * `length(deque) - 1`.
     *
     * Reverts with `QueueOutOfBounds` if the index is out of bounds.
     */
    function at(Bytes32Deque storage deque, uint256 index) internal view returns (bytes32 value) {
        // int256(deque._begin) is a safe upcast
        int128 idx = SafeCast.toInt128(int256(deque._begin) + SafeCast.toInt256(index));
        if (idx >= deque._end) revert QueueOutOfBounds();
        return deque._data[idx];
    }

    /**
     * @dev Resets the queue back to being empty.
     *
     * NOTE: The current items are left behind in storage. This does not affect the functioning of the queue, but misses
     * out on potential gas refunds.
     */
    function clear(Bytes32Deque storage deque) internal {
        deque._begin = 0;
        deque._end = 0;
    }

    /**
     * @dev Returns the number of items in the queue.
     */
    function length(Bytes32Deque storage deque) internal view returns (uint256) {
        // The interface preserves the invariant that begin <= end so we assume this will not overflow.
        // We also assume there are at most int256.max items in the queue.
        unchecked {
            return uint256(int256(deque._end) - int256(deque._begin));
        }
    }

    /**
     * @dev Returns true if the queue is empty.
     */
    function empty(Bytes32Deque storage deque) internal view returns (bool) {
        return deque._end <= deque._begin;
    }
}<|MERGE_RESOLUTION|>--- conflicted
+++ resolved
@@ -1,10 +1,6 @@
 // SPDX-License-Identifier: MIT
 // OpenZeppelin Contracts (last updated v4.9.0) (utils/structs/DoubleEndedQueue.sol)
-<<<<<<< HEAD
-pragma solidity ^0.8.4;
-=======
 pragma solidity ^0.8.19;
->>>>>>> 7cc2cbfe
 
 import "../math/SafeCast.sol";
 
