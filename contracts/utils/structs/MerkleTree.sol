// SPDX-License-Identifier: MIT

pragma solidity ^0.8.0;

import {Hashes} from "../cryptography/Hashes.sol";
import {Arrays} from "../Arrays.sol";
import {Panic} from "../Panic.sol";

/**
 * @dev Library for managing https://wikipedia.org/wiki/Merkle_Tree[Merkle Tree] data structures.
 *
 * Each tree is a complete binary tree with the ability to sequentially insert leaves, changing them from a zero to a
 * non-zero value and updating its root. This structure allows inserting commitments (or other entries) that are not
 * stored, but can be proven to be part of the tree at a later time if the root is kept. See {MerkleProof}.
 *
 * A tree is defined by the following parameters:
 *
 * * Depth: The number of levels in the tree, it also defines the maximum number of leaves as 2**depth.
 * * Zero value: The value that represents an empty leaf. Used to avoid regular zero values to be part of the tree.
 * * Hashing function: A cryptographic hash function used to produce internal nodes. Defaults to {Hashes-commutativeKeccak256}.
 *
<<<<<<< HEAD
 * NOTE: Building trees using non-commutative hashing functions (i.e. `H(a, b) != H(b, a)`) is supported. However,
 * proving the inclusion of a leaf is not possible with the {MerkleProof} library since it only supports
 * _commutative_ hashing functions.
=======
 * NOTE: while this library supports building merkle trees using a non-commutative custom hashing function, proof of
 * inclusion for such trees will not be verifiable using the {MerkleProof} library. The {MerkleProof} library only
 * supports commutative hashing functions.
>>>>>>> 4ca51e9a
 *
 * _Available since v5.1._
 */
library MerkleTree {
    /**
     * @dev A complete `bytes32` Merkle tree.
     *
     * The `sides` and `zero` arrays are set to have a length equal to the depth of the tree during setup.
     *
     * Struct members have an underscore prefix indicating that they are "private" and should not be read or written to
     * directly. Use the functions provided below instead. Modifying the struct manually may violate assumptions and
     * lead to unexpected behavior.
     *
     * NOTE: The `root` and the updates history is not stored within the tree. Consider using a secondary structure to
     * store a list of historical roots from the values returned from {setup} and {push} (e.g. a mapping, {BitMaps} or
     * {Checkpoints}).
     *
     * WARNING: Updating any of the tree's parameters after the first insertion will result in a corrupted tree.
     */
    struct Bytes32PushTree {
        uint256 _nextLeafIndex;
        bytes32[] _sides;
        bytes32[] _zeros;
    }

    /**
     * @dev Initialize a {Bytes32PushTree} using {Hashes-commutativeKeccak256} to hash internal nodes.
     * The capacity of the tree (i.e. number of leaves) is set to `2**levels`.
     *
     * Calling this function on MerkleTree that was already setup and used will reset it to a blank state.
     *
     * Once a tree is setup, any push to it must use the same hashing function. This means that values
     * should be pushed to it using the default {xref-MerkleTree-push-struct-MerkleTree-Bytes32PushTree-bytes32-}[push] function.
     *
     * IMPORTANT: The zero value should be carefully chosen since it will be stored in the tree representing
     * empty leaves. It should be a value that is not expected to be part of the tree.
     */
    function setup(Bytes32PushTree storage self, uint8 levels, bytes32 zero) internal returns (bytes32 initialRoot) {
        return setup(self, levels, zero, Hashes.commutativeKeccak256);
    }

    /**
     * @dev Same as {xref-MerkleTree-setup-struct-MerkleTree-Bytes32PushTree-uint8-bytes32-}[setup], but allows to specify a custom hashing function.
     *
     * Once a tree is setup, any push to it must use the same hashing function. This means that values
     * should be pushed to it using the custom push function, which should be the same one as used during the setup.
     *
     * IMPORTANT: Providing a custom hashing function is a security-sensitive operation since it may
     * compromise the soundness of the tree. Consider using functions from {Hashes}.
     */
    function setup(
        Bytes32PushTree storage self,
        uint8 levels,
        bytes32 zero,
        function(bytes32, bytes32) view returns (bytes32) fnHash
    ) internal returns (bytes32 initialRoot) {
        // Store depth in the dynamic array
        Arrays.unsafeSetLength(self._sides, levels);
        Arrays.unsafeSetLength(self._zeros, levels);

        // Build each root of zero-filled subtrees
        bytes32 currentZero = zero;
        for (uint32 i = 0; i < levels; ++i) {
            Arrays.unsafeAccess(self._zeros, i).value = currentZero;
            currentZero = fnHash(currentZero, currentZero);
        }

        // Set the first root
        self._nextLeafIndex = 0;

        return currentZero;
    }

    /**
     * @dev Insert a new leaf in the tree, and compute the new root. Returns the position of the inserted leaf in the
     * tree, and the resulting root.
     *
     * Hashing the leaf before calling this function is recommended as a protection against
     * second pre-image attacks.
     *
     * This variant uses {Hashes-commutativeKeccak256} to hash internal nodes. It should only be used on merkle trees
     * that were setup using the same (default) hashing function (i.e. by calling
     * {xref-MerkleTree-setup-struct-MerkleTree-Bytes32PushTree-uint8-bytes32-}[the default setup] function).
     */
    function push(Bytes32PushTree storage self, bytes32 leaf) internal returns (uint256 index, bytes32 newRoot) {
        return push(self, leaf, Hashes.commutativeKeccak256);
    }

    /**
     * @dev Insert a new leaf in the tree, and compute the new root. Returns the position of the inserted leaf in the
     * tree, and the resulting root.
     *
     * Hashing the leaf before calling this function is recommended as a protection against
     * second pre-image attacks.
     *
     * This variant uses a custom hashing function to hash internal nodes. It should only be called with the same
     * function as the one used during the initial setup of the merkle tree.
     */
    function push(
        Bytes32PushTree storage self,
        bytes32 leaf,
        function(bytes32, bytes32) view returns (bytes32) fnHash
    ) internal returns (uint256 index, bytes32 newRoot) {
        // Cache read
        uint256 levels = self._zeros.length;

        // Get leaf index
        index = self._nextLeafIndex++;

        // Check if tree is full.
        if (index >= 1 << levels) {
            Panic.panic(Panic.RESOURCE_ERROR);
        }

        // Rebuild branch from leaf to root
        uint256 currentIndex = index;
        bytes32 currentLevelHash = leaf;
        for (uint32 i = 0; i < levels; i++) {
            // Reaching the parent node, is currentLevelHash the left child?
            bool isLeft = currentIndex % 2 == 0;

            // If so, next time we will come from the right, so we need to save it
            if (isLeft) {
                Arrays.unsafeAccess(self._sides, i).value = currentLevelHash;
            }

            // Compute the current node hash by using the hash function
            // with either its sibling (side) or the zero value for that level.
            currentLevelHash = fnHash(
                isLeft ? currentLevelHash : Arrays.unsafeAccess(self._sides, i).value,
                isLeft ? Arrays.unsafeAccess(self._zeros, i).value : currentLevelHash
            );

            // Update node index
            currentIndex >>= 1;
        }

        return (index, currentLevelHash);
    }

    /**
     * @dev Tree's depth (set at initialization)
     */
    function depth(Bytes32PushTree storage self) internal view returns (uint256) {
        return self._zeros.length;
    }
}<|MERGE_RESOLUTION|>--- conflicted
+++ resolved
@@ -19,15 +19,10 @@
  * * Zero value: The value that represents an empty leaf. Used to avoid regular zero values to be part of the tree.
  * * Hashing function: A cryptographic hash function used to produce internal nodes. Defaults to {Hashes-commutativeKeccak256}.
  *
-<<<<<<< HEAD
+ * proving the inclusion of a leaf is not possible with the {MerkleProof} library since it only supports
  * NOTE: Building trees using non-commutative hashing functions (i.e. `H(a, b) != H(b, a)`) is supported. However,
- * proving the inclusion of a leaf is not possible with the {MerkleProof} library since it only supports
+ * proving the inclusion of a leaf in such trees is not possible with the {MerkleProof} library since it only supports
  * _commutative_ hashing functions.
-=======
- * NOTE: while this library supports building merkle trees using a non-commutative custom hashing function, proof of
- * inclusion for such trees will not be verifiable using the {MerkleProof} library. The {MerkleProof} library only
- * supports commutative hashing functions.
->>>>>>> 4ca51e9a
  *
  * _Available since v5.1._
  */
