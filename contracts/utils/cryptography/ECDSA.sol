// SPDX-License-Identifier: MIT

pragma solidity ^0.8.0;

/**
 * @dev Elliptic Curve Digital Signature Algorithm (ECDSA) operations.
 *
 * These functions can be used to verify that a message was signed by the holder
 * of the private keys of a given address.
 */
library ECDSA {
    /**
     * @dev Returns the address that signed a hashed message (`hash`) with
     * `signature` or error string. This address can then be used for verification purposes.
     *
     * The `ecrecover` EVM opcode allows for malleable (non-unique) signatures:
     * this function rejects them by requiring the `s` value to be in the lower
     * half order, and the `v` value to be either 27 or 28.
     *
     * IMPORTANT: `hash` _must_ be the result of a hash operation for the
     * verification to be secure: it is possible to craft signatures that
     * recover to arbitrary addresses for non-hashed data. A safe way to ensure
     * this is by receiving a hash of the original message (which may otherwise
     * be too long), and then calling {toEthSignedMessageHash} on it.
     *
     * Documentation for signature generation:
     * - with https://web3js.readthedocs.io/en/v1.3.4/web3-eth-accounts.html#sign[Web3.js]
     * - with https://docs.ethers.io/v5/api/signer/#Signer-signMessage[ethers]
     */
<<<<<<< HEAD
    function tryRecover(bytes32 hash, bytes memory signature) internal pure returns (address, string memory) {
        // Divide the signature in r, s and v variables
        bytes32 r;
        bytes32 s;
        uint8 v;

=======
    function recover(bytes32 hash, bytes memory signature) internal pure returns (address) {
>>>>>>> 973b0f88
        // Check the signature length
        // - case 65: r,s,v signature (standard)
        // - case 64: r,vs signature (cf https://eips.ethereum.org/EIPS/eip-2098) _Available since v4.1._
        if (signature.length == 65) {
            bytes32 r;
            bytes32 s;
            uint8 v;
            // ecrecover takes the signature parameters, and the only way to get them
            // currently is to use assembly.
            assembly {
                r := mload(add(signature, 0x20))
                s := mload(add(signature, 0x40))
                v := byte(0, mload(add(signature, 0x60)))
            }
            return recover(hash, v, r, s);
        } else if (signature.length == 64) {
            bytes32 r;
            bytes32 vs;
            // ecrecover takes the signature parameters, and the only way to get them
            // currently is to use assembly.
            assembly {
                r := mload(add(signature, 0x20))
                vs := mload(add(signature, 0x40))
            }
            return recover(hash, r, vs);
        } else {
            return (address(0), "ECDSA: invalid signature length");
        }
    }

<<<<<<< HEAD
        return (recover(hash, v, r, s), "");
    }

    /**
     * @dev Returns the address that signed a hashed message (`hash`) with
     * `signature`. This address can then be used for verification purposes.
     *
     * The `ecrecover` EVM opcode allows for malleable (non-unique) signatures:
     * this function rejects them by requiring the `s` value to be in the lower
     * half order, and the `v` value to be either 27 or 28.
     *
     * IMPORTANT: `hash` _must_ be the result of a hash operation for the
     * verification to be secure: it is possible to craft signatures that
     * recover to arbitrary addresses for non-hashed data. A safe way to ensure
     * this is by receiving a hash of the original message (which may otherwise
     * be too long), and then calling {toEthSignedMessageHash} on it.
     */
    function recover(bytes32 hash, bytes memory signature) internal pure returns (address) {
        (address recovered, string memory error) = tryRecover(hash, signature);
        if (bytes(error).length > 0) {
            revert(error);
        }
        return recovered;
    }

    /**
     * @dev Overload of {ECDSA-tryRecover} that receives the `v`,
     * `r` and `s` signature fields separately.
     */
    function tryRecover(bytes32 hash, uint8 v, bytes32 r, bytes32 s) internal pure returns (address, string memory) {
=======
    /**
     * @dev Overload of {ECDSA-recover} that receives the `r` and `vs` short-signature fields separately.
     *
     * See https://eips.ethereum.org/EIPS/eip-2098[EIP-2098 short signatures]
     *
     * _Available since v4.2._
     */
    function recover(
        bytes32 hash,
        bytes32 r,
        bytes32 vs
    ) internal pure returns (address) {
        bytes32 s;
        uint8 v;
        assembly {
            s := and(vs, 0x7fffffffffffffffffffffffffffffffffffffffffffffffffffffffffffffff)
            v := add(shr(255, vs), 27)
        }
        return recover(hash, v, r, s);
    }

    /**
     * @dev Overload of {ECDSA-recover} that receives the `v`, `r` and `s` signature fields separately.
     */
    function recover(
        bytes32 hash,
        uint8 v,
        bytes32 r,
        bytes32 s
    ) internal pure returns (address) {
>>>>>>> 973b0f88
        // EIP-2 still allows signature malleability for ecrecover(). Remove this possibility and make the signature
        // unique. Appendix F in the Ethereum Yellow paper (https://ethereum.github.io/yellowpaper/paper.pdf), defines
        // the valid range for s in (281): 0 < s < secp256k1n ÷ 2 + 1, and for v in (282): v ∈ {27, 28}. Most
        // signatures from current libraries generate a unique signature with an s-value in the lower half order.
        //
        // If your library generates malleable signatures, such as s-values in the upper range, calculate a new s-value
        // with 0xFFFFFFFFFFFFFFFFFFFFFFFFFFFFFFFEBAAEDCE6AF48A03BBFD25E8CD0364141 - s1 and flip v from 27 to 28 or
        // vice versa. If your library also generates signatures with 0/1 for v instead 27/28, add 27 to v to accept
        // these malleable signatures as well.
<<<<<<< HEAD
        require(uint256(s) <= 0x7FFFFFFFFFFFFFFFFFFFFFFFFFFFFFFF5D576E7357A4501DDFE92F46681B20A0, "ECDSA: invalid signature 's' value");
        if (v != 27 && v != 28) {
            return (address(0), "ECDSA: invalid signature 'v' value");
        }
=======
        require(
            uint256(s) <= 0x7FFFFFFFFFFFFFFFFFFFFFFFFFFFFFFF5D576E7357A4501DDFE92F46681B20A0,
            "ECDSA: invalid signature 's' value"
        );
        require(v == 27 || v == 28, "ECDSA: invalid signature 'v' value");
>>>>>>> 973b0f88

        // If the signature is valid (and not malleable), return the signer address
        address signer = ecrecover(hash, v, r, s);
        if (signer == address(0)) {
            return (address(0), "ECDSA: invalid signature");
        }

        return (signer, "");
    }

    /**
     * @dev Overload of {ECDSA-recover} that receives the `v`,
     * `r` and `s` signature fields separately.
     */
    function recover(bytes32 hash, uint8 v, bytes32 r, bytes32 s) internal pure returns (address) {
        (address recovered, string memory error) = tryRecover(hash, v, r, s);
        if (bytes(error).length > 0) {
            revert(error);
        }
        return recovered;
    }

    /**
     * @dev Returns an Ethereum Signed Message, created from a `hash`. This
     * produces hash corresponding to the one signed with the
     * https://eth.wiki/json-rpc/API#eth_sign[`eth_sign`]
     * JSON-RPC method as part of EIP-191.
     *
     * See {recover}.
     */
    function toEthSignedMessageHash(bytes32 hash) internal pure returns (bytes32) {
        // 32 is the length in bytes of hash,
        // enforced by the type signature above
        return keccak256(abi.encodePacked("\x19Ethereum Signed Message:\n32", hash));
    }

    /**
     * @dev Returns an Ethereum Signed Typed Data, created from a
     * `domainSeparator` and a `structHash`. This produces hash corresponding
     * to the one signed with the
     * https://eips.ethereum.org/EIPS/eip-712[`eth_signTypedData`]
     * JSON-RPC method as part of EIP-712.
     *
     * See {recover}.
     */
    function toTypedDataHash(bytes32 domainSeparator, bytes32 structHash) internal pure returns (bytes32) {
        return keccak256(abi.encodePacked("\x19\x01", domainSeparator, structHash));
    }
}<|MERGE_RESOLUTION|>--- conflicted
+++ resolved
@@ -27,16 +27,7 @@
      * - with https://web3js.readthedocs.io/en/v1.3.4/web3-eth-accounts.html#sign[Web3.js]
      * - with https://docs.ethers.io/v5/api/signer/#Signer-signMessage[ethers]
      */
-<<<<<<< HEAD
     function tryRecover(bytes32 hash, bytes memory signature) internal pure returns (address, string memory) {
-        // Divide the signature in r, s and v variables
-        bytes32 r;
-        bytes32 s;
-        uint8 v;
-
-=======
-    function recover(bytes32 hash, bytes memory signature) internal pure returns (address) {
->>>>>>> 973b0f88
         // Check the signature length
         // - case 65: r,s,v signature (standard)
         // - case 64: r,vs signature (cf https://eips.ethereum.org/EIPS/eip-2098) _Available since v4.1._
@@ -51,7 +42,7 @@
                 s := mload(add(signature, 0x40))
                 v := byte(0, mload(add(signature, 0x60)))
             }
-            return recover(hash, v, r, s);
+            return (recover(hash, v, r, s), "");
         } else if (signature.length == 64) {
             bytes32 r;
             bytes32 vs;
@@ -61,14 +52,10 @@
                 r := mload(add(signature, 0x20))
                 vs := mload(add(signature, 0x40))
             }
-            return recover(hash, r, vs);
+            return (recover(hash, r, vs), "");
         } else {
             return (address(0), "ECDSA: invalid signature length");
         }
-    }
-
-<<<<<<< HEAD
-        return (recover(hash, v, r, s), "");
     }
 
     /**
@@ -94,42 +81,38 @@
     }
 
     /**
-     * @dev Overload of {ECDSA-tryRecover} that receives the `v`,
-     * `r` and `s` signature fields separately.
-     */
-    function tryRecover(bytes32 hash, uint8 v, bytes32 r, bytes32 s) internal pure returns (address, string memory) {
-=======
-    /**
-     * @dev Overload of {ECDSA-recover} that receives the `r` and `vs` short-signature fields separately.
+     * @dev Overload of {ECDSA-tryRecover} that receives the `r` and `vs` short-signature fields separately.
      *
      * See https://eips.ethereum.org/EIPS/eip-2098[EIP-2098 short signatures]
      *
      * _Available since v4.2._
      */
-    function recover(
-        bytes32 hash,
-        bytes32 r,
-        bytes32 vs
-    ) internal pure returns (address) {
+    function tryRecover(bytes32 hash, bytes32 r, bytes32 vs) internal pure returns (address, string memory) {
         bytes32 s;
         uint8 v;
         assembly {
             s := and(vs, 0x7fffffffffffffffffffffffffffffffffffffffffffffffffffffffffffffff)
             v := add(shr(255, vs), 27)
         }
-        return recover(hash, v, r, s);
+        return tryRecover(hash, v, r, s);
     }
 
     /**
-     * @dev Overload of {ECDSA-recover} that receives the `v`, `r` and `s` signature fields separately.
+     * @dev Overload of {ECDSA-recover} that receives the `r and `vs` short-signature fields separately.
      */
-    function recover(
-        bytes32 hash,
-        uint8 v,
-        bytes32 r,
-        bytes32 s
-    ) internal pure returns (address) {
->>>>>>> 973b0f88
+    function recover(bytes32 hash, bytes32 r, bytes32 vs) internal pure returns (address) {
+        (address recovered, string memory error) = tryRecover(hash, r, vs);
+        if (bytes(error).length > 0) {
+            revert(error);
+        }
+        return recovered;
+    }
+
+    /**
+     * @dev Overload of {ECDSA-tryRecover} that receives the `v`,
+     * `r` and `s` signature fields separately.
+     */
+    function tryRecover(bytes32 hash, uint8 v, bytes32 r, bytes32 s) internal pure returns (address, string memory) {
         // EIP-2 still allows signature malleability for ecrecover(). Remove this possibility and make the signature
         // unique. Appendix F in the Ethereum Yellow paper (https://ethereum.github.io/yellowpaper/paper.pdf), defines
         // the valid range for s in (281): 0 < s < secp256k1n ÷ 2 + 1, and for v in (282): v ∈ {27, 28}. Most
@@ -139,18 +122,12 @@
         // with 0xFFFFFFFFFFFFFFFFFFFFFFFFFFFFFFFEBAAEDCE6AF48A03BBFD25E8CD0364141 - s1 and flip v from 27 to 28 or
         // vice versa. If your library also generates signatures with 0/1 for v instead 27/28, add 27 to v to accept
         // these malleable signatures as well.
-<<<<<<< HEAD
-        require(uint256(s) <= 0x7FFFFFFFFFFFFFFFFFFFFFFFFFFFFFFF5D576E7357A4501DDFE92F46681B20A0, "ECDSA: invalid signature 's' value");
+        if (uint256(s) > 0x7FFFFFFFFFFFFFFFFFFFFFFFFFFFFFFF5D576E7357A4501DDFE92F46681B20A0) {
+            return (address(0), "ECDSA: invalid signature 's' value");
+        }
         if (v != 27 && v != 28) {
             return (address(0), "ECDSA: invalid signature 'v' value");
         }
-=======
-        require(
-            uint256(s) <= 0x7FFFFFFFFFFFFFFFFFFFFFFFFFFFFFFF5D576E7357A4501DDFE92F46681B20A0,
-            "ECDSA: invalid signature 's' value"
-        );
-        require(v == 27 || v == 28, "ECDSA: invalid signature 'v' value");
->>>>>>> 973b0f88
 
         // If the signature is valid (and not malleable), return the signer address
         address signer = ecrecover(hash, v, r, s);
