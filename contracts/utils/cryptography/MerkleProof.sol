--- conflicted
+++ resolved
@@ -1,4 +1,3 @@
-
 // SPDX-License-Identifier: MIT
 // OpenZeppelin Contracts (last updated v4.6.0) (utils/cryptography/MerkleProof.sol)
 
@@ -34,13 +33,9 @@
     }
 
     /**
-     * @dev Returns true if a `leaf` can be proved to be a part of a Merkle tree
-     * defined by `root`. For this, a `proof` must be provided, containing
-     * sibling hashes on the branch from the leaf to the root of the tree. Each
-     * pair of leaves and each pair of pre-images are assumed to be sorted.
-     *
-     * Updated to use calldata
-     *
+     * @dev Calldata version of {verify}
+     *
+     * _Available since v4.7._
      */
     function verifyCall(
         bytes32[] calldata proof,
@@ -67,30 +62,19 @@
     }
 
     /**
-<<<<<<< HEAD
-     * @dev Returns the rebuilt hash obtained by traversing a Merkle tree up
-     * from `leaf` using `proof`. A `proof` is valid if and only if the rebuilt
-     * hash matches the root of the tree. When processing the proof, the pairs
-     * of leafs & pre-images are assumed to be sorted.
-     *
-     * Updated to use calldata
-     *
-     * _Available since v4.4._
+     * @dev Calldata version of {processProof}
+     *
+     * _Available since v4.7._
      */
     function processProofCall(bytes32[] calldata proof, bytes32 leaf) internal pure returns (bytes32) {
         bytes32 computedHash = leaf;
         for (uint256 i = 0; i < proof.length; i++) {
-            bytes32 proofElement = proof[i];
-            if (computedHash <= proofElement) {
-                // Hash(current computed hash + current element of the proof)
-                computedHash = _efficientHash(computedHash, proofElement);
-            } else {
-                // Hash(current element of the proof + current computed hash)
-                computedHash = _efficientHash(proofElement, computedHash);
-            }
+            computedHash = _hashPair(computedHash, proof[i]);
         }
         return computedHash;
-=======
+    }
+
+    /**
      * @dev Returns true if a `leafs` can be proved to be a part of a Merkle tree
      * defined by `root`. For this, `proofs` for each leaf must be provided, containing
      * sibling hashes on the branch from the leaf to the root of the tree. Then
@@ -105,6 +89,20 @@
         bool[] memory proofFlag
     ) internal pure returns (bool) {
         return processMultiProof(leafs, proofs, proofFlag) == root;
+    }
+
+    /**
+     * @dev Calldata version of {multiProofVerify}
+     *
+     * _Available since v4.7._
+     */
+    function multiProofVerifyCall(
+        bytes32 root,
+        bytes32[] calldata leafs,
+        bytes32[] calldata proofs,
+        bool[] calldata proofFlag
+    ) internal pure returns (bool) {
+        return processMultiProofCall(leafs, proofs, proofFlag) == root;
     }
 
     /**
@@ -150,9 +148,49 @@
         return hashes[totalHashes - 1];
     }
 
+    /**
+     * @dev Calldata version of {processMultiProof}
+     *
+     * _Available since v4.7._
+     */
+    function processMultiProofCall(
+        bytes32[] calldata leafs,
+        bytes32[] calldata proofs,
+        bool[] calldata proofFlag
+    ) internal pure returns (bytes32 merkleRoot) {
+        // This function rebuild the root hash by traversing the tree up from the leaves. The root is rebuilt by
+        // consuming and producing values on a queue. The queue starts with the `leafs` array, then goes onto the
+        // `hashes` array. At the end of the process, the last hash in the `hashes` array should contain the root of
+        // the merkle tree.
+        uint256 leafsLen = leafs.length;
+        uint256 proofsLen = proofs.length;
+        uint256 totalHashes = proofFlag.length;
+
+        // Check proof validity.
+        require(leafsLen + proofsLen - 1 == totalHashes, "MerkleProof: invalid multiproof");
+
+        // The xxxPos values are "pointers" to the next value to consume in each array. All accesses are done using
+        // `xxx[xxxPos++]`, which return the current value and increment the pointer, thus mimicking a queue's "pop".
+        bytes32[] memory hashes = new bytes32[](totalHashes);
+        uint256 leafPos = 0;
+        uint256 hashPos = 0;
+        uint256 proofPos = 0;
+        // At each step, we compute the next hash using two values:
+        // - a value from the "main queue". If not all leaves have been consumed, we get the next leaf, otherwise we
+        //   get the next hash.
+        // - depending on the flag, either another value for the "main queue" (merging branches) or an element from the
+        //   `proofs` array.
+        for (uint256 i = 0; i < totalHashes; i++) {
+            bytes32 a = leafPos < leafsLen ? leafs[leafPos++] : hashes[hashPos++];
+            bytes32 b = proofFlag[i] ? leafPos < leafsLen ? leafs[leafPos++] : hashes[hashPos++] : proofs[proofPos++];
+            hashes[i] = _hashPair(a, b);
+        }
+
+        return hashes[totalHashes - 1];
+    }
+
     function _hashPair(bytes32 a, bytes32 b) private pure returns (bytes32) {
         return a < b ? _efficientHash(a, b) : _efficientHash(b, a);
->>>>>>> f8157ac8
     }
 
     function _efficientHash(bytes32 a, bytes32 b) private pure returns (bytes32 value) {
