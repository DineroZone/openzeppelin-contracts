// SPDX-License-Identifier: MIT
pragma solidity ^0.8.20;

import {Math} from "../math/Math.sol";

/**
 * @dev RSA PKCS#1 v1.5 signature verification implementation according to https://datatracker.ietf.org/doc/html/rfc8017[RFC8017].
 *
 * This library supports PKCS#1 v1.5 padding to avoid malleability via chosen plaintext attacks in practical implementations.
 * The padding follows the EMSA-PKCS1-v1_5-ENCODE encoding definition as per section 9.2 of the RFC. This padding makes
 * RSA semanticaly secure for signing messages.
 *
 * Inspired by https://github.com/adria0/SolRsaVerify[Adrià Massanet's work]
 */
library RSA {
    /**
     * @dev Same as {pkcs1} but using SHA256 to calculate the digest of `data`.
     */
    function pkcs1Sha256(
        bytes memory data,
        bytes memory s,
        bytes memory e,
        bytes memory n
    ) internal view returns (bool) {
        return pkcs1(sha256(data), s, e, n);
    }

    /**
     * @dev Verifies a PKCSv1.5 signature given a digest according the verification
     * method described in https://datatracker.ietf.org/doc/html/rfc8017#section-8.2.2[section 8.2.2 of RFC8017].
     *
     * IMPORTANT: Although this function allows for it, using n of length 1024 bits is considered unsafe.
     * Consider using at least 2048 bits.
     *
     * WARNING: PKCS#1 v1.5 allows for replayability given the message may contain arbitrary optional parameters in the
     * DigestInfo. Consider using an onchain nonce or unique identifier to include in the message to prevent replay attacks.
     *
     * @param digest the digest to verify
     * @param s is a buffer containing the signature
     * @param e is the exponent of the public key
     * @param n is the modulus of the public key
     */
    function pkcs1(bytes32 digest, bytes memory s, bytes memory e, bytes memory n) internal view returns (bool) {
        unchecked {
            // cache and check length
            uint256 length = n.length;
            if (
                length < 0x40 || // PKCS#1 padding is slightly less than 0x40 bytes at the bare minimum
                length != s.length // signature must have the same length as the finite field
            ) {
                return false;
            }

<<<<<<< HEAD
            // verify that s < n
=======
            // Verify that s < n to ensure there's only one valid signature for a given message
            bool ok = false;
>>>>>>> 28c82714
            for (uint256 i = 0; i < length; i += 0x20) {
                uint256 p = Math.min(i, length - 0x20);
                bytes32 sp = _unsafeReadBytes32(s, p);
                bytes32 np = _unsafeReadBytes32(n, p);
                if (sp < np) {
                    // s < n in the upper bits (everything before is equal) → s < n globally: ok
                    break;
                } else if (sp > np || p == length - 0x20) {
                    // s > n in the upper bits (everything before is equal) → s > n globally: fail
                    // or
                    // s = n and we are looking at the lower bits → s = n globally: fail
                    return false;
                }
            }

            // RSAVP1 https://datatracker.ietf.org/doc/html/rfc8017#section-5.2.2
            (bool success, bytes memory buffer) = Math.tryModExp(s, e, n);
            if (!success) {
                return false;
            }

            // Check that buffer is well encoded:
            // buffer ::= 0x00 | 0x01 | PS | 0x00 | DigestInfo
            //
            // With
            // - PS is padding filled with 0xFF
            // - DigestInfo ::= SEQUENCE {
            //    digestAlgorithm AlgorithmIdentifier,
            //      [optional algorithm parameters]
            //    digest OCTET STRING
            // }

            // Get AlgorithmIdentifier from the DigestInfo, and set the config accordingly
            // - params: includes 00 + first part of DigestInfo
            // - mask: filter to check the params
            // - offset: length of the suffix (including digest)
            bytes32 params; // 0x00 | DigestInfo
            bytes32 mask;
            uint256 offset;

            // Digest is expected at the end of the buffer. Therefore if NULL param is present,
            // it should be at 32 (digest) + 2 bytes from the end. To those 34 bytes, we add the
            // OID (9 bytes) and its length (2 bytes) to get the position of the DigestInfo sequence,
            // which is expected to have a length of 0x31 when the NULL param is present or 0x2f if not.
            if (bytes1(_unsafeReadBytes32(buffer, length - 50)) == 0x31) {
                offset = 0x34;
                // 00 (1 byte) | SEQUENCE length (0x31) = 3031 (2 bytes) | SEQUENCE length (0x0d) = 300d (2 bytes) | OBJECT_IDENTIFIER length (0x09) = 0609 (2 bytes)
                // SHA256 OID = 608648016503040201 (9 bytes) | NULL = 0500 (2 bytes) (explicit) | OCTET_STRING length (0x20) = 0420 (2 bytes)
                params = 0x003031300d060960864801650304020105000420000000000000000000000000;
                mask = 0xffffffffffffffffffffffffffffffffffffffff000000000000000000000000; // (20 bytes)
            } else if (bytes1(_unsafeReadBytes32(buffer, length - 48)) == 0x2F) {
                offset = 0x32;
                // 00 (1 byte) | SEQUENCE length (0x2f) = 302f (2 bytes) | SEQUENCE length (0x0b) = 300b (2 bytes) | OBJECT_IDENTIFIER length (0x09) = 0609 (2 bytes)
                // SHA256 OID = 608648016503040201 (9 bytes) | NULL = <implicit> | OCTET_STRING length (0x20) = 0420 (2 bytes)
                params = 0x00302f300b060960864801650304020104200000000000000000000000000000;
                mask = 0xffffffffffffffffffffffffffffffffffff0000000000000000000000000000; // (18 bytes)
            } else {
                // unknown
                return false;
            }

            // Length is at least 0x40 and offset is at most 0x34, so this is safe. There is always some padding.
            uint256 paddingEnd = length - offset;

            // The padding has variable (arbitrary) length, so we check it byte per byte in a loop.
            // This is required to ensure non-malleability. Not checking would allow an attacker to
            // use the padding to manipulate the message in order to create a valid signature out of
            // multiple valid signatures.
            for (uint256 i = 2; i < paddingEnd; ++i) {
                if (bytes1(_unsafeReadBytes32(buffer, i)) != 0xFF) {
                    return false;
                }
            }

            // All the other parameters are small enough to fit in a bytes32, so we can check them directly.
            return
                bytes2(0x0001) == bytes2(_unsafeReadBytes32(buffer, 0x00)) && // 00 | 01
                // PS was checked in the loop
                params == _unsafeReadBytes32(buffer, paddingEnd) & mask && // DigestInfo
                // Optional parameters are not checked
                digest == _unsafeReadBytes32(buffer, length - 0x20); // Digest
        }
    }

    /// @dev Reads a bytes32 from a bytes array without bounds checking.
    function _unsafeReadBytes32(bytes memory array, uint256 offset) private pure returns (bytes32 result) {
        // Memory safetiness is guaranteed as long as the provided `array` is a Solidity-allocated bytes array
        // and `offset` is within bounds. This is the case for all calls to this private function from {pkcs1}.
        assembly ("memory-safe") {
            result := mload(add(add(array, 0x20), offset))
        }
    }
}<|MERGE_RESOLUTION|>--- conflicted
+++ resolved
@@ -51,12 +51,7 @@
                 return false;
             }
 
-<<<<<<< HEAD
-            // verify that s < n
-=======
             // Verify that s < n to ensure there's only one valid signature for a given message
-            bool ok = false;
->>>>>>> 28c82714
             for (uint256 i = 0; i < length; i += 0x20) {
                 uint256 p = Math.min(i, length - 0x20);
                 bytes32 sp = _unsafeReadBytes32(s, p);
