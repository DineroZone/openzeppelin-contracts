--- conflicted
+++ resolved
@@ -253,26 +253,6 @@
     }
 
     /**
-<<<<<<< HEAD
-     * @dev Returns the value in the most recent checkpoint with key lower or equal than the search key (similarly to
-     * {upperLookup}), optimized for the case when the search key is known to be recent.
-     */
-    function upperLookupRecent(Trace224 storage self, uint32 key) internal view returns (uint224) {
-        uint256 length = self._checkpoints.length;
-        uint256 offset = 1;
-
-        while (offset <= length && _unsafeAccess(self._checkpoints, length - offset)._key > key) {
-            offset <<= 1;
-        }
-
-        uint256 low = offset < length ? length - offset : 0;
-        uint256 high = length - (offset >> 1);
-        uint256 pos = _upperBinaryLookup(self._checkpoints, key, low, high);
-
-        return pos == 0 ? 0 : _unsafeAccess(self._checkpoints, pos - 1)._value;
-    }
-
-    /**
      * @dev Returns the value in the most recent checkpoint, or zero if there are no checkpoints.
      */
     function latest(Trace224 storage self) internal view returns (uint224) {
@@ -310,8 +290,6 @@
     }
 
     /**
-=======
->>>>>>> 84fafa78
      * @dev Pushes a (`key`, `value`) pair into an ordered list of checkpoints, either by inserting a new checkpoint,
      * or by updating the last one.
      */
@@ -436,26 +414,6 @@
     function upperLookup(Trace160 storage self, uint96 key) internal view returns (uint160) {
         uint256 length = self._checkpoints.length;
         uint256 pos = _upperBinaryLookup(self._checkpoints, key, 0, length);
-        return pos == 0 ? 0 : _unsafeAccess(self._checkpoints, pos - 1)._value;
-    }
-
-    /**
-<<<<<<< HEAD
-     * @dev Returns the value in the most recent checkpoint with key lower or equal than the search key (similarly to
-     * {upperLookup}), optimized for the case when the search key is known to be recent.
-     */
-    function upperLookupRecent(Trace160 storage self, uint96 key) internal view returns (uint160) {
-        uint256 length = self._checkpoints.length;
-        uint256 offset = 1;
-
-        while (offset <= length && _unsafeAccess(self._checkpoints, length - offset)._key > key) {
-            offset <<= 1;
-        }
-
-        uint256 low = offset < length ? length - offset : 0;
-        uint256 high = length - (offset >> 1);
-        uint256 pos = _upperBinaryLookup(self._checkpoints, key, low, high);
-
         return pos == 0 ? 0 : _unsafeAccess(self._checkpoints, pos - 1)._value;
     }
 
@@ -497,8 +455,6 @@
     }
 
     /**
-=======
->>>>>>> 84fafa78
      * @dev Pushes a (`key`, `value`) pair into an ordered list of checkpoints, either by inserting a new checkpoint,
      * or by updating the last one.
      */
