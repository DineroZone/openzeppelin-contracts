--- conflicted
+++ resolved
@@ -53,12 +53,9 @@
      *   ↓           ↓       ↓ [uint32]: value after (duration)
      * 0xAAAAAAAAAAAABBBBBBBBCCCCCCCC
      * ```
-<<<<<<< HEAD
-=======
      *
      * NOTE: The {get} and {withUpdate} functions operate using timestamps. Block number based delays are not currently
      * supported.
->>>>>>> 2215d9fd
      */
     type Delay is uint112;
 
@@ -73,16 +70,8 @@
      * @dev Get the value at a given timepoint plus the pending value and effect timepoint if there is a scheduled
      * change after this timepoint. If the effect timepoint is 0, then the pending value should not be considered.
      */
-<<<<<<< HEAD
-    function getFullAt(
-        Delay self,
-        uint48 timepoint
-    ) internal pure returns (uint32 valueBefore, uint32 valueAfter, uint48 effect) {
-        (valueBefore, valueAfter, effect) = self.unpack();
-=======
     function _getFullAt(Delay self, uint48 timepoint) private pure returns (uint32, uint32, uint48) {
         (uint32 valueBefore, uint32 valueAfter, uint48 effect) = self.unpack();
->>>>>>> 2215d9fd
         return effect <= timepoint ? (valueAfter, 0, 0) : (valueBefore, valueAfter, effect);
     }
 
@@ -90,21 +79,8 @@
      * @dev Get the current value plus the pending value and effect timepoint if there is a scheduled change. If the
      * effect timepoint is 0, then the pending value should not be considered.
      */
-<<<<<<< HEAD
-    function getFull(Delay self) internal view returns (uint32 valueBefore, uint32 valueAfter, uint48 effect) {
-        return self.getFullAt(timestamp());
-    }
-
-    /**
-     * @dev Get the value the Delay will be at a given timepoint.
-     */
-    function getAt(Delay self, uint48 timepoint) internal pure returns (uint32) {
-        (uint32 delay, , ) = getFullAt(self, timepoint);
-        return delay;
-=======
     function getFull(Delay self) internal view returns (uint32, uint32, uint48) {
         return _getFullAt(self, timestamp());
->>>>>>> 2215d9fd
     }
 
     /**
