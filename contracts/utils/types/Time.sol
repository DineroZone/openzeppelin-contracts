// SPDX-License-Identifier: MIT

pragma solidity ^0.8.20;

import {Math} from "../math/Math.sol";
import {SafeCast} from "../math/SafeCast.sol";

/**
 * @dev This library provides helpers for manipulating time-related objects.
 *
 * It uses the following types:
 * - `uint48` for timepoints
 * - `uint32` for durations
 *
 * While the library doesn't provide specific types for timepoints and duration, it does provide:
 * - a `Delay` type to represent duration that can be programmed to change value automatically at a given point
 * - additional helper functions
 */
library Time {
    using Time for *;

    /**
     * @dev Get the block timestamp as a Timepoint.
     */
    function timestamp() internal view returns (uint48) {
        return SafeCast.toUint48(block.timestamp);
    }

    /**
     * @dev Get the block number as a Timepoint.
     */
    function blockNumber() internal view returns (uint48) {
        return SafeCast.toUint48(block.number);
    }

    // ==================================================== Delay =====================================================
    /**
     * @dev A `Delay` is a uint32 duration that can be programmed to change value automatically at a given point in the
     * future. The "effect" timepoint describes when the transitions happens from the "old" value to the "new" value.
     * This allows updating the delay applied to some operation while keeping some guarantees.
     *
     * In particular, the {update} function guarantees that if the delay is reduced, the old delay still applies for
     * some time. For example if the delay is currently 7 days to do an upgrade, the admin should not be able to set
     * the delay to 0 and upgrade immediately. If the admin wants to reduce the delay, the old delay (7 days) should
     * still apply for some time.
     *
     *
     * The `Delay` type is 128 bits long, and packs the following:
     *
     * ```
     *   | [uint48]: effect date (timepoint)
     *   |           | [uint32]: value before (duration)
     *   ↓           ↓       ↓ [uint32]: value after (duration)
     * 0xAAAAAAAAAAAABBBBBBBBCCCCCCCC
     * ```
     *
     * NOTE: The {get} and {update} function operate using timestamps. Block number based delays should use the
     * {getAt} and {withUpdateAt} variants of these functions.
     */
    type Delay is uint112;

    /**
     * @dev Wrap a duration into a Delay to add the one-step "update in the future" feature
     */
    function toDelay(uint32 duration) internal pure returns (Delay) {
        return Delay.wrap(duration);
    }

    /**
     * @dev Get the value at a given timepoint plus the pending value and effect timepoint if there is a scheduled
     * change after this timepoint. If the effect timepoint is 0, then the pending value should not be considered.
     */
    function getFullAt(Delay self, uint48 timepoint) internal pure returns (uint32, uint32, uint48) {
        (uint32 valueBefore, uint32 valueAfter, uint48 effect) = self.unpack();
        return effect <= timepoint ? (valueAfter, 0, 0) : (valueBefore, valueAfter, effect);
    }

    /**
     * @dev Get the current value plus the pending value and effect timepoint if there is a scheduled change. If the
     * effect timepoint is 0, then the pending value should not be considered.
     */
    function getFull(Delay self) internal view returns (uint32, uint32, uint48) {
        return self.getFullAt(timestamp());
    }

    /**
     * @dev Get the value the Delay will be at a given timepoint.
     */
    function getAt(Delay self, uint48 timepoint) internal pure returns (uint32) {
        (uint32 delay, , ) = getFullAt(self, timepoint);
        return delay;
    }

    /**
     * @dev Get the current value.
     */
    function get(Delay self) internal view returns (uint32) {
        return self.getAt(timestamp());
    }

    /**
<<<<<<< HEAD
     * @dev Update a Delay object so that it takes a new duration after at a timepoint that is automatically computed
     * to enforce the old delay at the moment of the update. Returns the updated Delay object and the timestamp when the
=======
     * @dev Update a Delay object so that a new duration takes effect at a given timepoint.
     */
    function withUpdateAt(Delay self, uint32 newValue, uint48 effect) internal view returns (Delay) {
        return pack(self.get(), newValue, effect);
    }

    /**
     * @dev Update a Delay object so that it takes a new duration after a timepoint that is automatically computed to
     * enforce the old delay at the moment of the update. Returns the updated Delay object and the timestamp when the
>>>>>>> f154bc31
     * new delay becomes effective.
     */
    function withUpdate(Delay self, uint32 newValue, uint32 minSetback) internal view returns (Delay, uint48) {
        uint32 value = self.get();
        uint32 setback = uint32(Math.max(minSetback, value > newValue ? value - newValue : 0));
        uint48 effect = timestamp() + setback;
        return (pack(value, newValue, effect), effect);
    }

    /**
     * @dev Split a delay into its components: valueBefore, valueAfter and effect (transition timepoint).
     */
    function unpack(Delay self) internal pure returns (uint32, uint32, uint48) {
        uint112 raw = Delay.unwrap(self);

        uint32 valueAfter = uint32(raw);
        uint32 valueBefore = uint32(raw >> 32);
        uint48 effect = uint48(raw >> 64);

        return (valueBefore, valueAfter, effect);
    }

    /**
     * @dev pack the components into a Delay object.
     */
    function pack(uint32 valueBefore, uint32 valueAfter, uint48 effect) internal pure returns (Delay) {
        return Delay.wrap((uint112(effect) << 64) | (uint112(valueBefore) << 32) | uint112(valueAfter));
    }
}<|MERGE_RESOLUTION|>--- conflicted
+++ resolved
@@ -99,20 +99,8 @@
     }
 
     /**
-<<<<<<< HEAD
-     * @dev Update a Delay object so that it takes a new duration after at a timepoint that is automatically computed
-     * to enforce the old delay at the moment of the update. Returns the updated Delay object and the timestamp when the
-=======
-     * @dev Update a Delay object so that a new duration takes effect at a given timepoint.
-     */
-    function withUpdateAt(Delay self, uint32 newValue, uint48 effect) internal view returns (Delay) {
-        return pack(self.get(), newValue, effect);
-    }
-
-    /**
      * @dev Update a Delay object so that it takes a new duration after a timepoint that is automatically computed to
      * enforce the old delay at the moment of the update. Returns the updated Delay object and the timestamp when the
->>>>>>> f154bc31
      * new delay becomes effective.
      */
     function withUpdate(Delay self, uint32 newValue, uint32 minSetback) internal view returns (Delay, uint48) {
