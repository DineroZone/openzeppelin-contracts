--- conflicted
+++ resolved
@@ -134,10 +134,6 @@
      * @dev pack the components into a Delay object.
      */
     function pack(uint32 valueBefore, uint32 valueAfter, uint48 effect) internal pure returns (Delay) {
-<<<<<<< HEAD
-        return Delay.wrap(uint112(valueAfter) | (uint112(valueBefore) << 32) | (uint112(effect) << 64));
-=======
         return Delay.wrap((uint112(effect) << 64) | (uint112(valueBefore) << 32) | uint112(valueAfter));
->>>>>>> f7fa3707
     }
 }