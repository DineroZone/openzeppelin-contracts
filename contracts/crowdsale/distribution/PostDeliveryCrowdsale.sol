--- conflicted
+++ resolved
@@ -20,24 +20,10 @@
    */
   function withdrawTokens(address _beneficiary) public {
     require(hasClosed());
-<<<<<<< HEAD
-    uint256 amount = balances_[msg.sender];
-    require(amount > 0);
-    balances_[msg.sender] = 0;
-    _deliverTokens(msg.sender, amount);
-=======
     uint256 amount = balances_[_beneficiary];
     require(amount > 0);
     balances_[_beneficiary] = 0;
     _deliverTokens(_beneficiary, amount);
-  }
-
-  /**
-   * @return the balance of an account.
-   */
-  function balanceOf(address _account) public view returns(uint256) {
-    return balances_[_account];
->>>>>>> b8a70f0e
   }
 
   /**
