pragma solidity ^0.4.24;

import "../../math/SafeMath.sol";
import "../../ownership/Ownable.sol";
import "../validation/TimedCrowdsale.sol";


/**
 * @title FinalizableCrowdsale
 * @dev Extension of Crowdsale where an owner can do extra work
 * after finishing.
 */
contract FinalizableCrowdsale is Ownable, TimedCrowdsale {
  using SafeMath for uint256;

  bool private finalized_ = false;

  event CrowdsaleFinalized();
<<<<<<< HEAD
=======

  /**
   * @return true if the crowdsale is finalized, false otherwise.
   */
  function finalized() public view returns(bool) {
    return finalized_;
  }
>>>>>>> 616124e3

  /**
   * @dev Must be called after crowdsale ends, to do some extra finalization
   * work. Calls the contract's finalization function.
   */
  function finalize() public onlyOwner {
    require(!finalized_);
    require(hasClosed());

    _finalization();
    emit CrowdsaleFinalized();

    finalized_ = true;
  }

  /**
   * @dev Can be overridden to add finalization logic. The overriding function
   * should call super._finalization() to ensure the chain of finalization is
   * executed entirely.
   */
  function _finalization() internal {
  }

}<|MERGE_RESOLUTION|>--- conflicted
+++ resolved
@@ -16,8 +16,6 @@
   bool private finalized_ = false;
 
   event CrowdsaleFinalized();
-<<<<<<< HEAD
-=======
 
   /**
    * @return true if the crowdsale is finalized, false otherwise.
@@ -25,7 +23,6 @@
   function finalized() public view returns(bool) {
     return finalized_;
   }
->>>>>>> 616124e3
 
   /**
    * @dev Must be called after crowdsale ends, to do some extra finalization
