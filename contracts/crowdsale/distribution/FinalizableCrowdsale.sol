--- conflicted
+++ resolved
@@ -19,26 +19,16 @@
   /**
    * @return true if the crowdsale is finalized, false otherwise.
    */
-<<<<<<< HEAD
-  function finalized() public view returns(bool) {
+  function finalized() public view returns (bool) {
     return _finalized;
-=======
-  function finalized() public view returns (bool) {
-    return finalized_;
->>>>>>> c81e75de
   }
 
   /**
    * @dev Must be called after crowdsale ends, to do some extra finalization
    * work. Calls the contract's finalization function.
    */
-<<<<<<< HEAD
-  function finalize() public onlyOwner {
+  function finalize() public {
     require(!_finalized);
-=======
-  function finalize() public {
-    require(!finalized_);
->>>>>>> c81e75de
     require(hasClosed());
 
     _finalization();
