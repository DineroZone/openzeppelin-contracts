--- conflicted
+++ resolved
@@ -18,10 +18,6 @@
    * @dev Reverts if not in crowdsale time range.
    */
   modifier onlyWhileOpen {
-<<<<<<< HEAD
-    // solium-disable-next-line security/no-block-members
-=======
->>>>>>> 616124e3
     require(isOpen());
     _;
   }
