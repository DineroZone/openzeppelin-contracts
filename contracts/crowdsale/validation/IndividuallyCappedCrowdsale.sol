pragma solidity ^0.4.24;

import "../../math/SafeMath.sol";
import "../Crowdsale.sol";
import "../../access/roles/CapperRole.sol";


/**
 * @title IndividuallyCappedCrowdsale
 * @dev Crowdsale with per-beneficiary caps.
 */
contract IndividuallyCappedCrowdsale is Crowdsale, CapperRole {
  using SafeMath for uint256;

  mapping(address => uint256) private _contributions;
  mapping(address => uint256) private _caps;

  /**
   * @dev Sets a specific beneficiary's maximum contribution.
   * @param beneficiary Address to be capped
   * @param cap Wei limit for individual contribution
   */
<<<<<<< HEAD
  function setCap(address beneficiary, uint256 cap) external onlyOwner {
    _caps[beneficiary] = cap;
=======
  function setCap(address _beneficiary, uint256 _cap) external onlyCapper {
    caps_[_beneficiary] = _cap;
>>>>>>> c81e75de
  }

  /**
   * @dev Returns the cap of a specific beneficiary.
   * @param beneficiary Address whose cap is to be checked
   * @return Current cap for individual beneficiary
   */
  function getCap(address beneficiary) public view returns (uint256) {
    return _caps[beneficiary];
  }

  /**
   * @dev Returns the amount contributed so far by a specific beneficiary.
   * @param beneficiary Address of contributor
   * @return Beneficiary contribution so far
   */
  function getContribution(address beneficiary)
    public view returns (uint256)
  {
    return _contributions[beneficiary];
  }

  /**
   * @dev Extend parent behavior requiring purchase to respect the beneficiary's funding cap.
   * @param beneficiary Token purchaser
   * @param weiAmount Amount of wei contributed
   */
  function _preValidatePurchase(
    address beneficiary,
    uint256 weiAmount
  )
    internal
  {
    super._preValidatePurchase(beneficiary, weiAmount);
    require(
      _contributions[beneficiary].add(weiAmount) <= _caps[beneficiary]);
  }

  /**
   * @dev Extend parent behavior to update beneficiary contributions
   * @param beneficiary Token purchaser
   * @param weiAmount Amount of wei contributed
   */
  function _updatePurchasingState(
    address beneficiary,
    uint256 weiAmount
  )
    internal
  {
    super._updatePurchasingState(beneficiary, weiAmount);
    _contributions[beneficiary] = _contributions[beneficiary].add(
      weiAmount);
  }

}<|MERGE_RESOLUTION|>--- conflicted
+++ resolved
@@ -20,13 +20,8 @@
    * @param beneficiary Address to be capped
    * @param cap Wei limit for individual contribution
    */
-<<<<<<< HEAD
-  function setCap(address beneficiary, uint256 cap) external onlyOwner {
-    _caps[beneficiary] = cap;
-=======
-  function setCap(address _beneficiary, uint256 _cap) external onlyCapper {
-    caps_[_beneficiary] = _cap;
->>>>>>> c81e75de
+  function setCap(address beneficiary, uint256 cap) external onlyCapper {
+    _caps[beneficiary] = _cap;
   }
 
   /**
