pragma solidity ^0.5.0;

import "../token/ERC20/IERC20.sol";
import "../math/SafeMath.sol";
import "../token/ERC20/SafeERC20.sol";
import "../utils/ReentrancyGuard.sol";

/**
 * @title Crowdsale
 * @dev Crowdsale is a base contract for managing a token crowdsale,
 * allowing investors to purchase tokens with ether. This contract implements
 * such functionality in its most fundamental form and can be extended to provide additional
 * functionality and/or custom behavior.
 * The external interface represents the basic interface for purchasing tokens, and conform
 * the base architecture for crowdsales. They are *not* intended to be modified / overridden.
 * The internal interface conforms the extensible and modifiable surface of crowdsales. Override
 * the methods to add functionality. Consider using 'super' where appropriate to concatenate
 * behavior.
 */
contract Crowdsale is ReentrancyGuard {
    using SafeMath for uint256;
    using SafeERC20 for IERC20;

    // The token being sold
    IERC20 private _token;

    // Address where funds are collected
    address payable private _wallet;

    // How many token units a buyer gets per wei.
    // The rate is the conversion between wei and the smallest and indivisible token unit.
    // So, if you are using a rate of 1 with a ERC20Detailed token with 3 decimals called TOK
    // 1 wei will give you 1 unit, or 0.001 TOK.
    uint256 private _rate;

    // Amount of wei raised
    uint256 private _weiRaised;

    /**
     * Event for token purchase logging
     * @param purchaser who paid for the tokens
     * @param beneficiary who got the tokens
     * @param value weis paid for purchase
     * @param amount amount of tokens purchased
     */
    event TokensPurchased(address indexed purchaser, address indexed beneficiary, uint256 value, uint256 amount);

    /**
     * @param rate Number of token units a buyer gets per wei
     * @dev The rate is the conversion between wei and the smallest and indivisible
     * token unit. So, if you are using a rate of 1 with a ERC20Detailed token
     * with 3 decimals called TOK, 1 wei will give you 1 unit, or 0.001 TOK.
     * @param wallet Address where collected funds will be forwarded to
     * @param token Address of the token being sold
     */
    constructor (uint256 rate, address payable wallet, IERC20 token) public {
        require(rate > 0);
        require(wallet != address(0));
        require(address(token) != address(0));

        _rate = rate;
        _wallet = wallet;
        _token = token;
    }

    /**
     * @dev fallback function ***DO NOT OVERRIDE***
     * Note that other contracts will transfer fund with a base gas stipend
     * of 2300, which is not enough to call buyTokens. Consider calling
     * buyTokens directly when purchasing tokens from a contract.
     */
    function () external payable {
        buyTokens(msg.sender);
    }

    /**
     * @return the token being sold.
     */
    function token() public view returns (IERC20) {
        return _token;
    }

    /**
     * @return the address where funds are collected.
     */
    function wallet() public view returns (address payable) {
        return _wallet;
    }

    /**
     * @return the number of token units a buyer gets per wei.
     */
    function rate() public view returns (uint256) {
        return _rate;
    }

    /**
     * @return the amount of wei raised.
     */
    function weiRaised() public view returns (uint256) {
        return _weiRaised;
    }

    /**
     * @dev low level token purchase ***DO NOT OVERRIDE***
     * This function has a non-reentrancy guard, so it shouldn't be called by
     * another `nonReentrant` function.
     * @param beneficiary Recipient of the token purchase
     */
    function buyTokens(address beneficiary) public nonReentrant payable {
        uint256 weiAmount = msg.value;
        _preValidatePurchase(beneficiary, weiAmount);

        // calculate token amount to be created
        uint256 tokens = _getTokenAmount(weiAmount);

        // update state
        _weiRaised = _weiRaised.add(weiAmount);

        _processPurchase(beneficiary, tokens);
        emit TokensPurchased(msg.sender, beneficiary, weiAmount, tokens);

        _updatePurchasingState(beneficiary, weiAmount);

        _forwardFunds();
        _postValidatePurchase(beneficiary, weiAmount);
    }

    /**
<<<<<<< HEAD
     * @dev Validation of an incoming purchase. Use require statements to revert state when conditions are not met. 
=======
     * @dev Validation of an incoming purchase. Use require statements to revert state when conditions are not met.
>>>>>>> 7fb90a15
     * Use `super` in contracts that inherit from Crowdsale to extend their validations.
     * Example from CappedCrowdsale.sol's _preValidatePurchase method:
     *     super._preValidatePurchase(beneficiary, weiAmount);
     *     require(weiRaised().add(weiAmount) <= cap);
     * @param beneficiary Address performing the token purchase
     * @param weiAmount Value in wei involved in the purchase
     */
    function _preValidatePurchase(address beneficiary, uint256 weiAmount) internal view {
        require(beneficiary != address(0));
        require(weiAmount != 0);
    }

    /**
<<<<<<< HEAD
     * @dev Validation of an executed purchase. Observe state and use revert statements to undo rollback
     * when valid conditions are not met.
=======
     * @dev Validation of an executed purchase. Observe state and use revert statements to undo rollback when valid
     * conditions are not met.
>>>>>>> 7fb90a15
     * @param beneficiary Address performing the token purchase
     * @param weiAmount Value in wei involved in the purchase
     */
    function _postValidatePurchase(address beneficiary, uint256 weiAmount) internal view {
        // solhint-disable-previous-line no-empty-blocks
    }

    /**
<<<<<<< HEAD
     * @dev Source of tokens. Override this method to modify the way 
     * in which the crowdsale ultimately gets and sends its tokens.
=======
     * @dev Source of tokens. Override this method to modify the way in which the crowdsale ultimately gets and sends
     * its tokens.
>>>>>>> 7fb90a15
     * @param beneficiary Address performing the token purchase
     * @param tokenAmount Number of tokens to be emitted
     */
    function _deliverTokens(address beneficiary, uint256 tokenAmount) internal {
        _token.safeTransfer(beneficiary, tokenAmount);
    }

    /**
     * @dev Executed when a purchase has been validated and is ready to be executed. Doesn't necessarily emit/send
     * tokens.
     * @param beneficiary Address receiving the tokens
     * @param tokenAmount Number of tokens to be purchased
     */
    function _processPurchase(address beneficiary, uint256 tokenAmount) internal {
        _deliverTokens(beneficiary, tokenAmount);
    }

    /**
     * @dev Override for extensions that require an internal state to check for validity (current user contributions,
     * etc.)
     * @param beneficiary Address receiving the tokens
     * @param weiAmount Value in wei involved in the purchase
     */
    function _updatePurchasingState(address beneficiary, uint256 weiAmount) internal {
        // solhint-disable-previous-line no-empty-blocks
    }

    /**
     * @dev Override to extend the way in which ether is converted to tokens.
     * @param weiAmount Value in wei to be converted into tokens
     * @return Number of tokens that can be purchased with the specified _weiAmount
     */
    function _getTokenAmount(uint256 weiAmount) internal view returns (uint256) {
        return weiAmount.mul(_rate);
    }

    /**
     * @dev Determines how ETH is stored/forwarded on purchases.
     */
    function _forwardFunds() internal {
        _wallet.transfer(msg.value);
    }
}<|MERGE_RESOLUTION|>--- conflicted
+++ resolved
@@ -127,11 +127,7 @@
     }
 
     /**
-<<<<<<< HEAD
-     * @dev Validation of an incoming purchase. Use require statements to revert state when conditions are not met. 
-=======
      * @dev Validation of an incoming purchase. Use require statements to revert state when conditions are not met.
->>>>>>> 7fb90a15
      * Use `super` in contracts that inherit from Crowdsale to extend their validations.
      * Example from CappedCrowdsale.sol's _preValidatePurchase method:
      *     super._preValidatePurchase(beneficiary, weiAmount);
@@ -145,13 +141,8 @@
     }
 
     /**
-<<<<<<< HEAD
-     * @dev Validation of an executed purchase. Observe state and use revert statements to undo rollback
-     * when valid conditions are not met.
-=======
      * @dev Validation of an executed purchase. Observe state and use revert statements to undo rollback when valid
      * conditions are not met.
->>>>>>> 7fb90a15
      * @param beneficiary Address performing the token purchase
      * @param weiAmount Value in wei involved in the purchase
      */
@@ -160,13 +151,8 @@
     }
 
     /**
-<<<<<<< HEAD
-     * @dev Source of tokens. Override this method to modify the way 
-     * in which the crowdsale ultimately gets and sends its tokens.
-=======
      * @dev Source of tokens. Override this method to modify the way in which the crowdsale ultimately gets and sends
      * its tokens.
->>>>>>> 7fb90a15
      * @param beneficiary Address performing the token purchase
      * @param tokenAmount Number of tokens to be emitted
      */
