pragma solidity ^0.5.0;

/**
 * @title SafeMath
 * @dev Unsigned math operations with safety checks that revert on error
 */
library SafeMath {
    /**
     * @dev Multiplies two unsigned integers, reverts on overflow.
     */
    function mul(uint256 a, uint256 b) internal pure returns (uint256) {
        // Gas optimization: this is cheaper than requiring 'a' not being zero, but the
        // benefit is lost if 'b' is also tested.
        // See: https://github.com/OpenZeppelin/openzeppelin-solidity/pull/522
        if (a == 0) {
            return 0;
        }

        uint256 c = a * b;
        require(c / a == b);

        return c;
    }

    /**
<<<<<<< HEAD
     * @dev Multiplies two signed integers, reverts on overflow.
     */
    function mul(int256 a, int256 b) internal pure returns (int256) {
        // Gas optimization: this is cheaper than requiring 'a' not being zero, but the
        // benefit is lost if 'b' is also tested.
        // See: https://github.com/OpenZeppelin/openzeppelin-solidity/pull/522
        if (a == 0) {
            return 0;
        }

        require(!(a == -1 && b == INT256_MIN)); // This is the only case of overflow not detected by the check below

        int256 c = a * b;
        require(c / a == b);

        return c;
    }

    /**
     * @dev Integer division of two unsigned integers truncating the quotient, reverts on division by zero.
     */
=======
    * @dev Integer division of two unsigned integers truncating the quotient, reverts on division by zero.
    */
>>>>>>> 7fb90a15
    function div(uint256 a, uint256 b) internal pure returns (uint256) {
        // Solidity only automatically asserts when dividing by 0
        require(b > 0);
        uint256 c = a / b;
        // assert(a == b * c + a % b); // There is no case in which this doesn't hold

        return c;
    }

    /**
<<<<<<< HEAD
     * @dev Integer division of two signed integers truncating the quotient, reverts on division by zero.
     */
    function div(int256 a, int256 b) internal pure returns (int256) {
        require(b != 0); // Solidity only automatically asserts when dividing by 0
        require(!(b == -1 && a == INT256_MIN)); // This is the only case of overflow

        int256 c = a / b;

        return c;
    }

    /**
     * @dev Subtracts two unsigned integers, reverts on overflow (i.e. if subtrahend is greater than minuend).
     */
=======
    * @dev Subtracts two unsigned integers, reverts on overflow (i.e. if subtrahend is greater than minuend).
    */
>>>>>>> 7fb90a15
    function sub(uint256 a, uint256 b) internal pure returns (uint256) {
        require(b <= a);
        uint256 c = a - b;

        return c;
    }

    /**
<<<<<<< HEAD
     * @dev Subtracts two signed integers, reverts on overflow.
     */
    function sub(int256 a, int256 b) internal pure returns (int256) {
        int256 c = a - b;
        require((b >= 0 && c <= a) || (b < 0 && c > a));

        return c;
    }

    /**
     * @dev Adds two unsigned integers, reverts on overflow.
     */
=======
    * @dev Adds two unsigned integers, reverts on overflow.
    */
>>>>>>> 7fb90a15
    function add(uint256 a, uint256 b) internal pure returns (uint256) {
        uint256 c = a + b;
        require(c >= a);

        return c;
    }

    /**
<<<<<<< HEAD
     * @dev Adds two signed integers, reverts on overflow.
     */
    function add(int256 a, int256 b) internal pure returns (int256) {
        int256 c = a + b;
        require((b >= 0 && c >= a) || (b < 0 && c < a));

        return c;
    }

    /**
     * @dev Divides two unsigned integers and returns the remainder (unsigned integer modulo),
     * reverts when dividing by zero.
     */
=======
    * @dev Divides two unsigned integers and returns the remainder (unsigned integer modulo),
    * reverts when dividing by zero.
    */
>>>>>>> 7fb90a15
    function mod(uint256 a, uint256 b) internal pure returns (uint256) {
        require(b != 0);
        return a % b;
    }
}<|MERGE_RESOLUTION|>--- conflicted
+++ resolved
@@ -1,4 +1,4 @@
-pragma solidity ^0.5.0;
+pragma solidity ^0.5.2;
 
 /**
  * @title SafeMath
@@ -23,32 +23,8 @@
     }
 
     /**
-<<<<<<< HEAD
-     * @dev Multiplies two signed integers, reverts on overflow.
-     */
-    function mul(int256 a, int256 b) internal pure returns (int256) {
-        // Gas optimization: this is cheaper than requiring 'a' not being zero, but the
-        // benefit is lost if 'b' is also tested.
-        // See: https://github.com/OpenZeppelin/openzeppelin-solidity/pull/522
-        if (a == 0) {
-            return 0;
-        }
-
-        require(!(a == -1 && b == INT256_MIN)); // This is the only case of overflow not detected by the check below
-
-        int256 c = a * b;
-        require(c / a == b);
-
-        return c;
-    }
-
-    /**
      * @dev Integer division of two unsigned integers truncating the quotient, reverts on division by zero.
      */
-=======
-    * @dev Integer division of two unsigned integers truncating the quotient, reverts on division by zero.
-    */
->>>>>>> 7fb90a15
     function div(uint256 a, uint256 b) internal pure returns (uint256) {
         // Solidity only automatically asserts when dividing by 0
         require(b > 0);
@@ -59,25 +35,8 @@
     }
 
     /**
-<<<<<<< HEAD
-     * @dev Integer division of two signed integers truncating the quotient, reverts on division by zero.
-     */
-    function div(int256 a, int256 b) internal pure returns (int256) {
-        require(b != 0); // Solidity only automatically asserts when dividing by 0
-        require(!(b == -1 && a == INT256_MIN)); // This is the only case of overflow
-
-        int256 c = a / b;
-
-        return c;
-    }
-
-    /**
      * @dev Subtracts two unsigned integers, reverts on overflow (i.e. if subtrahend is greater than minuend).
      */
-=======
-    * @dev Subtracts two unsigned integers, reverts on overflow (i.e. if subtrahend is greater than minuend).
-    */
->>>>>>> 7fb90a15
     function sub(uint256 a, uint256 b) internal pure returns (uint256) {
         require(b <= a);
         uint256 c = a - b;
@@ -86,23 +45,8 @@
     }
 
     /**
-<<<<<<< HEAD
-     * @dev Subtracts two signed integers, reverts on overflow.
-     */
-    function sub(int256 a, int256 b) internal pure returns (int256) {
-        int256 c = a - b;
-        require((b >= 0 && c <= a) || (b < 0 && c > a));
-
-        return c;
-    }
-
-    /**
      * @dev Adds two unsigned integers, reverts on overflow.
      */
-=======
-    * @dev Adds two unsigned integers, reverts on overflow.
-    */
->>>>>>> 7fb90a15
     function add(uint256 a, uint256 b) internal pure returns (uint256) {
         uint256 c = a + b;
         require(c >= a);
@@ -111,25 +55,9 @@
     }
 
     /**
-<<<<<<< HEAD
-     * @dev Adds two signed integers, reverts on overflow.
-     */
-    function add(int256 a, int256 b) internal pure returns (int256) {
-        int256 c = a + b;
-        require((b >= 0 && c >= a) || (b < 0 && c < a));
-
-        return c;
-    }
-
-    /**
      * @dev Divides two unsigned integers and returns the remainder (unsigned integer modulo),
      * reverts when dividing by zero.
      */
-=======
-    * @dev Divides two unsigned integers and returns the remainder (unsigned integer modulo),
-    * reverts when dividing by zero.
-    */
->>>>>>> 7fb90a15
     function mod(uint256 a, uint256 b) internal pure returns (uint256) {
         require(b != 0);
         return a % b;
