--- conflicted
+++ resolved
@@ -17,28 +17,6 @@
     constructor(address initialOwner) Ownable(initialOwner) {}
 
     /**
-<<<<<<< HEAD
-     * @dev Changes the admin of `proxy` to `newAdmin`.
-     *
-     * Requirements:
-     *
-     * - This contract must be the current admin of `proxy`.
-     */
-    function changeProxyAdmin(ITransparentUpgradeableProxy proxy, address newAdmin) public virtual onlyOwner {
-        proxy.changeAdmin(newAdmin);
-=======
-     * @dev Upgrades `proxy` to `implementation`. See {TransparentUpgradeableProxy-upgradeTo}.
-     *
-     * Requirements:
-     *
-     * - This contract must be the admin of `proxy`.
-     */
-    function upgrade(ITransparentUpgradeableProxy proxy, address implementation) public virtual onlyOwner {
-        proxy.upgradeTo(implementation);
->>>>>>> 2271e2c5
-    }
-
-    /**
      * @dev Upgrades `proxy` to `implementation` and calls a function on the new implementation. See
      * {TransparentUpgradeableProxy-upgradeToAndCall}.
      *
