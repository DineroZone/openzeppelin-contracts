--- conflicted
+++ resolved
@@ -13,12 +13,6 @@
  * include them in the ABI so this interface must be used to interact with it.
  */
 interface ITransparentUpgradeableProxy is IERC1967 {
-<<<<<<< HEAD
-    function changeAdmin(address) external;
-=======
-    function upgradeTo(address) external;
->>>>>>> 2271e2c5
-
     function upgradeToAndCall(address, bytes memory) external payable;
 }
 
@@ -108,30 +102,6 @@
     }
 
     /**
-<<<<<<< HEAD
-     * @dev Changes the admin of the proxy.
-     *
-     * Emits an {AdminChanged} event.
-     */
-    function _dispatchChangeAdmin() private returns (bytes memory) {
-        _requireZeroValue();
-
-        address newAdmin = abi.decode(msg.data[4:], (address));
-        ERC1967Utils.changeAdmin(newAdmin);
-=======
-     * @dev Upgrade the implementation of the proxy.
-     */
-    function _dispatchUpgradeTo() private returns (bytes memory) {
-        _requireZeroValue();
-
-        address newImplementation = abi.decode(msg.data[4:], (address));
-        ERC1967Utils.upgradeToAndCall(newImplementation, bytes(""), false);
->>>>>>> 2271e2c5
-
-        return "";
-    }
-
-    /**
      * @dev Upgrade the implementation of the proxy, and then call a function from the new implementation as specified
      * by `data`, which should be an encoded function call. This is useful to initialize new storage variables in the
      * proxied contract.
