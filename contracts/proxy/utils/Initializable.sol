--- conflicted
+++ resolved
@@ -157,9 +157,6 @@
      * {initializer} and {reinitializer} modifiers, directly or indirectly.
      */
     modifier onlyInitializing() {
-<<<<<<< HEAD
-        if (!_isInitializing()) {
-=======
         _checkInitializing();
         _;
     }
@@ -168,10 +165,7 @@
      * @dev Reverts if the contract is not in an initializing state. See {onlyInitializing}.
      */
     function _checkInitializing() internal view virtual {
-        if (!_initializing) {
->>>>>>> 9445f962
-            revert NotInitializing();
-        }
+        if (!_initializing) revert NotInitializing();
     }
 
     /**
