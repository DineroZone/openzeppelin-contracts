// SPDX-License-Identifier: MIT
// OpenZeppelin Contracts (last updated v4.9.0) (proxy/utils/UUPSUpgradeable.sol)

pragma solidity ^0.8.19;

import "../../interfaces/draft-IERC1822.sol";
import "../ERC1967/ERC1967Upgrade.sol";

/**
 * @dev An upgradeability mechanism designed for UUPS proxies. The functions included here can perform an upgrade of an
 * {ERC1967Proxy}, when this contract is set as the implementation behind such a proxy.
 *
 * A security mechanism ensures that an upgrade does not turn off upgradeability accidentally, although this risk is
 * reinstated if the upgrade retains upgradeability but removes the security mechanism, e.g. by replacing
 * `UUPSUpgradeable` with a custom implementation of upgrades.
 *
 * The {_authorizeUpgrade} function must be overridden to include access restriction to the upgrade mechanism.
 *
 * _Available since v4.1._
 */
abstract contract UUPSUpgradeable is IERC1822Proxiable {
    /// @custom:oz-upgrades-unsafe-allow state-variable-immutable state-variable-assignment
    address private immutable __self = address(this);

    /**
     * @dev Check that the execution is being performed through a delegatecall call and that the execution context is
     * a proxy contract with an implementation (as defined in ERC1967) pointing to self. This should only be the case
     * for UUPS and transparent proxies that are using the current contract as their implementation. Execution of a
     * function through ERC1167 minimal proxies (clones) would not normally pass this test, but is not guaranteed to
     * fail.
     */
    modifier onlyProxy() {
        require(address(this) != __self, "Function must be called through delegatecall");
        require(ERC1967Upgrade.getImplementation() == __self, "Function must be called through active proxy");
        _;
    }

    /**
     * @dev Check that the execution is not being performed through a delegate call. This allows a function to be
     * callable on the implementing contract but not through proxies.
     */
    modifier notDelegated() {
        require(address(this) == __self, "UUPSUpgradeable: must not be called through delegatecall");
        _;
    }

    /**
     * @dev Implementation of the ERC1822 {proxiableUUID} function. This returns the storage slot used by the
     * implementation. It is used to validate the implementation's compatibility when performing an upgrade.
     *
     * IMPORTANT: A proxy pointing at a proxiable contract should not be considered proxiable itself, because this risks
     * bricking a proxy that upgrades to it, by delegating to itself until out of gas. Thus it is critical that this
     * function revert if invoked through a proxy. This is guaranteed by the `notDelegated` modifier.
     */
<<<<<<< HEAD
    function proxiableUUID() external view virtual override notDelegated returns (bytes32) {
        return ERC1967Upgrade.IMPLEMENTATION_SLOT;
=======
    function proxiableUUID() external view virtual notDelegated returns (bytes32) {
        return _IMPLEMENTATION_SLOT;
>>>>>>> d9474327
    }

    /**
     * @dev Upgrade the implementation of the proxy to `newImplementation`.
     *
     * Calls {_authorizeUpgrade}.
     *
     * Emits an {Upgraded} event.
     *
     * @custom:oz-upgrades-unsafe-allow-reachable delegatecall
     */
    function upgradeTo(address newImplementation) public virtual onlyProxy {
        _authorizeUpgrade(newImplementation);
        ERC1967Upgrade.upgradeToAndCallUUPS(newImplementation, new bytes(0), false);
    }

    /**
     * @dev Upgrade the implementation of the proxy to `newImplementation`, and subsequently execute the function call
     * encoded in `data`.
     *
     * Calls {_authorizeUpgrade}.
     *
     * Emits an {Upgraded} event.
     *
     * @custom:oz-upgrades-unsafe-allow-reachable delegatecall
     */
    function upgradeToAndCall(address newImplementation, bytes memory data) public payable virtual onlyProxy {
        _authorizeUpgrade(newImplementation);
        ERC1967Upgrade.upgradeToAndCallUUPS(newImplementation, data, true);
    }

    /**
     * @dev Function that should revert when `msg.sender` is not authorized to upgrade the contract. Called by
     * {upgradeTo} and {upgradeToAndCall}.
     *
     * Normally, this function will use an xref:access.adoc[access control] modifier such as {Ownable-onlyOwner}.
     *
     * ```solidity
     * function _authorizeUpgrade(address) internal  onlyOwner {}
     * ```
     */
    function _authorizeUpgrade(address newImplementation) internal virtual;
}<|MERGE_RESOLUTION|>--- conflicted
+++ resolved
@@ -52,13 +52,8 @@
      * bricking a proxy that upgrades to it, by delegating to itself until out of gas. Thus it is critical that this
      * function revert if invoked through a proxy. This is guaranteed by the `notDelegated` modifier.
      */
-<<<<<<< HEAD
-    function proxiableUUID() external view virtual override notDelegated returns (bytes32) {
+    function proxiableUUID() external view virtual notDelegated returns (bytes32) {
         return ERC1967Upgrade.IMPLEMENTATION_SLOT;
-=======
-    function proxiableUUID() external view virtual notDelegated returns (bytes32) {
-        return _IMPLEMENTATION_SLOT;
->>>>>>> d9474327
     }
 
     /**
