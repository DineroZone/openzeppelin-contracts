// SPDX-License-Identifier: MIT
// OpenZeppelin Contracts (last updated v5.0.0) (proxy/Clones.sol)

pragma solidity ^0.8.20;

import {Errors} from "../utils/Errors.sol";

/**
 * @dev https://eips.ethereum.org/EIPS/eip-1167[ERC-1167] is a standard for
 * deploying minimal proxy contracts, also known as "clones".
 *
 * > To simply and cheaply clone contract functionality in an immutable way, this standard specifies
 * > a minimal bytecode implementation that delegates all calls to a known, fixed address.
 *
 * The library includes functions to deploy a proxy using either `create` (traditional deployment) or `create2`
 * (salted deterministic deployment). It also includes functions to predict the addresses of clones deployed using the
 * deterministic method.
 */
library Clones {
    /**
     * @dev Deploys and returns the address of a clone that mimics the behaviour of `implementation`.
     *
     * This function uses the create opcode, which should never revert.
     */
    function clone(address implementation) internal returns (address instance) {
        return clone(implementation, 0);
    }

    /**
     * @dev Same as {xref-Clones-clone-address-}[clone], but with a `value` parameter to send native currency
     * to the new contract.
     *
     * NOTE: Using a non-zero value at creation will require the contract using this function (e.g. a factory)
     * to always have enough balance for new deployments. Consider exposing this function under a payable method.
     */
    function clone(address implementation, uint256 value) internal returns (address instance) {
        if (address(this).balance < value) {
            revert Errors.InsufficientBalance(address(this).balance, value);
        }
        /// @solidity memory-safe-assembly
        assembly {
<<<<<<< HEAD
            // Cleans the upper 96 bits of the `implementation` word, then packs the first 3 bytes
            // of the `implementation` address with the bytecode before the address.
            mstore(0x00, or(shr(0xe8, shl(0x60, implementation)), 0x3d602d80600a3d3981f3363d3d373d3d3d363d73000000))
            // Packs the remaining 17 bytes of `implementation` with the bytecode after the address.
            mstore(0x20, or(shl(0x78, implementation), 0x5af43d82803e903d91602b57fd5bf3))
            instance := create(value, 0x09, 0x37)
=======
            // Stores the bytecode after address
            mstore(0x20, 0x5af43d82803e903d91602b57fd5bf3)
            // implementation address
            mstore(0x11, implementation)
            // Packs the first 3 bytes of the `implementation` address with the bytecode before the address.
            mstore(0x00, or(shr(0x88, implementation), 0x3d602d80600a3d3981f3363d3d373d3d3d363d73000000))
            instance := create(0, 0x09, 0x37)
>>>>>>> 8b2f29ce
        }
        if (instance == address(0)) {
            revert Errors.FailedDeployment();
        }
    }

    /**
     * @dev Deploys and returns the address of a clone that mimics the behaviour of `implementation`.
     *
     * This function uses the create2 opcode and a `salt` to deterministically deploy
     * the clone. Using the same `implementation` and `salt` multiple time will revert, since
     * the clones cannot be deployed twice at the same address.
     */
    function cloneDeterministic(address implementation, bytes32 salt) internal returns (address instance) {
        return cloneDeterministic(implementation, salt, 0);
    }

    /**
     * @dev Same as {xref-Clones-cloneDeterministic-address-bytes32-}[cloneDeterministic], but with
     * a `value` parameter to send native currency to the new contract.
     *
     * NOTE: Using a non-zero value at creation will require the contract using this function (e.g. a factory)
     * to always have enough balance for new deployments. Consider exposing this function under a payable method.
     */
    function cloneDeterministic(
        address implementation,
        bytes32 salt,
        uint256 value
    ) internal returns (address instance) {
        if (address(this).balance < value) {
            revert Errors.InsufficientBalance(address(this).balance, value);
        }
        /// @solidity memory-safe-assembly
        assembly {
<<<<<<< HEAD
            // Cleans the upper 96 bits of the `implementation` word, then packs the first 3 bytes
            // of the `implementation` address with the bytecode before the address.
            mstore(0x00, or(shr(0xe8, shl(0x60, implementation)), 0x3d602d80600a3d3981f3363d3d373d3d3d363d73000000))
            // Packs the remaining 17 bytes of `implementation` with the bytecode after the address.
            mstore(0x20, or(shl(0x78, implementation), 0x5af43d82803e903d91602b57fd5bf3))
            instance := create2(value, 0x09, 0x37, salt)
=======
            // Stores the bytecode after address
            mstore(0x20, 0x5af43d82803e903d91602b57fd5bf3)
            // implementation address
            mstore(0x11, implementation)
            // Packs the first 3 bytes of the `implementation` address with the bytecode before the address.
            mstore(0x00, or(shr(0x88, implementation), 0x3d602d80600a3d3981f3363d3d373d3d3d363d73000000))
            instance := create2(0, 0x09, 0x37, salt)
>>>>>>> 8b2f29ce
        }
        if (instance == address(0)) {
            revert Errors.FailedDeployment();
        }
    }

    /**
     * @dev Computes the address of a clone deployed using {Clones-cloneDeterministic}.
     */
    function predictDeterministicAddress(
        address implementation,
        bytes32 salt,
        address deployer
    ) internal pure returns (address predicted) {
        /// @solidity memory-safe-assembly
        assembly {
            let ptr := mload(0x40)
            mstore(add(ptr, 0x38), deployer)
            mstore(add(ptr, 0x24), 0x5af43d82803e903d91602b57fd5bf3ff)
            mstore(add(ptr, 0x14), implementation)
            mstore(ptr, 0x3d602d80600a3d3981f3363d3d373d3d3d363d73)
            mstore(add(ptr, 0x58), salt)
            mstore(add(ptr, 0x78), keccak256(add(ptr, 0x0c), 0x37))
            predicted := keccak256(add(ptr, 0x43), 0x55)
        }
    }

    /**
     * @dev Computes the address of a clone deployed using {Clones-cloneDeterministic}.
     */
    function predictDeterministicAddress(
        address implementation,
        bytes32 salt
    ) internal view returns (address predicted) {
        return predictDeterministicAddress(implementation, salt, address(this));
    }
}<|MERGE_RESOLUTION|>--- conflicted
+++ resolved
@@ -39,14 +39,6 @@
         }
         /// @solidity memory-safe-assembly
         assembly {
-<<<<<<< HEAD
-            // Cleans the upper 96 bits of the `implementation` word, then packs the first 3 bytes
-            // of the `implementation` address with the bytecode before the address.
-            mstore(0x00, or(shr(0xe8, shl(0x60, implementation)), 0x3d602d80600a3d3981f3363d3d373d3d3d363d73000000))
-            // Packs the remaining 17 bytes of `implementation` with the bytecode after the address.
-            mstore(0x20, or(shl(0x78, implementation), 0x5af43d82803e903d91602b57fd5bf3))
-            instance := create(value, 0x09, 0x37)
-=======
             // Stores the bytecode after address
             mstore(0x20, 0x5af43d82803e903d91602b57fd5bf3)
             // implementation address
@@ -54,7 +46,6 @@
             // Packs the first 3 bytes of the `implementation` address with the bytecode before the address.
             mstore(0x00, or(shr(0x88, implementation), 0x3d602d80600a3d3981f3363d3d373d3d3d363d73000000))
             instance := create(0, 0x09, 0x37)
->>>>>>> 8b2f29ce
         }
         if (instance == address(0)) {
             revert Errors.FailedDeployment();
@@ -89,14 +80,6 @@
         }
         /// @solidity memory-safe-assembly
         assembly {
-<<<<<<< HEAD
-            // Cleans the upper 96 bits of the `implementation` word, then packs the first 3 bytes
-            // of the `implementation` address with the bytecode before the address.
-            mstore(0x00, or(shr(0xe8, shl(0x60, implementation)), 0x3d602d80600a3d3981f3363d3d373d3d3d363d73000000))
-            // Packs the remaining 17 bytes of `implementation` with the bytecode after the address.
-            mstore(0x20, or(shl(0x78, implementation), 0x5af43d82803e903d91602b57fd5bf3))
-            instance := create2(value, 0x09, 0x37, salt)
-=======
             // Stores the bytecode after address
             mstore(0x20, 0x5af43d82803e903d91602b57fd5bf3)
             // implementation address
@@ -104,7 +87,6 @@
             // Packs the first 3 bytes of the `implementation` address with the bytecode before the address.
             mstore(0x00, or(shr(0x88, implementation), 0x3d602d80600a3d3981f3363d3d373d3d3d363d73000000))
             instance := create2(0, 0x09, 0x37, salt)
->>>>>>> 8b2f29ce
         }
         if (instance == address(0)) {
             revert Errors.FailedDeployment();
