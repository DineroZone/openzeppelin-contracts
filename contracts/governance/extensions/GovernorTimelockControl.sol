// SPDX-License-Identifier: MIT
// OpenZeppelin Contracts (last updated v4.9.0) (governance/extensions/GovernorTimelockControl.sol)

pragma solidity ^0.8.19;

import "./IGovernorTimelock.sol";
import "../Governor.sol";
import "../TimelockController.sol";

/**
 * @dev Extension of {Governor} that binds the execution process to an instance of {TimelockController}. This adds a
 * delay, enforced by the {TimelockController} to all successful proposal (in addition to the voting duration). The
 * {Governor} needs the proposer (and ideally the executor) roles for the {Governor} to work properly.
 *
 * Using this model means the proposal will be operated by the {TimelockController} and not by the {Governor}. Thus,
 * the assets and permissions must be attached to the {TimelockController}. Any asset sent to the {Governor} will be
 * inaccessible.
 *
 * WARNING: Setting up the TimelockController to have additional proposers besides the governor is very risky, as it
 * grants them powers that they must be trusted or known not to use: 1) {onlyGovernance} functions like {relay} are
 * available to them through the timelock, and 2) approved governance proposals can be blocked by them, effectively
 * executing a Denial of Service attack. This risk will be mitigated in a future release.
 *
 * _Available since v4.3._
 */
abstract contract GovernorTimelockControl is IGovernorTimelock, Governor {
    TimelockController private _timelock;
    mapping(uint256 => bytes32) private _timelockIds;

    /**
     * @dev Emitted when the timelock controller used for proposal execution is modified.
     */
    event TimelockChange(address oldTimelock, address newTimelock);

    /**
     * @dev Set the timelock.
     */
    constructor(TimelockController timelockAddress) {
        _updateTimelock(timelockAddress);
    }

    /**
     * @dev See {IERC165-supportsInterface}.
     */
    function supportsInterface(bytes4 interfaceId) public view virtual override(IERC165, Governor) returns (bool) {
        return interfaceId == type(IGovernorTimelock).interfaceId || super.supportsInterface(interfaceId);
    }

    /**
     * @dev Overridden version of the {Governor-state} function with added support for the `Queued` state.
     */
    function state(uint256 proposalId) public view virtual override(IGovernor, Governor) returns (ProposalState) {
        ProposalState currentState = super.state(proposalId);

        if (currentState != ProposalState.Succeeded) {
            return currentState;
        }

        // core tracks execution, so we just have to check if successful proposal have been queued.
        bytes32 queueid = _timelockIds[proposalId];
        if (queueid == bytes32(0)) {
            return currentState;
<<<<<<< HEAD
        }

        TimelockController.OperationState _operationState = _timelock.getOperationState(queueid);
        if (_operationState == TimelockController.OperationState.Done) {
            return ProposalState.Executed;
        } else if (
            _operationState == TimelockController.OperationState.Pending ||
            _operationState == TimelockController.OperationState.Ready
        ) {
=======
        } else if (_timelock.isOperationPending(queueid)) {
>>>>>>> f29307cf
            return ProposalState.Queued;
        } else if (_timelock.isOperationDone(queueid)) {
            // This can happen if the proposal is executed directly on the timelock.
            return ProposalState.Executed;
        } else {
            // This can happen if the proposal is canceled directly on the timelock.
            return ProposalState.Canceled;
        }
    }

    /**
     * @dev Public accessor to check the address of the timelock
     */
    function timelock() public view virtual override returns (address) {
        return address(_timelock);
    }

    /**
     * @dev Public accessor to check the eta of a queued proposal
     */
    function proposalEta(uint256 proposalId) public view virtual override returns (uint256) {
        uint256 eta = _timelock.getTimestamp(_timelockIds[proposalId]);
        return eta == 1 ? 0 : eta; // _DONE_TIMESTAMP (1) should be replaced with a 0 value
    }

    /**
     * @dev Function to queue a proposal to the timelock.
     */
    function queue(
        address[] memory targets,
        uint256[] memory values,
        bytes[] memory calldatas,
        bytes32 descriptionHash
    ) public virtual override returns (uint256) {
        uint256 proposalId = hashProposal(targets, values, calldatas, descriptionHash);

        ProposalState currentState = state(proposalId);
        if (currentState != ProposalState.Succeeded) {
            revert GovernorUnexpectedProposalState(
                proposalId,
                currentState,
                _encodeStateBitmap(ProposalState.Succeeded)
            );
        }

        uint256 delay = _timelock.getMinDelay();
        _timelockIds[proposalId] = _timelock.hashOperationBatch(targets, values, calldatas, 0, descriptionHash);
        _timelock.scheduleBatch(targets, values, calldatas, 0, descriptionHash, delay);

        emit ProposalQueued(proposalId, block.timestamp + delay);

        return proposalId;
    }

    /**
     * @dev Overridden execute function that run the already queued proposal through the timelock.
     */
    function _execute(
        uint256 proposalId,
        address[] memory targets,
        uint256[] memory values,
        bytes[] memory calldatas,
        bytes32 descriptionHash
    ) internal virtual override {
        // execute
        _timelock.executeBatch{value: msg.value}(targets, values, calldatas, 0, descriptionHash);
        // cleanup for refund
        delete _timelockIds[proposalId];
    }

    /**
     * @dev Overridden version of the {Governor-_cancel} function to cancel the timelocked proposal if it as already
     * been queued.
     */
    // This function can reenter through the external call to the timelock, but we assume the timelock is trusted and
    // well behaved (according to TimelockController) and this will not happen.
    // slither-disable-next-line reentrancy-no-eth
    function _cancel(
        address[] memory targets,
        uint256[] memory values,
        bytes[] memory calldatas,
        bytes32 descriptionHash
    ) internal virtual override returns (uint256) {
        uint256 proposalId = super._cancel(targets, values, calldatas, descriptionHash);
        bytes32 timelockId = _timelockIds[proposalId];

        if (timelockId != 0) {
            // cancel
            _timelock.cancel(timelockId);
            // cleanup
            delete _timelockIds[proposalId];
        }

        return proposalId;
    }

    /**
     * @dev Address through which the governor executes action. In this case, the timelock.
     */
    function _executor() internal view virtual override returns (address) {
        return address(_timelock);
    }

    /**
     * @dev Public endpoint to update the underlying timelock instance. Restricted to the timelock itself, so updates
     * must be proposed, scheduled, and executed through governance proposals.
     *
     * CAUTION: It is not recommended to change the timelock while there are other queued governance proposals.
     */
    function updateTimelock(TimelockController newTimelock) external virtual onlyGovernance {
        _updateTimelock(newTimelock);
    }

    function _updateTimelock(TimelockController newTimelock) private {
        emit TimelockChange(address(_timelock), address(newTimelock));
        _timelock = newTimelock;
    }
}<|MERGE_RESOLUTION|>--- conflicted
+++ resolved
@@ -60,19 +60,7 @@
         bytes32 queueid = _timelockIds[proposalId];
         if (queueid == bytes32(0)) {
             return currentState;
-<<<<<<< HEAD
-        }
-
-        TimelockController.OperationState _operationState = _timelock.getOperationState(queueid);
-        if (_operationState == TimelockController.OperationState.Done) {
-            return ProposalState.Executed;
-        } else if (
-            _operationState == TimelockController.OperationState.Pending ||
-            _operationState == TimelockController.OperationState.Ready
-        ) {
-=======
         } else if (_timelock.isOperationPending(queueid)) {
->>>>>>> f29307cf
             return ProposalState.Queued;
         } else if (_timelock.isOperationDone(queueid)) {
             // This can happen if the proposal is executed directly on the timelock.
