// SPDX-License-Identifier: MIT
// OpenZeppelin Contracts (last updated v4.9.0) (governance/TimelockController.sol)

pragma solidity ^0.8.19;

import "../access/AccessControl.sol";
<<<<<<< HEAD
import "../token/ERC721/utils/ERC721Holder.sol";
import "../token/ERC1155/utils/ERC1155Holder.sol";
=======
import "../token/ERC721/IERC721Receiver.sol";
import "../token/ERC1155/IERC1155Receiver.sol";
import "../utils/Address.sol";
>>>>>>> ff85c7b0

/**
 * @dev Contract module which acts as a timelocked controller. When set as the
 * owner of an `Ownable` smart contract, it enforces a timelock on all
 * `onlyOwner` maintenance operations. This gives time for users of the
 * controlled contract to exit before a potentially dangerous maintenance
 * operation is applied.
 *
 * By default, this contract is self administered, meaning administration tasks
 * have to go through the timelock process. The proposer (resp executor) role
 * is in charge of proposing (resp executing) operations. A common use case is
 * to position this {TimelockController} as the owner of a smart contract, with
 * a multisig or a DAO as the sole proposer.
 *
 * _Available since v3.3._
 */
contract TimelockController is AccessControl, ERC721Holder, ERC1155Holder {
    bytes32 public constant PROPOSER_ROLE = keccak256("PROPOSER_ROLE");
    bytes32 public constant EXECUTOR_ROLE = keccak256("EXECUTOR_ROLE");
    bytes32 public constant CANCELLER_ROLE = keccak256("CANCELLER_ROLE");
    uint256 internal constant _DONE_TIMESTAMP = uint256(1);

    mapping(bytes32 => uint256) private _timestamps;
    uint256 private _minDelay;

    enum OperationState {
        Unset,
        Pending,
        Ready,
        Done
    }

    /**
     * @dev Mismatch between the parameters length for an operation call.
     */
    error TimelockInvalidOperationLength(uint256 targets, uint256 payloads, uint256 values);

    /**
     * @dev The schedule operation doesn't meet the minimum delay.
     */
    error TimelockInsufficientDelay(uint256 delay, uint256 minDelay);

    /**
     * @dev The current state of an operation is not as required.
     */
    error TimelockUnexpectedOperationState(bytes32 operationId, OperationState expected);

    /**
     * @dev The predecessor to an operation not yet done.
     */
    error TimelockUnexecutedPredecessor(bytes32 predecessorId);

    /**
     * @dev The caller account is not authorized.
     */
    error TimelockUnauthorizedCaller(address caller);

    /**
     * @dev Emitted when a call is scheduled as part of operation `id`.
     */
    event CallScheduled(
        bytes32 indexed id,
        uint256 indexed index,
        address target,
        uint256 value,
        bytes data,
        bytes32 predecessor,
        uint256 delay
    );

    /**
     * @dev Emitted when a call is performed as part of operation `id`.
     */
    event CallExecuted(bytes32 indexed id, uint256 indexed index, address target, uint256 value, bytes data);

    /**
     * @dev Emitted when new proposal is scheduled with non-zero salt.
     */
    event CallSalt(bytes32 indexed id, bytes32 salt);

    /**
     * @dev Emitted when operation `id` is cancelled.
     */
    event Cancelled(bytes32 indexed id);

    /**
     * @dev Emitted when the minimum delay for future operations is modified.
     */
    event MinDelayChange(uint256 oldDuration, uint256 newDuration);

    /**
     * @dev Initializes the contract with the following parameters:
     *
     * - `minDelay`: initial minimum delay for operations
     * - `proposers`: accounts to be granted proposer and canceller roles
     * - `executors`: accounts to be granted executor role
     * - `admin`: optional account to be granted admin role; disable with zero address
     *
     * IMPORTANT: The optional admin can aid with initial configuration of roles after deployment
     * without being subject to delay, but this role should be subsequently renounced in favor of
     * administration through timelocked proposals. Previous versions of this contract would assign
     * this admin to the deployer automatically and should be renounced as well.
     */
    constructor(uint256 minDelay, address[] memory proposers, address[] memory executors, address admin) {
        // self administration
        _grantRole(DEFAULT_ADMIN_ROLE, address(this));

        // optional admin
        if (admin != address(0)) {
            _grantRole(DEFAULT_ADMIN_ROLE, admin);
        }

        // register proposers and cancellers
        for (uint256 i = 0; i < proposers.length; ++i) {
            _grantRole(PROPOSER_ROLE, proposers[i]);
            _grantRole(CANCELLER_ROLE, proposers[i]);
        }

        // register executors
        for (uint256 i = 0; i < executors.length; ++i) {
            _grantRole(EXECUTOR_ROLE, executors[i]);
        }

        _minDelay = minDelay;
        emit MinDelayChange(0, minDelay);
    }

    /**
     * @dev Modifier to make a function callable only by a certain role. In
     * addition to checking the sender's role, `address(0)` 's role is also
     * considered. Granting a role to `address(0)` is equivalent to enabling
     * this role for everyone.
     */
    modifier onlyRoleOrOpenRole(bytes32 role) {
        if (!hasRole(role, address(0))) {
            _checkRole(role, _msgSender());
        }
        _;
    }

    /**
     * @dev Contract might receive/hold ETH as part of the maintenance process.
     */
    receive() external payable {}

    /**
     * @dev See {IERC165-supportsInterface}.
     */
    function supportsInterface(
        bytes4 interfaceId
    ) public view virtual override(AccessControl, ERC1155Receiver) returns (bool) {
        return super.supportsInterface(interfaceId);
    }

    /**
     * @dev Returns whether an id correspond to a registered operation. This
     * includes both Pending, Ready and Done operations.
     */
    function isOperation(bytes32 id) public view virtual returns (bool) {
        return getTimestamp(id) > 0;
    }

    /**
     * @dev Returns whether an operation is pending or not. Note that a "pending" operation may also be "ready".
     */
    function isOperationPending(bytes32 id) public view virtual returns (bool) {
        return getTimestamp(id) > _DONE_TIMESTAMP;
    }

    /**
     * @dev Returns whether an operation is ready for execution. Note that a "ready" operation is also "pending".
     */
    function isOperationReady(bytes32 id) public view virtual returns (bool) {
        uint256 timestamp = getTimestamp(id);
        return timestamp > _DONE_TIMESTAMP && timestamp <= block.timestamp;
    }

    /**
     * @dev Returns whether an operation is done or not.
     */
    function isOperationDone(bytes32 id) public view virtual returns (bool) {
        return getTimestamp(id) == _DONE_TIMESTAMP;
    }

    /**
     * @dev Returns the timestamp at which an operation becomes ready (0 for
     * unset operations, 1 for done operations).
     */
    function getTimestamp(bytes32 id) public view virtual returns (uint256) {
        return _timestamps[id];
    }

    /**
     * @dev Returns the minimum delay for an operation to become valid.
     *
     * This value can be changed by executing an operation that calls `updateDelay`.
     */
    function getMinDelay() public view virtual returns (uint256) {
        return _minDelay;
    }

    /**
     * @dev Returns the identifier of an operation containing a single
     * transaction.
     */
    function hashOperation(
        address target,
        uint256 value,
        bytes calldata data,
        bytes32 predecessor,
        bytes32 salt
    ) public pure virtual returns (bytes32) {
        return keccak256(abi.encode(target, value, data, predecessor, salt));
    }

    /**
     * @dev Returns the identifier of an operation containing a batch of
     * transactions.
     */
    function hashOperationBatch(
        address[] calldata targets,
        uint256[] calldata values,
        bytes[] calldata payloads,
        bytes32 predecessor,
        bytes32 salt
    ) public pure virtual returns (bytes32) {
        return keccak256(abi.encode(targets, values, payloads, predecessor, salt));
    }

    /**
     * @dev Schedule an operation containing a single transaction.
     *
     * Emits {CallSalt} if salt is nonzero, and {CallScheduled}.
     *
     * Requirements:
     *
     * - the caller must have the 'proposer' role.
     */
    function schedule(
        address target,
        uint256 value,
        bytes calldata data,
        bytes32 predecessor,
        bytes32 salt,
        uint256 delay
    ) public virtual onlyRole(PROPOSER_ROLE) {
        bytes32 id = hashOperation(target, value, data, predecessor, salt);
        _schedule(id, delay);
        emit CallScheduled(id, 0, target, value, data, predecessor, delay);
        if (salt != bytes32(0)) {
            emit CallSalt(id, salt);
        }
    }

    /**
     * @dev Schedule an operation containing a batch of transactions.
     *
     * Emits {CallSalt} if salt is nonzero, and one {CallScheduled} event per transaction in the batch.
     *
     * Requirements:
     *
     * - the caller must have the 'proposer' role.
     */
    function scheduleBatch(
        address[] calldata targets,
        uint256[] calldata values,
        bytes[] calldata payloads,
        bytes32 predecessor,
        bytes32 salt,
        uint256 delay
    ) public virtual onlyRole(PROPOSER_ROLE) {
        if (targets.length != values.length || targets.length != payloads.length) {
            revert TimelockInvalidOperationLength(targets.length, payloads.length, values.length);
        }

        bytes32 id = hashOperationBatch(targets, values, payloads, predecessor, salt);
        _schedule(id, delay);
        for (uint256 i = 0; i < targets.length; ++i) {
            emit CallScheduled(id, i, targets[i], values[i], payloads[i], predecessor, delay);
        }
        if (salt != bytes32(0)) {
            emit CallSalt(id, salt);
        }
    }

    /**
     * @dev Schedule an operation that is to become valid after a given delay.
     */
    function _schedule(bytes32 id, uint256 delay) private {
        if (isOperation(id)) {
            revert TimelockUnexpectedOperationState(id, OperationState.Unset);
        }
        uint256 minDelay = getMinDelay();
        if (delay < minDelay) {
            revert TimelockInsufficientDelay(delay, minDelay);
        }
        _timestamps[id] = block.timestamp + delay;
    }

    /**
     * @dev Cancel an operation.
     *
     * Requirements:
     *
     * - the caller must have the 'canceller' role.
     */
    function cancel(bytes32 id) public virtual onlyRole(CANCELLER_ROLE) {
        if (!isOperationPending(id)) {
            revert TimelockUnexpectedOperationState(id, OperationState.Pending);
        }
        delete _timestamps[id];

        emit Cancelled(id);
    }

    /**
     * @dev Execute an (ready) operation containing a single transaction.
     *
     * Emits a {CallExecuted} event.
     *
     * Requirements:
     *
     * - the caller must have the 'executor' role.
     */
    // This function can reenter, but it doesn't pose a risk because _afterCall checks that the proposal is pending,
    // thus any modifications to the operation during reentrancy should be caught.
    // slither-disable-next-line reentrancy-eth
    function execute(
        address target,
        uint256 value,
        bytes calldata payload,
        bytes32 predecessor,
        bytes32 salt
    ) public payable virtual onlyRoleOrOpenRole(EXECUTOR_ROLE) {
        bytes32 id = hashOperation(target, value, payload, predecessor, salt);

        _beforeCall(id, predecessor);
        _execute(target, value, payload);
        emit CallExecuted(id, 0, target, value, payload);
        _afterCall(id);
    }

    /**
     * @dev Execute an (ready) operation containing a batch of transactions.
     *
     * Emits one {CallExecuted} event per transaction in the batch.
     *
     * Requirements:
     *
     * - the caller must have the 'executor' role.
     */
    // This function can reenter, but it doesn't pose a risk because _afterCall checks that the proposal is pending,
    // thus any modifications to the operation during reentrancy should be caught.
    // slither-disable-next-line reentrancy-eth
    function executeBatch(
        address[] calldata targets,
        uint256[] calldata values,
        bytes[] calldata payloads,
        bytes32 predecessor,
        bytes32 salt
    ) public payable virtual onlyRoleOrOpenRole(EXECUTOR_ROLE) {
        if (targets.length != values.length || targets.length != payloads.length) {
            revert TimelockInvalidOperationLength(targets.length, payloads.length, values.length);
        }

        bytes32 id = hashOperationBatch(targets, values, payloads, predecessor, salt);

        _beforeCall(id, predecessor);
        for (uint256 i = 0; i < targets.length; ++i) {
            address target = targets[i];
            uint256 value = values[i];
            bytes calldata payload = payloads[i];
            _execute(target, value, payload);
            emit CallExecuted(id, i, target, value, payload);
        }
        _afterCall(id);
    }

    /**
     * @dev Execute an operation's call.
     */
    function _execute(address target, uint256 value, bytes calldata data) internal virtual {
        (bool success, bytes memory returndata) = target.call{value: value}(data);
        Address.verifyCallResult(success, returndata);
    }

    /**
     * @dev Checks before execution of an operation's calls.
     */
    function _beforeCall(bytes32 id, bytes32 predecessor) private view {
        if (!isOperationReady(id)) {
            revert TimelockUnexpectedOperationState(id, OperationState.Ready);
        }
        if (predecessor != bytes32(0) && !isOperationDone(predecessor)) {
            revert TimelockUnexecutedPredecessor(predecessor);
        }
    }

    /**
     * @dev Checks after execution of an operation's calls.
     */
    function _afterCall(bytes32 id) private {
        if (!isOperationReady(id)) {
            revert TimelockUnexpectedOperationState(id, OperationState.Ready);
        }
        _timestamps[id] = _DONE_TIMESTAMP;
    }

    /**
     * @dev Changes the minimum timelock duration for future operations.
     *
     * Emits a {MinDelayChange} event.
     *
     * Requirements:
     *
     * - the caller must be the timelock itself. This can only be achieved by scheduling and later executing
     * an operation where the timelock is the target and the data is the ABI-encoded call to this function.
     */
    function updateDelay(uint256 newDelay) external virtual {
        if (msg.sender != address(this)) {
            revert TimelockUnauthorizedCaller(msg.sender);
        }
        emit MinDelayChange(_minDelay, newDelay);
        _minDelay = newDelay;
    }
<<<<<<< HEAD
=======

    /**
     * @dev See {IERC721Receiver-onERC721Received}.
     */
    function onERC721Received(address, address, uint256, bytes memory) public virtual returns (bytes4) {
        return this.onERC721Received.selector;
    }

    /**
     * @dev See {IERC1155Receiver-onERC1155Received}.
     */
    function onERC1155Received(address, address, uint256, uint256, bytes memory) public virtual returns (bytes4) {
        return this.onERC1155Received.selector;
    }

    /**
     * @dev See {IERC1155Receiver-onERC1155BatchReceived}.
     */
    function onERC1155BatchReceived(
        address,
        address,
        uint256[] memory,
        uint256[] memory,
        bytes memory
    ) public virtual returns (bytes4) {
        return this.onERC1155BatchReceived.selector;
    }
>>>>>>> ff85c7b0
}<|MERGE_RESOLUTION|>--- conflicted
+++ resolved
@@ -4,14 +4,9 @@
 pragma solidity ^0.8.19;
 
 import "../access/AccessControl.sol";
-<<<<<<< HEAD
 import "../token/ERC721/utils/ERC721Holder.sol";
 import "../token/ERC1155/utils/ERC1155Holder.sol";
-=======
-import "../token/ERC721/IERC721Receiver.sol";
-import "../token/ERC1155/IERC1155Receiver.sol";
 import "../utils/Address.sol";
->>>>>>> ff85c7b0
 
 /**
  * @dev Contract module which acts as a timelocked controller. When set as the
@@ -437,34 +432,4 @@
         emit MinDelayChange(_minDelay, newDelay);
         _minDelay = newDelay;
     }
-<<<<<<< HEAD
-=======
-
-    /**
-     * @dev See {IERC721Receiver-onERC721Received}.
-     */
-    function onERC721Received(address, address, uint256, bytes memory) public virtual returns (bytes4) {
-        return this.onERC721Received.selector;
-    }
-
-    /**
-     * @dev See {IERC1155Receiver-onERC1155Received}.
-     */
-    function onERC1155Received(address, address, uint256, uint256, bytes memory) public virtual returns (bytes4) {
-        return this.onERC1155Received.selector;
-    }
-
-    /**
-     * @dev See {IERC1155Receiver-onERC1155BatchReceived}.
-     */
-    function onERC1155BatchReceived(
-        address,
-        address,
-        uint256[] memory,
-        uint256[] memory,
-        bytes memory
-    ) public virtual returns (bytes4) {
-        return this.onERC1155BatchReceived.selector;
-    }
->>>>>>> ff85c7b0
 }