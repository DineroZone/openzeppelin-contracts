--- conflicted
+++ resolved
@@ -90,11 +90,6 @@
      * @dev See {IERC165-supportsInterface}.
      */
     function supportsInterface(bytes4 interfaceId) public view virtual override(IERC165, ERC165) returns (bool) {
-<<<<<<< HEAD
-        return
-            interfaceId == type(IGovernor).interfaceId ||
-            interfaceId == type(IERC1155Receiver).interfaceId ||
-=======
         // In addition to the current interfaceId, also support previous version of the interfaceId that did not
         // include the castVoteWithReasonAndParams() function as standard
         return
@@ -104,7 +99,7 @@
                 this.castVoteWithReasonAndParamsBySig.selector ^
                 this.getVotesWithParams.selector) ||
             interfaceId == type(IGovernor).interfaceId ||
->>>>>>> 52eeebec
+            interfaceId == type(IERC1155Receiver).interfaceId ||
             super.supportsInterface(interfaceId);
     }
 
