// SPDX-License-Identifier: MIT
// OpenZeppelin Contracts (last updated v4.9.0) (governance/Governor.sol)

pragma solidity ^0.8.19;

import "../token/ERC721/IERC721Receiver.sol";
import "../token/ERC1155/IERC1155Receiver.sol";
import "../utils/cryptography/ECDSA.sol";
import "../utils/cryptography/EIP712.sol";
import "../utils/introspection/ERC165.sol";
import "../utils/math/SafeCast.sol";
import "../utils/structs/DoubleEndedQueue.sol";
import "../utils/Address.sol";
import "../utils/Context.sol";
import "./IGovernor.sol";

/**
 * @dev Core of the governance system, designed to be extended though various modules.
 *
 * This contract is abstract and requires several functions to be implemented in various modules:
 *
 * - A counting module must implement {quorum}, {_quorumReached}, {_voteSucceeded} and {_countVote}
 * - A voting module must implement {_getVotes}
 * - Additionally, {votingPeriod} must also be implemented
 *
 * _Available since v4.3._
 */
abstract contract Governor is Context, ERC165, EIP712, IGovernor, IERC721Receiver, IERC1155Receiver {
    using DoubleEndedQueue for DoubleEndedQueue.Bytes32Deque;

    bytes32 public constant BALLOT_TYPEHASH = keccak256("Ballot(uint256 proposalId,uint8 support)");
    bytes32 public constant EXTENDED_BALLOT_TYPEHASH =
        keccak256("ExtendedBallot(uint256 proposalId,uint8 support,string reason,bytes params)");

    // solhint-disable var-name-mixedcase
    struct ProposalCore {
        // --- start retyped from Timers.BlockNumber at offset 0x00 ---
        uint64 voteStart;
        address proposer;
        bytes4 __gap_unused0;
        // --- start retyped from Timers.BlockNumber at offset 0x20 ---
        uint64 voteEnd;
        bytes24 __gap_unused1;
        // --- Remaining fields starting at offset 0x40 ---------------
        bool executed;
        bool canceled;
    }
    // solhint-enable var-name-mixedcase

    bytes32 private constant _ALL_PROPOSAL_STATES_BITMAP = bytes32((2 ** (uint8(type(ProposalState).max) + 1)) - 1);
    string private _name;

    /// @custom:oz-retyped-from mapping(uint256 => Governor.ProposalCore)
    mapping(uint256 => ProposalCore) private _proposals;

    // This queue keeps track of the governor operating on itself. Calls to functions protected by the
    // {onlyGovernance} modifier needs to be whitelisted in this queue. Whitelisting is set in {_beforeExecute},
    // consumed by the {onlyGovernance} modifier and eventually reset in {_afterExecute}. This ensures that the
    // execution of {onlyGovernance} protected calls can only be achieved through successful proposals.
    DoubleEndedQueue.Bytes32Deque private _governanceCall;

    /**
     * @dev Restricts a function so it can only be executed through governance proposals. For example, governance
     * parameter setters in {GovernorSettings} are protected using this modifier.
     *
     * The governance executing address may be different from the Governor's own address, for example it could be a
     * timelock. This can be customized by modules by overriding {_executor}. The executor is only able to invoke these
     * functions during the execution of the governor's {execute} function, and not under any other circumstances. Thus,
     * for example, additional timelock proposers are not able to change governance parameters without going through the
     * governance protocol (since v4.6).
     */
    modifier onlyGovernance() {
        if (_msgSender() != _executor()) {
            revert GovernorOnlyExecutor(_msgSender());
        }
        if (_executor() != address(this)) {
            bytes32 msgDataHash = keccak256(_msgData());
            // loop until popping the expected operation - throw if deque is empty (operation not authorized)
            while (_governanceCall.popFront() != msgDataHash) {}
        }
        _;
    }

    /**
     * @dev Sets the value for {name} and {version}
     */
    constructor(string memory name_) EIP712(name_, version()) {
        _name = name_;
    }

    /**
     * @dev Function to receive ETH that will be handled by the governor (disabled if executor is a third party contract)
     */
    receive() external payable virtual {
        if (_executor() != address(this)) {
            revert GovernorDisabledDeposit();
        }
    }

    /**
     * @dev See {IERC165-supportsInterface}.
     */
    function supportsInterface(bytes4 interfaceId) public view virtual override(IERC165, ERC165) returns (bool) {
        bytes4 governorCancelId = this.cancel.selector ^ this.proposalProposer.selector;

        bytes4 governorParamsId = this.castVoteWithReasonAndParams.selector ^
            this.castVoteWithReasonAndParamsBySig.selector ^
            this.getVotesWithParams.selector;

        // The original interface id in v4.3.
        bytes4 governor43Id = type(IGovernor).interfaceId ^
            type(IERC6372).interfaceId ^
            governorCancelId ^
            governorParamsId;

        // An updated interface id in v4.6, with params added.
        bytes4 governor46Id = type(IGovernor).interfaceId ^ type(IERC6372).interfaceId ^ governorCancelId;

        // For the updated interface id in v4.9, we use governorCancelId directly.

        return
            interfaceId == governor43Id ||
            interfaceId == governor46Id ||
            interfaceId == governorCancelId ||
            interfaceId == type(IERC1155Receiver).interfaceId ||
            super.supportsInterface(interfaceId);
    }

    /**
     * @dev See {IGovernor-name}.
     */
    function name() public view virtual override returns (string memory) {
        return _name;
    }

    /**
     * @dev See {IGovernor-version}.
     */
    function version() public view virtual override returns (string memory) {
        return "1";
    }

    /**
     * @dev See {IGovernor-hashProposal}.
     *
     * The proposal id is produced by hashing the ABI encoded `targets` array, the `values` array, the `calldatas` array
     * and the descriptionHash (bytes32 which itself is the keccak256 hash of the description string). This proposal id
     * can be produced from the proposal data which is part of the {ProposalCreated} event. It can even be computed in
     * advance, before the proposal is submitted.
     *
     * Note that the chainId and the governor address are not part of the proposal id computation. Consequently, the
     * same proposal (with same operation and same description) will have the same id if submitted on multiple governors
     * across multiple networks. This also means that in order to execute the same operation twice (on the same
     * governor) the proposer will have to change the description in order to avoid proposal id conflicts.
     */
    function hashProposal(
        address[] memory targets,
        uint256[] memory values,
        bytes[] memory calldatas,
        bytes32 descriptionHash
    ) public pure virtual override returns (uint256) {
        return uint256(keccak256(abi.encode(targets, values, calldatas, descriptionHash)));
    }

    /**
     * @dev See {IGovernor-state}.
     */
    function state(uint256 proposalId) public view virtual override returns (ProposalState) {
        ProposalCore storage proposal = _proposals[proposalId];

        if (proposal.executed) {
            return ProposalState.Executed;
        }

        if (proposal.canceled) {
            return ProposalState.Canceled;
        }

        uint256 snapshot = proposalSnapshot(proposalId);

        if (snapshot == 0) {
            revert GovernorNonexistentProposal(proposalId);
        }

        uint256 currentTimepoint = clock();

        if (snapshot >= currentTimepoint) {
            return ProposalState.Pending;
        }

        uint256 deadline = proposalDeadline(proposalId);

        if (deadline >= currentTimepoint) {
            return ProposalState.Active;
        }

        if (_quorumReached(proposalId) && _voteSucceeded(proposalId)) {
            return ProposalState.Succeeded;
        } else {
            return ProposalState.Defeated;
        }
    }

    /**
     * @dev Part of the Governor Bravo's interface: _"The number of votes required in order for a voter to become a proposer"_.
     */
    function proposalThreshold() public view virtual returns (uint256) {
        return 0;
    }

    /**
     * @dev See {IGovernor-proposalSnapshot}.
     */
    function proposalSnapshot(uint256 proposalId) public view virtual override returns (uint256) {
        return _proposals[proposalId].voteStart;
    }

    /**
     * @dev See {IGovernor-proposalDeadline}.
     */
    function proposalDeadline(uint256 proposalId) public view virtual override returns (uint256) {
        return _proposals[proposalId].voteEnd;
    }

    /**
     * @dev Returns the account that created a given proposal.
     */
    function proposalProposer(uint256 proposalId) public view virtual override returns (address) {
        return _proposals[proposalId].proposer;
    }

    /**
     * @dev Amount of votes already cast passes the threshold limit.
     */
    function _quorumReached(uint256 proposalId) internal view virtual returns (bool);

    /**
     * @dev Is the proposal successful or not.
     */
    function _voteSucceeded(uint256 proposalId) internal view virtual returns (bool);

    /**
     * @dev Get the voting weight of `account` at a specific `timepoint`, for a vote as described by `params`.
     */
    function _getVotes(address account, uint256 timepoint, bytes memory params) internal view virtual returns (uint256);

    /**
     * @dev Register a vote for `proposalId` by `account` with a given `support`, voting `weight` and voting `params`.
     *
     * Note: Support is generic and can represent various things depending on the voting system used.
     */
    function _countVote(
        uint256 proposalId,
        address account,
        uint8 support,
        uint256 weight,
        bytes memory params
    ) internal virtual;

    /**
     * @dev Default additional encoded parameters used by castVote methods that don't include them
     *
     * Note: Should be overridden by specific implementations to use an appropriate value, the
     * meaning of the additional params, in the context of that implementation
     */
    function _defaultParams() internal view virtual returns (bytes memory) {
        return "";
    }

    /**
     * @dev See {IGovernor-propose}. This function has opt-in frontrunning protection, described in {_isValidDescriptionForProposer}.
     */
    function propose(
        address[] memory targets,
        uint256[] memory values,
        bytes[] memory calldatas,
        string memory description
    ) public virtual override returns (uint256) {
        address proposer = _msgSender();
        require(_isValidDescriptionForProposer(proposer, description), "Governor: proposer restricted");

        uint256 currentTimepoint = clock();

        // Avoid stack too deep
        {
            uint256 proposerVotes = getVotes(proposer, currentTimepoint - 1);
            uint256 votesThreshold = proposalThreshold();
            if (proposerVotes < votesThreshold) {
                revert GovernorInsufficientProposerVotes(proposer, proposerVotes, votesThreshold);
            }
        }

        uint256 proposalId = hashProposal(targets, values, calldatas, keccak256(bytes(description)));

        if (targets.length != values.length || targets.length != calldatas.length || targets.length == 0) {
            revert GovernorInvalidProposalLength(targets.length, calldatas.length, values.length);
        }
        if (_proposals[proposalId].voteStart != 0) {
            revert GovernorUnexpectedProposalState(proposalId, state(proposalId), bytes32(0));
        }

        uint256 snapshot = currentTimepoint + votingDelay();
        uint256 deadline = snapshot + votingPeriod();

        _proposals[proposalId] = ProposalCore({
            proposer: proposer,
            voteStart: SafeCast.toUint64(snapshot),
            voteEnd: SafeCast.toUint64(deadline),
            executed: false,
            canceled: false,
            __gap_unused0: 0,
            __gap_unused1: 0
        });

        emit ProposalCreated(
            proposalId,
            proposer,
            targets,
            values,
            new string[](targets.length),
            calldatas,
            snapshot,
            deadline,
            description
        );

        return proposalId;
    }

    /**
     * @dev See {IGovernor-execute}.
     */
    function execute(
        address[] memory targets,
        uint256[] memory values,
        bytes[] memory calldatas,
        bytes32 descriptionHash
    ) public payable virtual override returns (uint256) {
        uint256 proposalId = hashProposal(targets, values, calldatas, descriptionHash);

        ProposalState currentState = state(proposalId);
        if (currentState != ProposalState.Succeeded && currentState != ProposalState.Queued) {
            revert GovernorUnexpectedProposalState(
                proposalId,
                currentState,
                _encodeStateBitmap(ProposalState.Succeeded) | _encodeStateBitmap(ProposalState.Queued)
            );
        }
        _proposals[proposalId].executed = true;

        emit ProposalExecuted(proposalId);

        _beforeExecute(proposalId, targets, values, calldatas, descriptionHash);
        _execute(proposalId, targets, values, calldatas, descriptionHash);
        _afterExecute(proposalId, targets, values, calldatas, descriptionHash);

        return proposalId;
    }

    /**
     * @dev See {IGovernor-cancel}.
     */
    function cancel(
        address[] memory targets,
        uint256[] memory values,
        bytes[] memory calldatas,
        bytes32 descriptionHash
    ) public virtual override returns (uint256) {
        uint256 proposalId = hashProposal(targets, values, calldatas, descriptionHash);
        ProposalState currentState = state(proposalId);
        if (currentState != ProposalState.Pending) {
            revert GovernorUnexpectedProposalState(proposalId, currentState, _encodeStateBitmap(ProposalState.Pending));
        }
        if (_msgSender() != proposalProposer(proposalId)) {
            revert GovernorOnlyProposer(_msgSender());
        }
        return _cancel(targets, values, calldatas, descriptionHash);
    }

    /**
     * @dev Internal execution mechanism. Can be overridden to implement different execution mechanism
     */
    function _execute(
        uint256 /* proposalId */,
        address[] memory targets,
        uint256[] memory values,
        bytes[] memory calldatas,
        bytes32 /*descriptionHash*/
    ) internal virtual {
        for (uint256 i = 0; i < targets.length; ++i) {
            (bool success, bytes memory returndata) = targets[i].call{value: values[i]}(calldatas[i]);
            Address.verifyCallResult(success, returndata);
        }
    }

    /**
     * @dev Hook before execution is triggered.
     */
    function _beforeExecute(
        uint256 /* proposalId */,
        address[] memory targets,
        uint256[] memory /* values */,
        bytes[] memory calldatas,
        bytes32 /*descriptionHash*/
    ) internal virtual {
        if (_executor() != address(this)) {
            for (uint256 i = 0; i < targets.length; ++i) {
                if (targets[i] == address(this)) {
                    _governanceCall.pushBack(keccak256(calldatas[i]));
                }
            }
        }
    }

    /**
     * @dev Hook after execution is triggered.
     */
    function _afterExecute(
        uint256 /* proposalId */,
        address[] memory /* targets */,
        uint256[] memory /* values */,
        bytes[] memory /* calldatas */,
        bytes32 /*descriptionHash*/
    ) internal virtual {
        if (_executor() != address(this)) {
            if (!_governanceCall.empty()) {
                _governanceCall.clear();
            }
        }
    }

    /**
     * @dev Internal cancel mechanism: locks up the proposal timer, preventing it from being re-submitted. Marks it as
     * canceled to allow distinguishing it from executed proposals.
     *
     * Emits a {IGovernor-ProposalCanceled} event.
     */
    function _cancel(
        address[] memory targets,
        uint256[] memory values,
        bytes[] memory calldatas,
        bytes32 descriptionHash
    ) internal virtual returns (uint256) {
        uint256 proposalId = hashProposal(targets, values, calldatas, descriptionHash);

        ProposalState currentState = state(proposalId);

        bytes32 forbiddenStates = _encodeStateBitmap(ProposalState.Canceled) |
            _encodeStateBitmap(ProposalState.Expired) |
            _encodeStateBitmap(ProposalState.Executed);
        if (forbiddenStates & _encodeStateBitmap(currentState) != 0) {
            revert GovernorUnexpectedProposalState(
                proposalId,
                currentState,
                _ALL_PROPOSAL_STATES_BITMAP ^ forbiddenStates
            );
        }
        _proposals[proposalId].canceled = true;

        emit ProposalCanceled(proposalId);

        return proposalId;
    }

    /**
     * @dev See {IGovernor-getVotes}.
     */
    function getVotes(address account, uint256 timepoint) public view virtual override returns (uint256) {
        return _getVotes(account, timepoint, _defaultParams());
    }

    /**
     * @dev See {IGovernor-getVotesWithParams}.
     */
    function getVotesWithParams(
        address account,
        uint256 timepoint,
        bytes memory params
    ) public view virtual override returns (uint256) {
        return _getVotes(account, timepoint, params);
    }

    /**
     * @dev See {IGovernor-castVote}.
     */
    function castVote(uint256 proposalId, uint8 support) public virtual override returns (uint256) {
        address voter = _msgSender();
        return _castVote(proposalId, voter, support, "");
    }

    /**
     * @dev See {IGovernor-castVoteWithReason}.
     */
    function castVoteWithReason(
        uint256 proposalId,
        uint8 support,
        string calldata reason
    ) public virtual override returns (uint256) {
        address voter = _msgSender();
        return _castVote(proposalId, voter, support, reason);
    }

    /**
     * @dev See {IGovernor-castVoteWithReasonAndParams}.
     */
    function castVoteWithReasonAndParams(
        uint256 proposalId,
        uint8 support,
        string calldata reason,
        bytes memory params
    ) public virtual override returns (uint256) {
        address voter = _msgSender();
        return _castVote(proposalId, voter, support, reason, params);
    }

    /**
     * @dev See {IGovernor-castVoteBySig}.
     */
    function castVoteBySig(
        uint256 proposalId,
        uint8 support,
        uint8 v,
        bytes32 r,
        bytes32 s
    ) public virtual override returns (uint256) {
        address voter = ECDSA.recover(
            _hashTypedDataV4(keccak256(abi.encode(BALLOT_TYPEHASH, proposalId, support))),
            v,
            r,
            s
        );
        return _castVote(proposalId, voter, support, "");
    }

    /**
     * @dev See {IGovernor-castVoteWithReasonAndParamsBySig}.
     */
    function castVoteWithReasonAndParamsBySig(
        uint256 proposalId,
        uint8 support,
        string calldata reason,
        bytes memory params,
        uint8 v,
        bytes32 r,
        bytes32 s
    ) public virtual override returns (uint256) {
        address voter = ECDSA.recover(
            _hashTypedDataV4(
                keccak256(
                    abi.encode(
                        EXTENDED_BALLOT_TYPEHASH,
                        proposalId,
                        support,
                        keccak256(bytes(reason)),
                        keccak256(params)
                    )
                )
            ),
            v,
            r,
            s
        );

        return _castVote(proposalId, voter, support, reason, params);
    }

    /**
     * @dev Internal vote casting mechanism: Check that the vote is pending, that it has not been cast yet, retrieve
     * voting weight using {IGovernor-getVotes} and call the {_countVote} internal function. Uses the _defaultParams().
     *
     * Emits a {IGovernor-VoteCast} event.
     */
    function _castVote(
        uint256 proposalId,
        address account,
        uint8 support,
        string memory reason
    ) internal virtual returns (uint256) {
        return _castVote(proposalId, account, support, reason, _defaultParams());
    }

    /**
     * @dev Internal vote casting mechanism: Check that the vote is pending, that it has not been cast yet, retrieve
     * voting weight using {IGovernor-getVotes} and call the {_countVote} internal function.
     *
     * Emits a {IGovernor-VoteCast} event.
     */
    function _castVote(
        uint256 proposalId,
        address account,
        uint8 support,
        string memory reason,
        bytes memory params
    ) internal virtual returns (uint256) {
        ProposalCore storage proposal = _proposals[proposalId];
        ProposalState currentState = state(proposalId);
        if (currentState != ProposalState.Active) {
            revert GovernorUnexpectedProposalState(proposalId, currentState, _encodeStateBitmap(ProposalState.Active));
        }

        uint256 weight = _getVotes(account, proposal.voteStart, params);
        _countVote(proposalId, account, support, weight, params);

        if (params.length == 0) {
            emit VoteCast(account, proposalId, support, weight, reason);
        } else {
            emit VoteCastWithParams(account, proposalId, support, weight, reason, params);
        }

        return weight;
    }

    /**
     * @dev Relays a transaction or function call to an arbitrary target. In cases where the governance executor
     * is some contract other than the governor itself, like when using a timelock, this function can be invoked
     * in a governance proposal to recover tokens or Ether that was sent to the governor contract by mistake.
     * Note that if the executor is simply the governor itself, use of `relay` is redundant.
     */
    function relay(address target, uint256 value, bytes calldata data) external payable virtual onlyGovernance {
        (bool success, bytes memory returndata) = target.call{value: value}(data);
        Address.verifyCallResult(success, returndata);
    }

    /**
     * @dev Address through which the governor executes action. Will be overloaded by module that execute actions
     * through another contract such as a timelock.
     */
    function _executor() internal view virtual returns (address) {
        return address(this);
    }

    /**
     * @dev See {IERC721Receiver-onERC721Received}.
     * Receiving tokens is disabled if the governance executor is other than the governor itself (eg. when using with a timelock).
     */
<<<<<<< HEAD
    function onERC721Received(address, address, uint256, bytes memory) public virtual override returns (bytes4) {
        require(_executor() == address(this), "Governor: must send to executor");
=======
    function onERC721Received(address, address, uint256, bytes memory) public virtual returns (bytes4) {
>>>>>>> 60402540
        return this.onERC721Received.selector;
    }

    /**
     * @dev See {IERC1155Receiver-onERC1155Received}.
     * Receiving tokens is disabled if the governance executor is other than the governor itself (eg. when using with a timelock).
     */
<<<<<<< HEAD
    function onERC1155Received(
        address,
        address,
        uint256,
        uint256,
        bytes memory
    ) public virtual override returns (bytes4) {
        require(_executor() == address(this), "Governor: must send to executor");
=======
    function onERC1155Received(address, address, uint256, uint256, bytes memory) public virtual returns (bytes4) {
>>>>>>> 60402540
        return this.onERC1155Received.selector;
    }

    /**
     * @dev See {IERC1155Receiver-onERC1155BatchReceived}.
     * Receiving tokens is disabled if the governance executor is other than the governor itself (eg. when using with a timelock).
     */
    function onERC1155BatchReceived(
        address,
        address,
        uint256[] memory,
        uint256[] memory,
        bytes memory
<<<<<<< HEAD
    ) public virtual override returns (bytes4) {
        require(_executor() == address(this), "Governor: must send to executor");
=======
    ) public virtual returns (bytes4) {
>>>>>>> 60402540
        return this.onERC1155BatchReceived.selector;
    }

    /**
     * @dev Encodes a `ProposalState` into a `bytes32` representation where each bit enabled corresponds to
     * the underlying position in the `ProposalState` enum. For example:
     *
     * 0x000...10000
     *   ^^^^^^------ ...
     *         ^----- Succeeded
     *          ^---- Defeated
     *           ^--- Canceled
     *            ^-- Active
     *             ^- Pending
     */
    function _encodeStateBitmap(ProposalState proposalState) internal pure returns (bytes32) {
        return bytes32(1 << uint8(proposalState));
    }

    /*
     * @dev Check if the proposer is authorized to submit a proposal with the given description.
     *
     * If the proposal description ends with `#proposer=0x???`, where `0x???` is an address written as a hex string
     * (case insensitive), then the submission of this proposal will only be authorized to said address.
     *
     * This is used for frontrunning protection. By adding this pattern at the end of their proposal, one can ensure
     * that no other address can submit the same proposal. An attacker would have to either remove or change that part,
     * which would result in a different proposal id.
     *
     * If the description does not match this pattern, it is unrestricted and anyone can submit it. This includes:
     * - If the `0x???` part is not a valid hex string.
     * - If the `0x???` part is a valid hex string, but does not contain exactly 40 hex digits.
     * - If it ends with the expected suffix followed by newlines or other whitespace.
     * - If it ends with some other similar suffix, e.g. `#other=abc`.
     * - If it does not end with any such suffix.
     */
    function _isValidDescriptionForProposer(
        address proposer,
        string memory description
    ) internal view virtual returns (bool) {
        uint256 len = bytes(description).length;

        // Length is too short to contain a valid proposer suffix
        if (len < 52) {
            return true;
        }

        // Extract what would be the `#proposer=0x` marker beginning the suffix
        bytes12 marker;
        assembly {
            // - Start of the string contents in memory = description + 32
            // - First character of the marker = len - 52
            //   - Length of "#proposer=0x0000000000000000000000000000000000000000" = 52
            // - We read the memory word starting at the first character of the marker:
            //   - (description + 32) + (len - 52) = description + (len - 20)
            // - Note: Solidity will ignore anything past the first 12 bytes
            marker := mload(add(description, sub(len, 20)))
        }

        // If the marker is not found, there is no proposer suffix to check
        if (marker != bytes12("#proposer=0x")) {
            return true;
        }

        // Parse the 40 characters following the marker as uint160
        uint160 recovered = 0;
        for (uint256 i = len - 40; i < len; ++i) {
            (bool isHex, uint8 value) = _tryHexToUint(bytes(description)[i]);
            // If any of the characters is not a hex digit, ignore the suffix entirely
            if (!isHex) {
                return true;
            }
            recovered = (recovered << 4) | value;
        }

        return recovered == uint160(proposer);
    }

    /**
     * @dev Try to parse a character from a string as a hex value. Returns `(true, value)` if the char is in
     * `[0-9a-fA-F]` and `(false, 0)` otherwise. Value is guaranteed to be in the range `0 <= value < 16`
     */
    function _tryHexToUint(bytes1 char) private pure returns (bool, uint8) {
        uint8 c = uint8(char);
        unchecked {
            // Case 0-9
            if (47 < c && c < 58) {
                return (true, c - 48);
            }
            // Case A-F
            else if (64 < c && c < 71) {
                return (true, c - 55);
            }
            // Case a-f
            else if (96 < c && c < 103) {
                return (true, c - 87);
            }
            // Else: not a hex char
            else {
                return (false, 0);
            }
        }
    }
}<|MERGE_RESOLUTION|>--- conflicted
+++ resolved
@@ -70,7 +70,7 @@
      * governance protocol (since v4.6).
      */
     modifier onlyGovernance() {
-        if (_msgSender() != _executor()) {
+        if (_executor() != _msgSender()) {
             revert GovernorOnlyExecutor(_msgSender());
         }
         if (_executor() != address(this)) {
@@ -633,12 +633,10 @@
      * @dev See {IERC721Receiver-onERC721Received}.
      * Receiving tokens is disabled if the governance executor is other than the governor itself (eg. when using with a timelock).
      */
-<<<<<<< HEAD
-    function onERC721Received(address, address, uint256, bytes memory) public virtual override returns (bytes4) {
-        require(_executor() == address(this), "Governor: must send to executor");
-=======
     function onERC721Received(address, address, uint256, bytes memory) public virtual returns (bytes4) {
->>>>>>> 60402540
+        if (_executor() != address(this)) {
+            revert GovernorDisabledDeposit();
+        }
         return this.onERC721Received.selector;
     }
 
@@ -646,18 +644,10 @@
      * @dev See {IERC1155Receiver-onERC1155Received}.
      * Receiving tokens is disabled if the governance executor is other than the governor itself (eg. when using with a timelock).
      */
-<<<<<<< HEAD
-    function onERC1155Received(
-        address,
-        address,
-        uint256,
-        uint256,
-        bytes memory
-    ) public virtual override returns (bytes4) {
-        require(_executor() == address(this), "Governor: must send to executor");
-=======
     function onERC1155Received(address, address, uint256, uint256, bytes memory) public virtual returns (bytes4) {
->>>>>>> 60402540
+        if (_executor() != address(this)) {
+            revert GovernorDisabledDeposit();
+        }
         return this.onERC1155Received.selector;
     }
 
@@ -671,12 +661,10 @@
         uint256[] memory,
         uint256[] memory,
         bytes memory
-<<<<<<< HEAD
-    ) public virtual override returns (bytes4) {
-        require(_executor() == address(this), "Governor: must send to executor");
-=======
     ) public virtual returns (bytes4) {
->>>>>>> 60402540
+        if (_executor() != address(this)) {
+            revert GovernorDisabledDeposit();
+        }
         return this.onERC1155BatchReceived.selector;
     }
 
