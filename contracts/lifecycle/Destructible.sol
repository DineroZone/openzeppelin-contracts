--- conflicted
+++ resolved
@@ -9,12 +9,6 @@
  * @dev Base contract that can be destroyed by owner. All funds in contract will be sent to the owner.
  */
 contract Destructible is Ownable {
-<<<<<<< HEAD
-=======
-
-  function Destructible() public payable { }
-
->>>>>>> f79f7b00
   /**
    * @dev Transfers the current balance to the owner and terminates the contract.
    */
