pragma solidity ^0.4.8;


import "../ownership/Ownable.sol";

/* 
In practice any public Ethereum address is a target to receiving ETH. 
Often ETH will find its way to a Contract via send (not via a function call), even though the contract was not meant to receive ETH. For this reason all contracts should have a withdrawEther function, even after a contract is meant to retire. For this reason no contract should really ever selfdestruct, instead always only having the withdrawEther function active and disabling all other functions.
*/

contract Destructible is Ownable {

	bool contractActive = true;

	/// @notice Set this contract as inactive but do not destroy, withdrawEther
  function destroy() onlyOwner destroyable {
    contractActive = false;
    withdrawEther();
  }

  /// @notice Withdraw all Ether in this contract
  /// @return True if successful
  function withdrawEther() payable onlyOwner returns (bool) {
      return owner.send(this.balance);
  }

<<<<<<< HEAD
  function destroyAndSend(address _recipient) onlyOwner {
    selfdestruct(_recipient);
  }
}
=======
  /// @notice ALl functions with this modifier will become inaccessible after a call to destroy
  modifier destroyable() {
    if (!contractActive) {
      throw;
    }
    _;
  }
}

>>>>>>> 1b0f2adc
<|MERGE_RESOLUTION|>--- conflicted
+++ resolved
@@ -24,12 +24,6 @@
       return owner.send(this.balance);
   }
 
-<<<<<<< HEAD
-  function destroyAndSend(address _recipient) onlyOwner {
-    selfdestruct(_recipient);
-  }
-}
-=======
   /// @notice ALl functions with this modifier will become inaccessible after a call to destroy
   modifier destroyable() {
     if (!contractActive) {
@@ -37,6 +31,9 @@
     }
     _;
   }
+
+  function destroyAndSend(address _recipient) onlyOwner {
+    selfdestruct(_recipient);
+  }
 }
 
->>>>>>> 1b0f2adc
