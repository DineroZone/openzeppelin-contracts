pragma solidity ^0.4.24;

import "../access/rbac/PauserRole.sol";


/**
 * @title Pausable
 * @dev Base contract which allows children to implement an emergency stop mechanism.
 */
<<<<<<< HEAD
contract Pausable is PauserRole {
=======
contract Pausable is Ownable {
>>>>>>> 616124e3
  event Paused();
  event Unpaused();

  bool private paused_ = false;


  /**
   * @return true if the contract is paused, false otherwise.
   */
  function paused() public view returns(bool) {
    return paused_;
  }

  /**
   * @dev Modifier to make a function callable only when the contract is not paused.
   */
  modifier whenNotPaused() {
    require(!paused_);
    _;
  }

  /**
   * @dev Modifier to make a function callable only when the contract is paused.
   */
  modifier whenPaused() {
    require(paused_);
    _;
  }

  /**
   * @dev called by the owner to pause, triggers stopped state
   */
<<<<<<< HEAD
  function pause() public onlyPauser whenNotPaused {
    paused = true;
=======
  function pause() public onlyOwner whenNotPaused {
    paused_ = true;
>>>>>>> 616124e3
    emit Paused();
  }

  /**
   * @dev called by the owner to unpause, returns to normal state
   */
<<<<<<< HEAD
  function unpause() public onlyPauser whenPaused {
    paused = false;
=======
  function unpause() public onlyOwner whenPaused {
    paused_ = false;
>>>>>>> 616124e3
    emit Unpaused();
  }
}<|MERGE_RESOLUTION|>--- conflicted
+++ resolved
@@ -7,11 +7,7 @@
  * @title Pausable
  * @dev Base contract which allows children to implement an emergency stop mechanism.
  */
-<<<<<<< HEAD
 contract Pausable is PauserRole {
-=======
-contract Pausable is Ownable {
->>>>>>> 616124e3
   event Paused();
   event Unpaused();
 
@@ -44,26 +40,16 @@
   /**
    * @dev called by the owner to pause, triggers stopped state
    */
-<<<<<<< HEAD
   function pause() public onlyPauser whenNotPaused {
-    paused = true;
-=======
-  function pause() public onlyOwner whenNotPaused {
     paused_ = true;
->>>>>>> 616124e3
     emit Paused();
   }
 
   /**
    * @dev called by the owner to unpause, returns to normal state
    */
-<<<<<<< HEAD
   function unpause() public onlyPauser whenPaused {
-    paused = false;
-=======
-  function unpause() public onlyOwner whenPaused {
     paused_ = false;
->>>>>>> 616124e3
     emit Unpaused();
   }
 }