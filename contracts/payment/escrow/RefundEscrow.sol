pragma solidity ^0.5.2;

import "./ConditionalEscrow.sol";

/**
 * @title RefundEscrow
 * @dev Escrow that holds funds for a beneficiary, deposited from multiple
 * parties.
 * @dev Intended usage: See Escrow.sol. Same usage guidelines apply here.
 * @dev The primary account (that is, the contract that instantiates this
 * contract) may deposit, close the deposit period, and allow for either
 * withdrawal by the beneficiary, or refunds to the depositors. All interactions
 * with RefundEscrow will be made through the primary contract. See the
 * RefundableCrowdsale contract for an example of RefundEscrow’s use.
 */
contract RefundEscrow is ConditionalEscrow {
    enum State { Active, Refunding, Closed }

    event RefundsClosed();
    event RefundsEnabled();

    State private _state;
    address payable private _beneficiary;

    /**
     * @dev Constructor.
     * @param beneficiary The beneficiary of the deposits.
     */
    constructor (address payable beneficiary) public {
        require(beneficiary != address(0));
        _beneficiary = beneficiary;
        _state = State.Active;
    }

    /**
     * @return the current state of the escrow.
     */
    function state() public view returns (State) {
        return _state;
    }

<<<<<<< HEAD
  /**
   * @dev Throws if called by any state other than the expected one.
   */
  modifier isState(State state) {
    require(_state == state);
    _;
  }

  /**
   * @return the beneficiary of the escrow.
   */
  function beneficiary() public view returns (address) {
    return _beneficiary;
  }

  /**
   * @dev Stores funds that may later be refunded.
   * @param refundee The address funds will be sent to if a refund occurs.
   */
  function deposit(address refundee) public payable isState(State.Active) {
    super.deposit(refundee);
  }

  /**
   * @dev Allows for the beneficiary to withdraw their funds, rejecting
   * further deposits.
   */
  function close() public onlyPrimary isState(State.Active) {
    _state = State.Closed;
    emit RefundsClosed();
  }

  /**
   * @dev Allows for refunds to take place, rejecting further deposits.
   */
  function enableRefunds() public onlyPrimary isState(State.Active) {
    _state = State.Refunding;
    emit RefundsEnabled();
  }

  /**
   * @dev Withdraws the beneficiary's funds.
   */
  function beneficiaryWithdraw() public isState(State.Closed) {
    _beneficiary.transfer(address(this).balance);
  }
=======
    /**
     * @return the beneficiary of the escrow.
     */
    function beneficiary() public view returns (address) {
        return _beneficiary;
    }

    /**
     * @dev Stores funds that may later be refunded.
     * @param refundee The address funds will be sent to if a refund occurs.
     */
    function deposit(address refundee) public payable {
        require(_state == State.Active);
        super.deposit(refundee);
    }

    /**
     * @dev Allows for the beneficiary to withdraw their funds, rejecting
     * further deposits.
     */
    function close() public onlyPrimary {
        require(_state == State.Active);
        _state = State.Closed;
        emit RefundsClosed();
    }

    /**
     * @dev Allows for refunds to take place, rejecting further deposits.
     */
    function enableRefunds() public onlyPrimary {
        require(_state == State.Active);
        _state = State.Refunding;
        emit RefundsEnabled();
    }

    /**
     * @dev Withdraws the beneficiary's funds.
     */
    function beneficiaryWithdraw() public {
        require(_state == State.Closed);
        _beneficiary.transfer(address(this).balance);
    }
>>>>>>> b7d60f2f

    /**
     * @dev Returns whether refundees can withdraw their deposits (be refunded). The overriden function receives a
     * 'payee' argument, but we ignore it here since the condition is global, not per-payee.
     */
    function withdrawalAllowed(address) public view returns (bool) {
        return _state == State.Refunding;
    }
}<|MERGE_RESOLUTION|>--- conflicted
+++ resolved
@@ -31,6 +31,14 @@
         _beneficiary = beneficiary;
         _state = State.Active;
     }
+    
+    /**
+     * @dev Throws if called by any state other than the expected one.
+     */
+    modifier isState(State expectedState) {
+        require(_state == expectedState);
+        _;
+    }
 
     /**
      * @return the current state of the escrow.
@@ -39,54 +47,6 @@
         return _state;
     }
 
-<<<<<<< HEAD
-  /**
-   * @dev Throws if called by any state other than the expected one.
-   */
-  modifier isState(State state) {
-    require(_state == state);
-    _;
-  }
-
-  /**
-   * @return the beneficiary of the escrow.
-   */
-  function beneficiary() public view returns (address) {
-    return _beneficiary;
-  }
-
-  /**
-   * @dev Stores funds that may later be refunded.
-   * @param refundee The address funds will be sent to if a refund occurs.
-   */
-  function deposit(address refundee) public payable isState(State.Active) {
-    super.deposit(refundee);
-  }
-
-  /**
-   * @dev Allows for the beneficiary to withdraw their funds, rejecting
-   * further deposits.
-   */
-  function close() public onlyPrimary isState(State.Active) {
-    _state = State.Closed;
-    emit RefundsClosed();
-  }
-
-  /**
-   * @dev Allows for refunds to take place, rejecting further deposits.
-   */
-  function enableRefunds() public onlyPrimary isState(State.Active) {
-    _state = State.Refunding;
-    emit RefundsEnabled();
-  }
-
-  /**
-   * @dev Withdraws the beneficiary's funds.
-   */
-  function beneficiaryWithdraw() public isState(State.Closed) {
-    _beneficiary.transfer(address(this).balance);
-  }
-=======
     /**
      * @return the beneficiary of the escrow.
      */
@@ -98,8 +58,7 @@
      * @dev Stores funds that may later be refunded.
      * @param refundee The address funds will be sent to if a refund occurs.
      */
-    function deposit(address refundee) public payable {
-        require(_state == State.Active);
+    function deposit(address refundee) public payable isState(State.Active) {
         super.deposit(refundee);
     }
 
@@ -107,8 +66,7 @@
      * @dev Allows for the beneficiary to withdraw their funds, rejecting
      * further deposits.
      */
-    function close() public onlyPrimary {
-        require(_state == State.Active);
+    function close() public onlyPrimary isState(State.Active) {
         _state = State.Closed;
         emit RefundsClosed();
     }
@@ -116,8 +74,7 @@
     /**
      * @dev Allows for refunds to take place, rejecting further deposits.
      */
-    function enableRefunds() public onlyPrimary {
-        require(_state == State.Active);
+    function enableRefunds() public onlyPrimary isState(State.Active) {
         _state = State.Refunding;
         emit RefundsEnabled();
     }
@@ -125,11 +82,9 @@
     /**
      * @dev Withdraws the beneficiary's funds.
      */
-    function beneficiaryWithdraw() public {
-        require(_state == State.Closed);
+    function beneficiaryWithdraw() public isState(State.Closed) {
         _beneficiary.transfer(address(this).balance);
     }
->>>>>>> b7d60f2f
 
     /**
      * @dev Returns whether refundees can withdraw their deposits (be refunded). The overriden function receives a
