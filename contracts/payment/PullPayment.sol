--- conflicted
+++ resolved
@@ -22,13 +22,8 @@
  * instead of Solidity's `transfer` function. Payees can query their due
  * payments with {payments}, and retrieve them with {withdrawPayments}.
  */
-<<<<<<< HEAD
-contract PullPayment {
+abstract contract PullPayment {
     Escrow immutable private _escrow;
-=======
-abstract contract PullPayment {
-    Escrow private _escrow;
->>>>>>> a138dc39
 
     constructor () internal {
         _escrow = new Escrow();
