--- conflicted
+++ resolved
@@ -276,16 +276,12 @@
      * - If `to` refers to a smart contract, it must implement {IERC1155Receiver-onERC1155Received} and return the
      * acceptance magic value.
      */
-<<<<<<< HEAD
     function _mint(
         address to,
         uint256 id,
         uint256 amount,
         bytes memory data
     ) internal {
-=======
-    function _mint(address to, uint256 id, uint256 amount, bytes memory data) internal virtual {
->>>>>>> fbbaf336
         require(to != address(0), "ERC1155: mint to the zero address");
         uint256[] memory ids = _asSingletonArray(id);
         uint256[] memory amounts = _asSingletonArray(amount);
@@ -323,15 +319,11 @@
      * - `from` cannot be the zero address.
      * - `from` must have at least `amount` tokens of token type `id`.
      */
-<<<<<<< HEAD
     function _burn(
         address from,
         uint256 id,
         uint256 amount
     ) internal {
-=======
-    function _burn(address from, uint256 id, uint256 amount) internal virtual {
->>>>>>> fbbaf336
         require(from != address(0), "ERC1155: burn from the zero address");
         uint256[] memory ids = _asSingletonArray(id);
         uint256[] memory amounts = _asSingletonArray(amount);
@@ -347,15 +339,11 @@
      *
      * - `ids` and `amounts` must have the same length.
      */
-<<<<<<< HEAD
     function _burnBatch(
         address from,
         uint256[] memory ids,
         uint256[] memory amounts
     ) internal {
-=======
-    function _burnBatch(address from, uint256[] memory ids, uint256[] memory amounts) internal virtual {
->>>>>>> fbbaf336
         require(from != address(0), "ERC1155: burn from the zero address");
         _update(from, address(0), ids, amounts, "");
     }
