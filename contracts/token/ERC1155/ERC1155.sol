// SPDX-License-Identifier: MIT
// OpenZeppelin Contracts (last updated v4.9.0) (token/ERC1155/ERC1155.sol)

pragma solidity ^0.8.19;

import "./IERC1155.sol";
import "./IERC1155Receiver.sol";
import "./extensions/IERC1155MetadataURI.sol";
import "../../utils/Context.sol";
import "../../utils/introspection/ERC165.sol";
import "../../interfaces/draft-IERC6093.sol";

/**
 * @dev Implementation of the basic standard multi-token.
 * See https://eips.ethereum.org/EIPS/eip-1155
 * Originally based on code by Enjin: https://github.com/enjin/erc-1155
 *
 * _Available since v3.1._
 */
contract ERC1155 is Context, ERC165, IERC1155, IERC1155MetadataURI, IERC1155Errors {
    // Mapping from token ID to account balances
    mapping(uint256 => mapping(address => uint256)) private _balances;

    // Mapping from account to operator approvals
    mapping(address => mapping(address => bool)) private _operatorApprovals;

    // Used as the URI for all token types by relying on ID substitution, e.g. https://token-cdn-domain/{id}.json
    string private _uri;

    /**
     * @dev Indicates that an address can't be an owner.
     */
    error ERC1155InvalidOwner(address owner);

    /**
     * @dev See {_setURI}.
     */
    constructor(string memory uri_) {
        _setURI(uri_);
    }

    /**
     * @dev See {IERC165-supportsInterface}.
     */
    function supportsInterface(bytes4 interfaceId) public view virtual override(ERC165, IERC165) returns (bool) {
        return
            interfaceId == type(IERC1155).interfaceId ||
            interfaceId == type(IERC1155MetadataURI).interfaceId ||
            super.supportsInterface(interfaceId);
    }

    /**
     * @dev See {IERC1155MetadataURI-uri}.
     *
     * This implementation returns the same URI for *all* token types. It relies
     * on the token type ID substitution mechanism
     * https://eips.ethereum.org/EIPS/eip-1155#metadata[defined in the EIP].
     *
     * Clients calling this function must replace the `\{id\}` substring with the
     * actual token type ID.
     */
    function uri(uint256) public view virtual override returns (string memory) {
        return _uri;
    }

    /**
     * @dev See {IERC1155-balanceOf}.
     *
     * Requirements:
     *
     * - `account` cannot be the zero address.
     */
    function balanceOf(address account, uint256 id) public view virtual override returns (uint256) {
        return _balances[id][account];
    }

    /**
     * @dev See {IERC1155-balanceOfBatch}.
     *
     * Requirements:
     *
     * - `accounts` and `ids` must have the same length.
     */
    function balanceOfBatch(
        address[] memory accounts,
        uint256[] memory ids
    ) public view virtual override returns (uint256[] memory) {
        if (accounts.length != ids.length) {
            revert ERC1155InvalidArrayLength(ids.length, accounts.length);
        }

        uint256[] memory batchBalances = new uint256[](accounts.length);

        for (uint256 i = 0; i < accounts.length; ++i) {
            batchBalances[i] = balanceOf(accounts[i], ids[i]);
        }

        return batchBalances;
    }

    /**
     * @dev See {IERC1155-setApprovalForAll}.
     */
    function setApprovalForAll(address operator, bool approved) public virtual override {
        _setApprovalForAll(_msgSender(), operator, approved);
    }

    /**
     * @dev See {IERC1155-isApprovedForAll}.
     */
    function isApprovedForAll(address account, address operator) public view virtual override returns (bool) {
        return _operatorApprovals[account][operator];
    }

    /**
     * @dev See {IERC1155-safeTransferFrom}.
     */
    function safeTransferFrom(
        address from,
        address to,
        uint256 id,
        uint256 amount,
        bytes memory data
    ) public virtual override {
        if (from != _msgSender() && !isApprovedForAll(from, _msgSender())) {
            revert ERC1155InsufficientApprovalForAll(_msgSender(), from);
        }
        _safeTransferFrom(from, to, id, amount, data);
    }

    /**
     * @dev See {IERC1155-safeBatchTransferFrom}.
     */
    function safeBatchTransferFrom(
        address from,
        address to,
        uint256[] memory ids,
        uint256[] memory amounts,
        bytes memory data
    ) public virtual override {
        if (from != _msgSender() && !isApprovedForAll(from, _msgSender())) {
            revert ERC1155InsufficientApprovalForAll(_msgSender(), from);
        }
        _safeBatchTransferFrom(from, to, ids, amounts, data);
    }

    /**
     * @dev Transfers `amount` tokens of token type `id` from `from` to `to`. Will mint (or burn) if `from` (or `to`) is the zero address.
     *
     * Emits a {TransferSingle} event if the arrays contain one element, and {TransferBatch} otherwise.
     *
     * Requirements:
     *
     * - If `to` refers to a smart contract, it must implement either {IERC1155Receiver-onERC1155Received}
     *   or {IERC1155Receiver-onERC1155BatchReceived} and return the acceptance magic value.
     */
    function _update(
        address from,
        address to,
        uint256[] memory ids,
        uint256[] memory amounts,
        bytes memory data
    ) internal virtual {
        if (ids.length != amounts.length) {
            revert ERC1155InvalidArrayLength(ids.length, amounts.length);
        }

        address operator = _msgSender();

        for (uint256 i = 0; i < ids.length; ++i) {
            uint256 id = ids[i];
            uint256 amount = amounts[i];

            if (from != address(0)) {
                uint256 fromBalance = _balances[id][from];
                if (fromBalance < amount) {
                    revert ERC1155InsufficientBalance(from, fromBalance, amount, id);
                }
                unchecked {
                    _balances[id][from] = fromBalance - amount;
                }
            }

            if (to != address(0)) {
                _balances[id][to] += amount;
            }
        }

        if (ids.length == 1) {
            uint256 id = ids[0];
            uint256 amount = amounts[0];
            emit TransferSingle(operator, from, to, id, amount);
            if (to != address(0)) {
                _doSafeTransferAcceptanceCheck(operator, from, to, id, amount, data);
            }
        } else {
            emit TransferBatch(operator, from, to, ids, amounts);
            if (to != address(0)) {
                _doSafeBatchTransferAcceptanceCheck(operator, from, to, ids, amounts, data);
            }
        }
    }

    /**
     * @dev Transfers `amount` tokens of token type `id` from `from` to `to`.
     *
     * Emits a {TransferSingle} event.
     *
     * Requirements:
     *
     * - `to` cannot be the zero address.
     * - `from` must have a balance of tokens of type `id` of at least `amount`.
     * - If `to` refers to a smart contract, it must implement {IERC1155Receiver-onERC1155Received} and return the
     * acceptance magic value.
     */
    function _safeTransferFrom(address from, address to, uint256 id, uint256 amount, bytes memory data) internal {
<<<<<<< HEAD
        if (to == address(0)) {
            revert ERC1155InvalidReceiver(address(0));
        }
        if (from == address(0)) {
            revert ERC1155InvalidSender(address(0));
        }
        uint256[] memory ids = _asSingletonArray(id);
        uint256[] memory amounts = _asSingletonArray(amount);
=======
        require(to != address(0), "ERC1155: transfer to the zero address");
        require(from != address(0), "ERC1155: transfer from the zero address");
        (uint256[] memory ids, uint256[] memory amounts) = _asSingletonArrays(id, amount);
>>>>>>> eecd5e15
        _update(from, to, ids, amounts, data);
    }

    /**
     * @dev xref:ROOT:erc1155.adoc#batch-operations[Batched] version of {_safeTransferFrom}.
     *
     * Emits a {TransferBatch} event.
     *
     * Requirements:
     *
     * - If `to` refers to a smart contract, it must implement {IERC1155Receiver-onERC1155BatchReceived} and return the
     * acceptance magic value.
     */
    function _safeBatchTransferFrom(
        address from,
        address to,
        uint256[] memory ids,
        uint256[] memory amounts,
        bytes memory data
    ) internal {
        if (to == address(0)) {
            revert ERC1155InvalidReceiver(address(0));
        }
        if (from == address(0)) {
            revert ERC1155InvalidSender(address(0));
        }
        _update(from, to, ids, amounts, data);
    }

    /**
     * @dev Sets a new URI for all token types, by relying on the token type ID
     * substitution mechanism
     * https://eips.ethereum.org/EIPS/eip-1155#metadata[defined in the EIP].
     *
     * By this mechanism, any occurrence of the `\{id\}` substring in either the
     * URI or any of the amounts in the JSON file at said URI will be replaced by
     * clients with the token type ID.
     *
     * For example, the `https://token-cdn-domain/\{id\}.json` URI would be
     * interpreted by clients as
     * `https://token-cdn-domain/000000000000000000000000000000000000000000000000000000000004cce0.json`
     * for token type ID 0x4cce0.
     *
     * See {uri}.
     *
     * Because these URIs cannot be meaningfully represented by the {URI} event,
     * this function emits no events.
     */
    function _setURI(string memory newuri) internal virtual {
        _uri = newuri;
    }

    /**
     * @dev Creates `amount` tokens of token type `id`, and assigns them to `to`.
     *
     * Emits a {TransferSingle} event.
     *
     * Requirements:
     *
     * - `to` cannot be the zero address.
     * - If `to` refers to a smart contract, it must implement {IERC1155Receiver-onERC1155Received} and return the
     * acceptance magic value.
     */
    function _mint(address to, uint256 id, uint256 amount, bytes memory data) internal {
<<<<<<< HEAD
        if (to == address(0)) {
            revert ERC1155InvalidReceiver(address(0));
        }
        uint256[] memory ids = _asSingletonArray(id);
        uint256[] memory amounts = _asSingletonArray(amount);
=======
        require(to != address(0), "ERC1155: mint to the zero address");
        (uint256[] memory ids, uint256[] memory amounts) = _asSingletonArrays(id, amount);
>>>>>>> eecd5e15
        _update(address(0), to, ids, amounts, data);
    }

    /**
     * @dev xref:ROOT:erc1155.adoc#batch-operations[Batched] version of {_mint}.
     *
     * Emits a {TransferBatch} event.
     *
     * Requirements:
     *
     * - `ids` and `amounts` must have the same length.
     * - If `to` refers to a smart contract, it must implement {IERC1155Receiver-onERC1155BatchReceived} and return the
     * acceptance magic value.
     */
    function _mintBatch(address to, uint256[] memory ids, uint256[] memory amounts, bytes memory data) internal {
        if (to == address(0)) {
            revert ERC1155InvalidReceiver(address(0));
        }
        _update(address(0), to, ids, amounts, data);
    }

    /**
     * @dev Destroys `amount` tokens of token type `id` from `from`
     *
     * Emits a {TransferSingle} event.
     *
     * Requirements:
     *
     * - `from` cannot be the zero address.
     * - `from` must have at least `amount` tokens of token type `id`.
     */
    function _burn(address from, uint256 id, uint256 amount) internal {
<<<<<<< HEAD
        if (from == address(0)) {
            revert ERC1155InvalidSender(address(0));
        }
        uint256[] memory ids = _asSingletonArray(id);
        uint256[] memory amounts = _asSingletonArray(amount);
=======
        require(from != address(0), "ERC1155: burn from the zero address");
        (uint256[] memory ids, uint256[] memory amounts) = _asSingletonArrays(id, amount);
>>>>>>> eecd5e15
        _update(from, address(0), ids, amounts, "");
    }

    /**
     * @dev xref:ROOT:erc1155.adoc#batch-operations[Batched] version of {_burn}.
     *
     * Emits a {TransferBatch} event.
     *
     * Requirements:
     *
     * - `ids` and `amounts` must have the same length.
     */
    function _burnBatch(address from, uint256[] memory ids, uint256[] memory amounts) internal {
        if (from == address(0)) {
            revert ERC1155InvalidSender(address(0));
        }
        _update(from, address(0), ids, amounts, "");
    }

    /**
     * @dev Approve `operator` to operate on all of `owner` tokens
     *
     * Emits an {ApprovalForAll} event.
     */
    function _setApprovalForAll(address owner, address operator, bool approved) internal virtual {
        if (owner == operator) {
            revert ERC1155InvalidOperator(operator);
        }
        _operatorApprovals[owner][operator] = approved;
        emit ApprovalForAll(owner, operator, approved);
    }

    function _doSafeTransferAcceptanceCheck(
        address operator,
        address from,
        address to,
        uint256 id,
        uint256 amount,
        bytes memory data
    ) private {
        if (to.code.length > 0) {
            try IERC1155Receiver(to).onERC1155Received(operator, from, id, amount, data) returns (bytes4 response) {
                if (response != IERC1155Receiver.onERC1155Received.selector) {
                    // Tokens rejected
                    revert ERC1155InvalidReceiver(to);
                }
            } catch Error(string memory reason) {
                revert(reason);
            } catch {
                // non-ERC1155Receiver implementer
                revert ERC1155InvalidReceiver(to);
            }
        }
    }

    function _doSafeBatchTransferAcceptanceCheck(
        address operator,
        address from,
        address to,
        uint256[] memory ids,
        uint256[] memory amounts,
        bytes memory data
    ) private {
        if (to.code.length > 0) {
            try IERC1155Receiver(to).onERC1155BatchReceived(operator, from, ids, amounts, data) returns (
                bytes4 response
            ) {
                if (response != IERC1155Receiver.onERC1155BatchReceived.selector) {
                    // Tokens rejected
                    revert ERC1155InvalidReceiver(to);
                }
            } catch Error(string memory reason) {
                revert(reason);
            } catch {
                // non-ERC1155Receiver implementer
                revert ERC1155InvalidReceiver(to);
            }
        }
    }

    function _asSingletonArrays(
        uint256 element1,
        uint256 element2
    ) private pure returns (uint256[] memory array1, uint256[] memory array2) {
        /// @solidity memory-safe-assembly
        assembly {
            array1 := mload(0x40)
            mstore(array1, 1)
            mstore(add(array1, 0x20), element1)

            array2 := add(array1, 0x40)
            mstore(array2, 1)
            mstore(add(array2, 0x20), element2)

            mstore(0x40, add(array2, 0x40))
        }
    }
}<|MERGE_RESOLUTION|>--- conflicted
+++ resolved
@@ -214,20 +214,13 @@
      * acceptance magic value.
      */
     function _safeTransferFrom(address from, address to, uint256 id, uint256 amount, bytes memory data) internal {
-<<<<<<< HEAD
         if (to == address(0)) {
             revert ERC1155InvalidReceiver(address(0));
         }
         if (from == address(0)) {
             revert ERC1155InvalidSender(address(0));
         }
-        uint256[] memory ids = _asSingletonArray(id);
-        uint256[] memory amounts = _asSingletonArray(amount);
-=======
-        require(to != address(0), "ERC1155: transfer to the zero address");
-        require(from != address(0), "ERC1155: transfer from the zero address");
         (uint256[] memory ids, uint256[] memory amounts) = _asSingletonArrays(id, amount);
->>>>>>> eecd5e15
         _update(from, to, ids, amounts, data);
     }
 
@@ -292,16 +285,10 @@
      * acceptance magic value.
      */
     function _mint(address to, uint256 id, uint256 amount, bytes memory data) internal {
-<<<<<<< HEAD
         if (to == address(0)) {
             revert ERC1155InvalidReceiver(address(0));
         }
-        uint256[] memory ids = _asSingletonArray(id);
-        uint256[] memory amounts = _asSingletonArray(amount);
-=======
-        require(to != address(0), "ERC1155: mint to the zero address");
         (uint256[] memory ids, uint256[] memory amounts) = _asSingletonArrays(id, amount);
->>>>>>> eecd5e15
         _update(address(0), to, ids, amounts, data);
     }
 
@@ -334,16 +321,10 @@
      * - `from` must have at least `amount` tokens of token type `id`.
      */
     function _burn(address from, uint256 id, uint256 amount) internal {
-<<<<<<< HEAD
         if (from == address(0)) {
             revert ERC1155InvalidSender(address(0));
         }
-        uint256[] memory ids = _asSingletonArray(id);
-        uint256[] memory amounts = _asSingletonArray(amount);
-=======
-        require(from != address(0), "ERC1155: burn from the zero address");
         (uint256[] memory ids, uint256[] memory amounts) = _asSingletonArrays(id, amount);
->>>>>>> eecd5e15
         _update(from, address(0), ids, amounts, "");
     }
 
