--- conflicted
+++ resolved
@@ -137,15 +137,9 @@
 
         _beforeTokenTransfer(operator, from, to, _asSingletonArray(id), _asSingletonArray(amount), data);
 
-<<<<<<< HEAD
-        uint256 balance_ = _balances[id][from];
-        require(balance_ >= amount, "ERC1155: insufficient balance for transfer");
-        _balances[id][from] = balance_ - amount;
-=======
         uint256 fromBalance = _balances[id][from];
         require(fromBalance >= amount, "ERC1155: insufficient balance for transfer");
         _balances[id][from] = fromBalance - amount;
->>>>>>> ee6348a7
         _balances[id][to] += amount;
 
         emit TransferSingle(operator, from, to, id, amount);
@@ -182,15 +176,9 @@
             uint256 id = ids[i];
             uint256 amount = amounts[i];
 
-<<<<<<< HEAD
-            uint256 balance_ = _balances[id][from];
-            require(balance_ >= amount, "ERC1155: insufficient balance for transfer");
-            _balances[id][from] = balance_ - amount;
-=======
             uint256 fromBalance = _balances[id][from];
             require(fromBalance >= amount, "ERC1155: insufficient balance for transfer");
             _balances[id][from] = fromBalance - amount;
->>>>>>> ee6348a7
             _balances[id][to] += amount;
         }
 
@@ -287,15 +275,9 @@
 
         _beforeTokenTransfer(operator, account, address(0), _asSingletonArray(id), _asSingletonArray(amount), "");
 
-<<<<<<< HEAD
-        uint256 balance_ = _balances[id][account];
-        require(balance_ >= amount, "ERC1155: burn amount exceeds balance");
-        _balances[id][account] = balance_ - amount;
-=======
         uint256 accountBalance = _balances[id][account];
         require(accountBalance >= amount, "ERC1155: burn amount exceeds balance");
         _balances[id][account] = accountBalance - amount;
->>>>>>> ee6348a7
 
         emit TransferSingle(operator, account, address(0), id, amount);
     }
@@ -319,15 +301,9 @@
             uint256 id = ids[i];
             uint256 amount = amounts[i];
 
-<<<<<<< HEAD
-            uint256 balance_ = _balances[id][account];
-            require(balance_ >= amount, "ERC1155: burn amount exceeds balance");
-            _balances[id][account] = balance_ - amount;
-=======
             uint256 accountBalance = _balances[id][account];
             require(accountBalance >= amount, "ERC1155: burn amount exceeds balance");
             _balances[id][account] = accountBalance - amount;
->>>>>>> ee6348a7
         }
 
         emit TransferBatch(operator, account, address(0), ids, amounts);
