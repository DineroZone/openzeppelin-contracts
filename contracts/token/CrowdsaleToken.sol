pragma solidity ^0.4.8;


import "./StandardToken.sol";


/*
 * CrowdsaleToken
 *
 * Simple ERC20 Token example, with crowdsale token creation
 * IMPORTANT NOTE: do not use or deploy this contract as-is.
 * It needs some changes to be production ready.
 */
contract CrowdsaleToken is StandardToken {

  string public constant name = "CrowdsaleToken";
  string public constant symbol = "CRW";
  uint public constant decimals = 18;
  // replace with your fund collection multisig address 
  address public constant multisig = 0x0; 


  // 1 ether = 500 example tokens 
<<<<<<< HEAD
  uint internal PRICE = 500;
=======
  uint public constant PRICE = 500;
>>>>>>> 14274f86

  function () payable {
    createTokens(msg.sender);
  }
  
  function createTokens(address recipient) payable {
    if (msg.value == 0) {
      throw;
    }

    uint tokens = safeMul(msg.value, getPrice());
    totalSupply = safeAdd(totalSupply, tokens);

    balances[recipient] = safeAdd(balances[recipient], tokens);

    if (!multisig.send(msg.value)) {
      throw;
    }
  }
  
  // replace this with any other price function
  function getPrice() constant returns (uint result) {
    return PRICE;
  }
}<|MERGE_RESOLUTION|>--- conflicted
+++ resolved
@@ -21,11 +21,7 @@
 
 
   // 1 ether = 500 example tokens 
-<<<<<<< HEAD
-  uint internal PRICE = 500;
-=======
-  uint public constant PRICE = 500;
->>>>>>> 14274f86
+  uint public price = 500;
 
   function () payable {
     createTokens(msg.sender);
@@ -36,7 +32,7 @@
       throw;
     }
 
-    uint tokens = safeMul(msg.value, getPrice());
+    uint tokens = safeMul(msg.value, price);
     totalSupply = safeAdd(totalSupply, tokens);
 
     balances[recipient] = safeAdd(balances[recipient], tokens);
@@ -45,9 +41,4 @@
       throw;
     }
   }
-  
-  // replace this with any other price function
-  function getPrice() constant returns (uint result) {
-    return PRICE;
-  }
 }