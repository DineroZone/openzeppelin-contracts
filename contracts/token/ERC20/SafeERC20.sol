--- conflicted
+++ resolved
@@ -10,37 +10,6 @@
  * which allows you to call the safe operations as `token.safeTransfer(...)`, etc.
  */
 library SafeERC20 {
-<<<<<<< HEAD
-    function safeTransfer(
-        IERC20 token,
-        address to,
-        uint256 value
-    )
-        internal
-    {
-        require(token.transfer(to, value));
-    }
-
-    function safeTransferFrom(
-        IERC20 token,
-        address from,
-        address to,
-        uint256 value
-    )
-        internal
-    {
-        require(token.transferFrom(from, to, value));
-    }
-
-    function safeApprove(
-        IERC20 token,
-        address spender,
-        uint256 value
-    )
-        internal
-    {
-        require(token.approve(spender, value));
-=======
     using SafeMath for uint256;
 
     function safeTransfer(IERC20 token, address to, uint256 value) internal {
@@ -67,6 +36,5 @@
     function safeDecreaseAllowance(IERC20 token, address spender, uint256 value) internal {
         uint256 newAllowance = token.allowance(address(this), spender).sub(value);
         require(token.approve(spender, newAllowance));
->>>>>>> ae02103e
     }
 }