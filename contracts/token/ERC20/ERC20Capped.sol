// SPDX-License-Identifier: MIT

pragma solidity >=0.6.0 <0.8.0;

import "./ERC20.sol";

/**
 * @dev Extension of {ERC20} that adds a cap to the supply of tokens.
 */
abstract contract ERC20Capped is ERC20 {
<<<<<<< HEAD
    uint256 immutable private _cap;
=======
    using SafeMath for uint256;

    uint256 private _cap;
>>>>>>> a138dc39

    /**
     * @dev Sets the value of the `cap`. This value is immutable, it can only be
     * set once during construction.
     */
    constructor (uint256 cap_) internal {
        require(cap_ > 0, "ERC20Capped: cap is 0");
        _cap = cap_;
    }

    /**
     * @dev Returns the cap on the token's total supply.
     */
    function cap() public view returns (uint256) {
        return _cap;
    }

    /**
     * @dev See {ERC20-_beforeTokenTransfer}.
     *
     * Requirements:
     *
     * - minted tokens must not cause the total supply to go over the cap.
     */
    function _beforeTokenTransfer(address from, address to, uint256 amount) internal virtual override {
        super._beforeTokenTransfer(from, to, amount);

        if (from == address(0)) { // When minting tokens
            require(totalSupply().add(amount) <= _cap, "ERC20Capped: cap exceeded");
        }
    }
}<|MERGE_RESOLUTION|>--- conflicted
+++ resolved
@@ -8,13 +8,9 @@
  * @dev Extension of {ERC20} that adds a cap to the supply of tokens.
  */
 abstract contract ERC20Capped is ERC20 {
-<<<<<<< HEAD
-    uint256 immutable private _cap;
-=======
     using SafeMath for uint256;
 
-    uint256 private _cap;
->>>>>>> a138dc39
+    uint256 immutable private _cap;
 
     /**
      * @dev Sets the value of the `cap`. This value is immutable, it can only be
