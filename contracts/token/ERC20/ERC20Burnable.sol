pragma solidity ^0.5.0;

import "./ERC20.sol";

/**
 * @dev Extension of `ERC20` that allows token holders to destroy both their own
 * tokens and those that they have an allowance for, in a way that can be
 * recognized off-chain (via event analysis).
 */
contract ERC20Burnable is ERC20 {
    /**
<<<<<<< HEAD
     * @dev Burns a specific amount of tokens.
     * @param value The amount of token to be burned.
     * @return A boolean that indicates if the operation was successful.
     */
    function burn(uint256 value) public returns (bool) {
        _burn(msg.sender, value);
        return true;
    }

    /**
     * @dev Burns a specific amount of tokens from the target address and decrements allowance
     * @param from address The account whose tokens will be burned.
     * @param value uint256 The amount of token to be burned.
     * @return A boolean that indicates if the operation was successful.
     */
    function burnFrom(address from, uint256 value) public returns (bool) {
        _burnFrom(from, value);
        return true;
=======
     * @dev Destroys `amount` tokens from the caller.
     *
     * See `ERC20._burn`.
     */
    function burn(uint256 amount) public {
        _burn(msg.sender, amount);
    }

    /**
     * @dev See `ERC20._burnFrom`.
     */
    function burnFrom(address account, uint256 amount) public {
        _burnFrom(account, amount);
>>>>>>> a71c3bce
    }
}<|MERGE_RESOLUTION|>--- conflicted
+++ resolved
@@ -9,26 +9,6 @@
  */
 contract ERC20Burnable is ERC20 {
     /**
-<<<<<<< HEAD
-     * @dev Burns a specific amount of tokens.
-     * @param value The amount of token to be burned.
-     * @return A boolean that indicates if the operation was successful.
-     */
-    function burn(uint256 value) public returns (bool) {
-        _burn(msg.sender, value);
-        return true;
-    }
-
-    /**
-     * @dev Burns a specific amount of tokens from the target address and decrements allowance
-     * @param from address The account whose tokens will be burned.
-     * @param value uint256 The amount of token to be burned.
-     * @return A boolean that indicates if the operation was successful.
-     */
-    function burnFrom(address from, uint256 value) public returns (bool) {
-        _burnFrom(from, value);
-        return true;
-=======
      * @dev Destroys `amount` tokens from the caller.
      *
      * See `ERC20._burn`.
@@ -42,6 +22,5 @@
      */
     function burnFrom(address account, uint256 amount) public {
         _burnFrom(account, amount);
->>>>>>> a71c3bce
     }
 }