--- conflicted
+++ resolved
@@ -7,9 +7,7 @@
  * @title Burnable Token
  * @dev Token that can be irreversibly burned (destroyed).
  */
-<<<<<<< HEAD
 contract ERC20Burnable is Initializable, ERC20 {
-
     /**
      * @dev Burns a specific amount of tokens.
      * @param value The amount of token to be burned.
@@ -19,18 +17,6 @@
     }
 
     /**
-=======
-contract ERC20Burnable is ERC20 {
-    /**
-     * @dev Burns a specific amount of tokens.
-     * @param value The amount of token to be burned.
-     */
-    function burn(uint256 value) public {
-        _burn(msg.sender, value);
-    }
-
-    /**
->>>>>>> ae02103e
      * @dev Burns a specific amount of tokens from the target address and decrements allowance
      * @param from address The address which you want to send tokens from
      * @param value uint256 The amount of token to be burned
@@ -38,9 +24,6 @@
     function burnFrom(address from, uint256 value) public {
         _burnFrom(from, value);
     }
-<<<<<<< HEAD
 
     uint256[50] private ______gap;
-=======
->>>>>>> ae02103e
 }