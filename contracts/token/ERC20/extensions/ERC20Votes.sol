// SPDX-License-Identifier: MIT
// OpenZeppelin Contracts (last updated v4.8.0) (token/ERC20/extensions/ERC20Votes.sol)

pragma solidity ^0.8.0;

import "../ERC20.sol";
import "../../../governance/utils/Votes.sol";
import "../../../utils/math/SafeCast.sol";

/**
 * @dev Extension of ERC20 to support Compound-like voting and delegation. This version is more generic than Compound's,
 * and supports token supply up to 2^224^ - 1, while COMP is limited to 2^96^ - 1.
 *
 * NOTE: If exact COMP compatibility is required, use the {ERC20VotesComp} variant of this module.
 *
 * This extension keeps a history (checkpoints) of each account's vote power. Vote power can be delegated either
 * by calling the {delegate} function directly, or by providing a signature to be used with {delegateBySig}. Voting
 * power can be queried through the public accessors {getVotes} and {getPastVotes}.
 *
 * By default, token balance does not account for voting power. This makes transfers cheaper. The downside is that it
 * requires users to delegate to themselves in order to activate checkpoints and have their voting power tracked.
 *
 * _Available since v4.2._
 */
abstract contract ERC20Votes is ERC20, Votes {
    /**
     * @dev Maximum token supply. Defaults to `type(uint224).max` (2^224^ - 1).
     */
    function _maxSupply() internal view virtual returns (uint224) {
        return type(uint224).max;
    }

    /**
     * @dev Move voting power when tokens are transferred.
     *
     * Emits a {IVotes-DelegateVotesChanged} event.
     */
    function _update(
        address from,
        address to,
        uint256 amount
    ) internal virtual override {
        super._update(from, to, amount);
        if (from == address(0)) {
            require(totalSupply() <= _maxSupply(), "ERC20Votes: total supply risks overflowing votes");
        }
        _transferVotingUnits(from, to, amount);
    }

    /**
     * @dev Get number of checkpoints for `account`.
     */
    function numCheckpoints(address account) public view virtual returns (uint32) {
        return _numCheckpoints(account);
    }

    /**
     * @dev Get the `pos`-th checkpoint for `account`.
     */
    function checkpoints(address account, uint32 pos) public view virtual returns (Checkpoints.Checkpoint memory) {
        return _checkpoints(account, pos);
    }

    /**
<<<<<<< HEAD
     * @dev Returns the balance of `account`.
     */
    function _getVotingUnits(address account) internal view virtual override returns (uint256) {
        return balanceOf(account);
=======
     * @dev Access an element of the array without performing bounds check. The position is assumed to be within bounds.
     */
    function _unsafeAccess(Checkpoint[] storage ckpts, uint256 pos) private pure returns (Checkpoint storage result) {
        assembly {
            mstore(0, ckpts.slot)
            result.slot := add(keccak256(0, 0x20), pos)
        }
>>>>>>> 0eb70aca
    }
}<|MERGE_RESOLUTION|>--- conflicted
+++ resolved
@@ -62,19 +62,9 @@
     }
 
     /**
-<<<<<<< HEAD
      * @dev Returns the balance of `account`.
      */
     function _getVotingUnits(address account) internal view virtual override returns (uint256) {
         return balanceOf(account);
-=======
-     * @dev Access an element of the array without performing bounds check. The position is assumed to be within bounds.
-     */
-    function _unsafeAccess(Checkpoint[] storage ckpts, uint256 pos) private pure returns (Checkpoint storage result) {
-        assembly {
-            mstore(0, ckpts.slot)
-            result.slot := add(keccak256(0, 0x20), pos)
-        }
->>>>>>> 0eb70aca
     }
 }