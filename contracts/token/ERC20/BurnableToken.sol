--- conflicted
+++ resolved
@@ -33,18 +33,7 @@
    * an additional Burn event.
    */
   function _burn(address _who, uint256 _value) internal {
-<<<<<<< HEAD
-    require(_value <= balances[_who]);
-    // no need to require value <= totalSupply, since that would imply the
-    // sender's balance is greater than the totalSupply, which *should* be an assertion failure
-
-    balances[_who] = balances[_who].sub(_value);
-    totalSupply_ = totalSupply_.sub(_value);
+    super._burn(_who, _value);
     emit TokensBurned(_who, _value);
-    emit Transfer(_who, address(0), _value);
-=======
-    super._burn(_who, _value);
-    emit Burn(_who, _value);
->>>>>>> 132994d2
   }
 }