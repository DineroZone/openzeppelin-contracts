// SPDX-License-Identifier: MIT
// OpenZeppelin Contracts v4.4.1 (token/ERC20/ERC20.sol)

pragma solidity ^0.8.0;

import "./IERC20.sol";
import "./extensions/IERC20Metadata.sol";
import "../../utils/Context.sol";

/**
 * @dev Implementation of the {IERC20} interface.
 *
 * This implementation is agnostic to the way tokens are created. This means
 * that a supply mechanism has to be added in a derived contract using {_mint}.
 * For a generic mechanism see {ERC20PresetMinterPauser}.
 *
 * TIP: For a detailed writeup see our guide
 * https://forum.zeppelin.solutions/t/how-to-implement-erc20-supply-mechanisms/226[How
 * to implement supply mechanisms].
 *
 * We have followed general OpenZeppelin Contracts guidelines: functions revert
 * instead returning `false` on failure. This behavior is nonetheless
 * conventional and does not conflict with the expectations of ERC20
 * applications.
 *
 * Additionally, an {Approval} event is emitted on calls to {transferFrom}.
 * This allows applications to reconstruct the allowance for all accounts just
 * by listening to said events. Other implementations of the EIP may not emit
 * these events, as it isn't required by the specification.
 *
 * Finally, the non-standard {decreaseAllowance} and {increaseAllowance}
 * functions have been added to mitigate the well-known issues around setting
 * allowances. See {IERC20-approve}.
 */
contract ERC20 is Context, IERC20, IERC20Metadata {
    mapping(address => uint256) private _balances;

    mapping(address => mapping(address => uint256)) private _allowances;

    uint256 private _totalSupply;

    string private _name;
    string private _symbol;

    /**
     * @dev Sets the values for {name} and {symbol}.
     *
     * The default value of {decimals} is 18. To select a different value for
     * {decimals} you should overload it.
     *
     * All two of these values are immutable: they can only be set once during
     * construction.
     */
    constructor(string memory name_, string memory symbol_) {
        _name = name_;
        _symbol = symbol_;
    }

    /**
     * @dev Returns the name of the token.
     */
    function name() public view virtual override returns (string memory) {
        return _name;
    }

    /**
     * @dev Returns the symbol of the token, usually a shorter version of the
     * name.
     */
    function symbol() public view virtual override returns (string memory) {
        return _symbol;
    }

    /**
     * @dev Returns the number of decimals used to get its user representation.
     * For example, if `decimals` equals `2`, a balance of `505` tokens should
     * be displayed to a user as `5.05` (`505 / 10 ** 2`).
     *
     * Tokens usually opt for a value of 18, imitating the relationship between
     * Ether and Wei. This is the value {ERC20} uses, unless this function is
     * overridden;
     *
     * NOTE: This information is only used for _display_ purposes: it in
     * no way affects any of the arithmetic of the contract, including
     * {IERC20-balanceOf} and {IERC20-transfer}.
     */
    function decimals() public view virtual override returns (uint8) {
        return 18;
    }

    /**
     * @dev See {IERC20-totalSupply}.
     */
    function totalSupply() public view virtual override returns (uint256) {
        return _totalSupply;
    }

    /**
     * @dev See {IERC20-balanceOf}.
     */
    function balanceOf(address account) public view virtual override returns (uint256) {
        return _balances[account];
    }

    /**
     * @dev See {IERC20-transfer}.
     *
     * Requirements:
     *
     * - `to` cannot be the zero address.
     * - the caller must have a balance of at least `amount`.
     */
    function transfer(address to, uint256 amount) public virtual override returns (bool) {
        address owner = _msgSender();
        _transfer(owner, to, amount);
        return true;
    }

    /**
     * @dev See {IERC20-allowance}.
     */
    function allowance(address owner, address spender) public view virtual override returns (uint256) {
        return _allowances[owner][spender];
    }

    /**
     * @dev See {IERC20-approve}.
     *
     * NOTE: If `amount` is the maximum `uint256`, the allowance is not updated on
     * `transferFrom`. This is semantically equivalent to an infinite approval.
     *
     * Requirements:
     *
     * - `spender` cannot be the zero address.
     */
    function approve(address spender, uint256 amount) public virtual override returns (bool) {
        address owner = _msgSender();
        _approve(owner, spender, amount);
        return true;
    }

    /**
     * @dev See {IERC20-transferFrom}.
     *
     * Emits an {Approval} event indicating the updated allowance. This is not
     * required by the EIP. See the note at the beginning of {ERC20}.
     *
     * NOTE: Does not update the allowance if the current allowance
     * is the maximum `uint256`.
     *
     * Requirements:
     *
     * - `from` and `to` cannot be the zero address.
     * - `from` must have a balance of at least `amount`.
     * - the caller must have allowance for ``from``'s tokens of at least
     * `amount`.
     */
    function transferFrom(
        address from,
        address to,
        uint256 amount
    ) public virtual override returns (bool) {
<<<<<<< HEAD
        address spender = _msgSender();
        uint256 currentAllowance = allowance(from, spender);
        if (currentAllowance != type(uint256).max) {
            require(currentAllowance >= amount, "ERC20: transfer amount exceeds allowance");
            unchecked {
                _approve(from, spender, currentAllowance - amount);
            }
        }

        _transfer(from, to, amount);

=======
        _spendAllowance(sender, _msgSender(), amount);
        _transfer(sender, recipient, amount);
>>>>>>> 7efab4b0
        return true;
    }

    /**
     * @dev Atomically increases the allowance granted to `spender` by the caller.
     *
     * This is an alternative to {approve} that can be used as a mitigation for
     * problems described in {IERC20-approve}.
     *
     * Emits an {Approval} event indicating the updated allowance.
     *
     * Requirements:
     *
     * - `spender` cannot be the zero address.
     */
    function increaseAllowance(address spender, uint256 addedValue) public virtual returns (bool) {
        address owner = _msgSender();
        _approve(owner, spender, _allowances[owner][spender] + addedValue);
        return true;
    }

    /**
     * @dev Atomically decreases the allowance granted to `spender` by the caller.
     *
     * This is an alternative to {approve} that can be used as a mitigation for
     * problems described in {IERC20-approve}.
     *
     * Emits an {Approval} event indicating the updated allowance.
     *
     * Requirements:
     *
     * - `spender` cannot be the zero address.
     * - `spender` must have allowance for the caller of at least
     * `subtractedValue`.
     */
    function decreaseAllowance(address spender, uint256 subtractedValue) public virtual returns (bool) {
        address owner = _msgSender();
        uint256 currentAllowance = _allowances[owner][spender];
        require(currentAllowance >= subtractedValue, "ERC20: decreased allowance below zero");
        unchecked {
            _approve(owner, spender, currentAllowance - subtractedValue);
        }

        return true;
    }

    /**
     * @dev Moves `amount` of tokens from `sender` to `recipient`.
     *
     * This internal function is equivalent to {transfer}, and can be used to
     * e.g. implement automatic token fees, slashing mechanisms, etc.
     *
     * Emits a {Transfer} event.
     *
     * Requirements:
     *
     * - `from` cannot be the zero address.
     * - `to` cannot be the zero address.
     * - `from` must have a balance of at least `amount`.
     */
    function _transfer(
        address from,
        address to,
        uint256 amount
    ) internal virtual {
        require(from != address(0), "ERC20: transfer from the zero address");
        require(to != address(0), "ERC20: transfer to the zero address");

        _beforeTokenTransfer(from, to, amount);

        uint256 fromBalance = _balances[from];
        require(fromBalance >= amount, "ERC20: transfer amount exceeds balance");
        unchecked {
            _balances[from] = fromBalance - amount;
        }
        _balances[to] += amount;

        emit Transfer(from, to, amount);

        _afterTokenTransfer(from, to, amount);
    }

    /** @dev Creates `amount` tokens and assigns them to `account`, increasing
     * the total supply.
     *
     * Emits a {Transfer} event with `from` set to the zero address.
     *
     * Requirements:
     *
     * - `account` cannot be the zero address.
     */
    function _mint(address account, uint256 amount) internal virtual {
        require(account != address(0), "ERC20: mint to the zero address");

        _beforeTokenTransfer(address(0), account, amount);

        _totalSupply += amount;
        _balances[account] += amount;
        emit Transfer(address(0), account, amount);

        _afterTokenTransfer(address(0), account, amount);
    }

    /**
     * @dev Destroys `amount` tokens from `account`, reducing the
     * total supply.
     *
     * Emits a {Transfer} event with `to` set to the zero address.
     *
     * Requirements:
     *
     * - `account` cannot be the zero address.
     * - `account` must have at least `amount` tokens.
     */
    function _burn(address account, uint256 amount) internal virtual {
        require(account != address(0), "ERC20: burn from the zero address");

        _beforeTokenTransfer(account, address(0), amount);

        uint256 accountBalance = _balances[account];
        require(accountBalance >= amount, "ERC20: burn amount exceeds balance");
        unchecked {
            _balances[account] = accountBalance - amount;
        }
        _totalSupply -= amount;

        emit Transfer(account, address(0), amount);

        _afterTokenTransfer(account, address(0), amount);
    }

    /**
     * @dev Sets `amount` as the allowance of `spender` over the `owner` s tokens.
     *
     * This internal function is equivalent to `approve`, and can be used to
     * e.g. set automatic allowances for certain subsystems, etc.
     *
     * Emits an {Approval} event.
     *
     * Requirements:
     *
     * - `owner` cannot be the zero address.
     * - `spender` cannot be the zero address.
     */
    function _approve(
        address owner,
        address spender,
        uint256 amount
    ) internal virtual {
        require(owner != address(0), "ERC20: approve from the zero address");
        require(spender != address(0), "ERC20: approve to the zero address");

        _allowances[owner][spender] = amount;
        emit Approval(owner, spender, amount);
    }

    /**
     * TODO
     */
    function _spendAllowance(
        address owner,
        address spender,
        uint256 amount
    ) internal virtual {
        uint256 currentAllowance = allowance(owner, spender);
        if (currentAllowance != type(uint256).max) {
            require(currentAllowance >= amount, "ERC20: insufficient allowance");
            unchecked {
                _approve(owner, spender, currentAllowance - amount);
            }
        }
    }

    /**
     * @dev Hook that is called before any transfer of tokens. This includes
     * minting and burning.
     *
     * Calling conditions:
     *
     * - when `from` and `to` are both non-zero, `amount` of ``from``'s tokens
     * will be transferred to `to`.
     * - when `from` is zero, `amount` tokens will be minted for `to`.
     * - when `to` is zero, `amount` of ``from``'s tokens will be burned.
     * - `from` and `to` are never both zero.
     *
     * To learn more about hooks, head to xref:ROOT:extending-contracts.adoc#using-hooks[Using Hooks].
     */
    function _beforeTokenTransfer(
        address from,
        address to,
        uint256 amount
    ) internal virtual {}

    /**
     * @dev Hook that is called after any transfer of tokens. This includes
     * minting and burning.
     *
     * Calling conditions:
     *
     * - when `from` and `to` are both non-zero, `amount` of ``from``'s tokens
     * has been transferred to `to`.
     * - when `from` is zero, `amount` tokens have been minted for `to`.
     * - when `to` is zero, `amount` of ``from``'s tokens have been burned.
     * - `from` and `to` are never both zero.
     *
     * To learn more about hooks, head to xref:ROOT:extending-contracts.adoc#using-hooks[Using Hooks].
     */
    function _afterTokenTransfer(
        address from,
        address to,
        uint256 amount
    ) internal virtual {}
}<|MERGE_RESOLUTION|>--- conflicted
+++ resolved
@@ -160,22 +160,9 @@
         address to,
         uint256 amount
     ) public virtual override returns (bool) {
-<<<<<<< HEAD
         address spender = _msgSender();
-        uint256 currentAllowance = allowance(from, spender);
-        if (currentAllowance != type(uint256).max) {
-            require(currentAllowance >= amount, "ERC20: transfer amount exceeds allowance");
-            unchecked {
-                _approve(from, spender, currentAllowance - amount);
-            }
-        }
-
+        _spendAllowance(from, spender, amount);
         _transfer(from, to, amount);
-
-=======
-        _spendAllowance(sender, _msgSender(), amount);
-        _transfer(sender, recipient, amount);
->>>>>>> 7efab4b0
         return true;
     }
 
@@ -333,7 +320,12 @@
     }
 
     /**
-     * TODO
+     * @dev Spend `amount` form the allowance of `owner` toward `spender`.
+     *
+     * Does not update the allowance amount in case of infinite allowance.
+     * Revert if not enough allowance is available.
+     *
+     * Might emit an {Approval} event.
      */
     function _spendAllowance(
         address owner,
