--- conflicted
+++ resolved
@@ -147,15 +147,9 @@
     function transferFrom(address sender, address recipient, uint256 amount) public virtual override returns (bool) {
         _transfer(sender, recipient, amount);
 
-<<<<<<< HEAD
-        uint256 allowance_ = _allowances[sender][_msgSender()];
-        require(allowance_ >= amount, "ERC20: transfer amount exceeds allowance");
-        _approve(sender, _msgSender(), allowance_ - amount);
-=======
         uint256 currentAllowance = _allowances[sender][_msgSender()];
         require(currentAllowance >= amount, "ERC20: transfer amount exceeds allowance");
         _approve(sender, _msgSender(), currentAllowance - amount);
->>>>>>> ee6348a7
 
         return true;
     }
@@ -192,15 +186,9 @@
      * `subtractedValue`.
      */
     function decreaseAllowance(address spender, uint256 subtractedValue) public virtual returns (bool) {
-<<<<<<< HEAD
-        uint256 allowanceSpender = _allowances[_msgSender()][spender];
-        require(allowanceSpender >= subtractedValue, "ERC20: decreased allowance below zero");
-        _approve(_msgSender(), spender, allowanceSpender - subtractedValue);
-=======
         uint256 currentAllowance = _allowances[_msgSender()][spender];
         require(currentAllowance >= subtractedValue, "ERC20: decreased allowance below zero");
         _approve(_msgSender(), spender, currentAllowance - subtractedValue);
->>>>>>> ee6348a7
 
         return true;
     }
@@ -225,15 +213,9 @@
 
         _beforeTokenTransfer(sender, recipient, amount);
 
-<<<<<<< HEAD
-        uint256 balance_ = _balances[sender];
-        require(balance_ >= amount, "ERC20: transfer amount exceeds balance");
-        _balances[sender] = balance_ - amount;
-=======
         uint256 senderBalance = _balances[sender];
         require(senderBalance >= amount, "ERC20: transfer amount exceeds balance");
         _balances[sender] = senderBalance - amount;
->>>>>>> ee6348a7
         _balances[recipient] += amount;
 
         emit Transfer(sender, recipient, amount);
@@ -274,15 +256,9 @@
 
         _beforeTokenTransfer(account, address(0), amount);
 
-<<<<<<< HEAD
-        uint256 balance_ = _balances[account];
-        require(balance_ >= amount, "ERC20: burn amount exceeds balance");
-        _balances[account] = balance_ - amount;
-=======
         uint256 accountBalance = _balances[account];
         require(accountBalance >= amount, "ERC20: burn amount exceeds balance");
         _balances[account] = accountBalance - amount;
->>>>>>> ee6348a7
         _totalSupply -= amount;
 
         emit Transfer(account, address(0), amount);
