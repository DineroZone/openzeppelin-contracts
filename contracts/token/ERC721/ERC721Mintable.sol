pragma solidity ^0.4.24;

import "./ERC721Full.sol";
import "../../access/roles/MinterRole.sol";


/**
 * @title ERC721Mintable
 * @dev ERC721 minting logic
 */
<<<<<<< HEAD
contract ERC721Mintable is ERC721Full, MinterRole {
  event Minted(address indexed to, uint256 tokenId);
=======
contract ERC721Mintable is ERC721, MinterRole {
>>>>>>> bafdcf07
  event MintingFinished();

  bool private _mintingFinished = false;

  modifier onlyBeforeMintingFinished() {
    require(!_mintingFinished);
    _;
  }

  /**
   * @return true if the minting is finished.
   */
  function mintingFinished() public view returns(bool) {
    return _mintingFinished;
  }

  /**
   * @dev Function to mint tokens
   * @param to The address that will receive the minted tokens.
   * @param tokenId The token id to mint.
   * @return A boolean that indicates if the operation was successful.
   */
  function mint(
    address to,
    uint256 tokenId
  )
    public
    onlyMinter
    onlyBeforeMintingFinished
    returns (bool)
  {
    _mint(to, tokenId);
    return true;
  }

  function mintWithTokenURI(
    address to,
    uint256 tokenId,
    string tokenURI
  )
    public
    onlyMinter
    onlyBeforeMintingFinished
    returns (bool)
  {
    mint(to, tokenId);
    _setTokenURI(tokenId, tokenURI);
    return true;
  }

  /**
   * @dev Function to stop minting new tokens.
   * @return True if the operation was successful.
   */
  function finishMinting()
    public
    onlyMinter
    onlyBeforeMintingFinished
    returns (bool)
  {
    _mintingFinished = true;
    emit MintingFinished();
    return true;
  }
}<|MERGE_RESOLUTION|>--- conflicted
+++ resolved
@@ -8,12 +8,7 @@
  * @title ERC721Mintable
  * @dev ERC721 minting logic
  */
-<<<<<<< HEAD
 contract ERC721Mintable is ERC721Full, MinterRole {
-  event Minted(address indexed to, uint256 tokenId);
-=======
-contract ERC721Mintable is ERC721, MinterRole {
->>>>>>> bafdcf07
   event MintingFinished();
 
   bool private _mintingFinished = false;
