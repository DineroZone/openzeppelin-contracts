--- conflicted
+++ resolved
@@ -113,15 +113,10 @@
      * @dev See {IERC721-approve}.
      */
     function approve(address to, uint256 tokenId) public virtual override {
-<<<<<<< HEAD
-        address owner = ERC721.ownerOf(tokenId);
+        address owner = ownerOf(tokenId);
         if (to == owner) {
             revert ERC721InvalidOperator(owner);
         }
-=======
-        address owner = ownerOf(tokenId);
-        require(to != owner, "ERC721: approval to current owner");
->>>>>>> ffceb3cd
 
         if (_msgSender() != owner && !isApprovedForAll(owner, _msgSender())) {
             revert ERC721InvalidApprover(_msgSender());
@@ -349,30 +344,21 @@
      * Emits a {Transfer} event.
      */
     function _transfer(address from, address to, uint256 tokenId) internal virtual {
-<<<<<<< HEAD
-        address owner = ERC721.ownerOf(tokenId);
+        address owner = ownerOf(tokenId);
         if (owner != from) {
             revert ERC721IncorrectOwner(from, tokenId, owner);
         }
         if (to == address(0)) {
             revert ERC721InvalidReceiver(address(0));
         }
-=======
-        require(ownerOf(tokenId) == from, "ERC721: transfer from incorrect owner");
-        require(to != address(0), "ERC721: transfer to the zero address");
->>>>>>> ffceb3cd
 
         _beforeTokenTransfer(from, to, tokenId, 1);
 
         // Check that tokenId was not transferred by `_beforeTokenTransfer` hook
-<<<<<<< HEAD
-        owner = ERC721.ownerOf(tokenId);
+        owner = ownerOf(tokenId);
         if (owner != from) {
             revert ERC721IncorrectOwner(from, tokenId, owner);
         }
-=======
-        require(ownerOf(tokenId) == from, "ERC721: transfer from incorrect owner");
->>>>>>> ffceb3cd
 
         // Clear approvals from the previous owner
         delete _tokenApprovals[tokenId];
