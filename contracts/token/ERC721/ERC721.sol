--- conflicted
+++ resolved
@@ -30,13 +30,8 @@
     // Mapping from owner to operator approvals
     mapping (address => mapping (address => bool)) private _operatorApprovals;
 
-<<<<<<< HEAD
-    bytes4 private constant _InterfaceId_ERC721 = 0x80ac58cd;
-    /**
-=======
     bytes4 private constant _INTERFACE_ID_ERC721 = 0x80ac58cd;
     /*
->>>>>>> 7fb90a15
      * 0x80ac58cd ===
      *     bytes4(keccak256('balanceOf(address)')) ^
      *     bytes4(keccak256('ownerOf(uint256)')) ^
