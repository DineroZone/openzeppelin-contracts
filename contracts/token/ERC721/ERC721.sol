// SPDX-License-Identifier: MIT
// OpenZeppelin Contracts (last updated v4.9.0) (token/ERC721/ERC721.sol)

pragma solidity ^0.8.20;

import {IERC721} from "./IERC721.sol";
import {IERC721Receiver} from "./IERC721Receiver.sol";
import {IERC721Metadata} from "./extensions/IERC721Metadata.sol";
import {Context} from "../../utils/Context.sol";
import {Strings} from "../../utils/Strings.sol";
import {IERC165, ERC165} from "../../utils/introspection/ERC165.sol";
import {IERC721Errors} from "../../interfaces/draft-IERC6093.sol";

/**
 * @dev Implementation of https://eips.ethereum.org/EIPS/eip-721[ERC721] Non-Fungible Token Standard, including
 * the Metadata extension, but not including the Enumerable extension, which is available separately as
 * {ERC721Enumerable}.
 */
abstract contract ERC721 is Context, ERC165, IERC721, IERC721Metadata, IERC721Errors {
    using Strings for uint256;

    // Token name
    string private _name;

    // Token symbol
    string private _symbol;

    mapping(uint256 tokenId => address) private _owners;

    mapping(address owner => uint256) private _balances;

    mapping(uint256 tokenId => address) private _tokenApprovals;

    mapping(address owner => mapping(address operator => bool)) private _operatorApprovals;

    /**
     * @dev Initializes the contract by setting a `name` and a `symbol` to the token collection.
     */
    constructor(string memory name_, string memory symbol_) {
        _name = name_;
        _symbol = symbol_;
    }

    /**
     * @dev See {IERC165-supportsInterface}.
     */
    function supportsInterface(bytes4 interfaceId) public view virtual override(ERC165, IERC165) returns (bool) {
        return
            interfaceId == type(IERC721).interfaceId ||
            interfaceId == type(IERC721Metadata).interfaceId ||
            super.supportsInterface(interfaceId);
    }

    /**
     * @dev See {IERC721-balanceOf}.
     */
    function balanceOf(address owner) public view virtual returns (uint256) {
        if (owner == address(0)) {
            revert ERC721InvalidOwner(address(0));
        }
        return _balances[owner];
    }

    /**
     * @dev See {IERC721-ownerOf}.
     */
    function ownerOf(uint256 tokenId) public view virtual returns (address) {
        return _requireOwned(tokenId);
    }

    /**
     * @dev See {IERC721Metadata-name}.
     */
    function name() public view virtual returns (string memory) {
        return _name;
    }

    /**
     * @dev See {IERC721Metadata-symbol}.
     */
    function symbol() public view virtual returns (string memory) {
        return _symbol;
    }

    /**
     * @dev See {IERC721Metadata-tokenURI}.
     */
    function tokenURI(uint256 tokenId) public view virtual returns (string memory) {
        _requireOwned(tokenId);

        string memory baseURI = _baseURI();
        return bytes(baseURI).length > 0 ? string.concat(baseURI, tokenId.toString()) : "";
    }

    /**
     * @dev Base URI for computing {tokenURI}. If set, the resulting URI for each
     * token will be the concatenation of the `baseURI` and the `tokenId`. Empty
     * by default, can be overridden in child contracts.
     */
    function _baseURI() internal view virtual returns (string memory) {
        return "";
    }

    /**
     * @dev See {IERC721-approve}.
     */
    function approve(address to, uint256 tokenId) public virtual {
        _approve(to, tokenId, _msgSender());
    }

    /**
     * @dev See {IERC721-getApproved}.
     */
    function getApproved(uint256 tokenId) public view virtual returns (address) {
        _requireOwned(tokenId);

        return _getApproved(tokenId);
    }

    /**
     * @dev See {IERC721-setApprovalForAll}.
     */
    function setApprovalForAll(address operator, bool approved) public virtual {
        _setApprovalForAll(_msgSender(), operator, approved);
    }

    /**
     * @dev See {IERC721-isApprovedForAll}.
     */
    function isApprovedForAll(address owner, address operator) public view virtual returns (bool) {
        return _operatorApprovals[owner][operator];
    }

    /**
     * @dev See {IERC721-transferFrom}.
     */
    function transferFrom(address from, address to, uint256 tokenId) public virtual {
        if (to == address(0)) {
            revert ERC721InvalidReceiver(address(0));
        }
        // Setting an "auth" arguments enables the `_isAuthorized` check which verifies that the token exists
        // (from != 0). Therefore, it is not needed to verify that the return value is not 0 here.
        address previousOwner = _update(to, tokenId, _msgSender());
        if (previousOwner != from) {
            revert ERC721IncorrectOwner(from, tokenId, previousOwner);
        }
    }

    /**
     * @dev See {IERC721-safeTransferFrom}.
     */
    function safeTransferFrom(address from, address to, uint256 tokenId) public {
        safeTransferFrom(from, to, tokenId, "");
    }

    /**
     * @dev See {IERC721-safeTransferFrom}.
     */
    function safeTransferFrom(address from, address to, uint256 tokenId, bytes memory data) public virtual {
        transferFrom(from, to, tokenId);
        _checkOnERC721Received(from, to, tokenId, data);
    }

    /**
     * @dev Returns the owner of the `tokenId`. Does NOT revert if token doesn't exist
     *
     * IMPORTANT: Any overrides to this function that add ownership of tokens not tracked by the
     * core ERC721 logic MUST be matched with the use of {_increaseBalance} to keep balances
     * consistent with ownership. The invariant to preserve is that for any address `a` the value returned by
     * `balanceOf(a)` must be equal to the number of tokens such that `_ownerOf(tokenId)` is `a`.
     */
    function _ownerOf(uint256 tokenId) internal view virtual returns (address) {
        return _owners[tokenId];
    }

    /**
     * @dev Returns the approved address for `tokenId`. Returns 0 if `tokenId` is not minted.
     */
    function _getApproved(uint256 tokenId) internal view virtual returns (address) {
        return _tokenApprovals[tokenId];
    }

    /**
     * @dev Returns whether `spender` is allowed to manage `owner`'s tokens, or `tokenId` in
     * particular (ignoring whether it is owned by `owner`).
     *
     * WARNING: This function assumes that `owner` is the actual owner of `tokenId` and does not
     * verify this assumption.
     */
    function _isAuthorized(address owner, address spender, uint256 tokenId) internal view virtual returns (bool) {
        return
            spender != address(0) &&
            (owner == spender || isApprovedForAll(owner, spender) || _getApproved(tokenId) == spender);
    }

    /**
     * @dev Checks if `spender` can operate on `tokenId`, assuming the provided `owner` is the actual owner.
     * Reverts if `spender` has not approval for all assets of the provided `owner` nor the actual owner approved the `spender` for the specific `tokenId`.
     *
     * WARNING: This function relies on {_isAuthorized}, so it doesn't check whether `owner` is the
     * actual owner of `tokenId`.
     */
    function _checkAuthorized(address owner, address spender, uint256 tokenId) internal view virtual {
        if (!_isAuthorized(owner, spender, tokenId)) {
            if (owner == address(0)) {
                revert ERC721NonexistentToken(tokenId);
            } else {
                revert ERC721InsufficientApproval(spender, tokenId);
            }
        }
    }

    /**
     * @dev Unsafe write access to the balances, used by extensions that "mint" tokens using an {ownerOf} override.
     *
     * NOTE: the value is limited to type(uint128).max. This protect against _balance overflow. It is unrealistic that
     * a uint256 would ever overflow from increments when these increments are bounded to uint128 values.
     *
     * WARNING: Increasing an account's balance using this function tends to be paired with an override of the
     * {_ownerOf} function to resolve the ownership of the corresponding tokens so that balances and ownership
     * remain consistent with one another.
     */
    function _increaseBalance(address account, uint128 value) internal virtual {
        unchecked {
            _balances[account] += value;
        }
    }

    /**
     * @dev Transfers `tokenId` from its current owner to `to`, or alternatively mints (or burns) if the current owner
     * (or `to`) is the zero address. Returns the owner of the `tokenId` before the update.
     *
     * The `auth` argument is optional. If the value passed is non 0, then this function will check that
     * `auth` is either the owner of the token, or approved to operate on the token (by the owner).
     *
     * Emits a {Transfer} event.
     *
     * NOTE: If overriding this function in a way that tracks balances, see also {_increaseBalance}.
     */
    function _update(address to, uint256 tokenId, address auth) internal virtual returns (address) {
        address from = _ownerOf(tokenId);

        // Perform (optional) operator check
        if (auth != address(0)) {
            _checkAuthorized(from, auth, tokenId);
        }

        // Execute the update
        if (from != address(0)) {
            // Clear approval. No need to re-authorize or emit the Approval event
            _approve(address(0), tokenId, address(0), false);

            unchecked {
                _balances[from] -= 1;
            }
        }

        if (to != address(0)) {
            unchecked {
                _balances[to] += 1;
            }
        }

        _owners[tokenId] = to;

        emit Transfer(from, to, tokenId);

        return from;
    }

    /**
     * @dev Mints `tokenId` and transfers it to `to`.
     *
     * WARNING: Usage of this method is discouraged, use {_safeMint} whenever possible
     *
     * Requirements:
     *
     * - `tokenId` must not exist.
     * - `to` cannot be the zero address.
     *
     * Emits a {Transfer} event.
     */
    function _mint(address to, uint256 tokenId) internal {
        if (to == address(0)) {
            revert ERC721InvalidReceiver(address(0));
        }
        address previousOwner = _update(to, tokenId, address(0));
        if (previousOwner != address(0)) {
            revert ERC721InvalidSender(address(0));
        }
    }

    /**
     * @dev Mints `tokenId`, transfers it to `to` and checks for `to` acceptance.
     *
     * Requirements:
     *
     * - `tokenId` must not exist.
     * - If `to` refers to a smart contract, it must implement {IERC721Receiver-onERC721Received}, which is called upon a safe transfer.
     *
     * Emits a {Transfer} event.
     */
    function _safeMint(address to, uint256 tokenId) internal {
        _safeMint(to, tokenId, "");
    }

    /**
     * @dev Same as {xref-ERC721-_safeMint-address-uint256-}[`_safeMint`], with an additional `data` parameter which is
     * forwarded in {IERC721Receiver-onERC721Received} to contract recipients.
     */
    function _safeMint(address to, uint256 tokenId, bytes memory data) internal virtual {
        _mint(to, tokenId);
        _checkOnERC721Received(address(0), to, tokenId, data);
    }

    /**
     * @dev Destroys `tokenId`.
     * The approval is cleared when the token is burned.
     * This is an internal function that does not check if the sender is authorized to operate on the token.
     *
     * Requirements:
     *
     * - `tokenId` must exist.
     *
     * Emits a {Transfer} event.
     */
    function _burn(uint256 tokenId) internal {
        address previousOwner = _update(address(0), tokenId, address(0));
        if (previousOwner == address(0)) {
            revert ERC721NonexistentToken(tokenId);
        }
    }

    /**
     * @dev Transfers `tokenId` from `from` to `to`.
     *  As opposed to {transferFrom}, this imposes no restrictions on msg.sender.
     *
     * Requirements:
     *
     * - `to` cannot be the zero address.
     * - `tokenId` token must be owned by `from`.
     *
     * Emits a {Transfer} event.
     */
    function _transfer(address from, address to, uint256 tokenId) internal {
        if (to == address(0)) {
            revert ERC721InvalidReceiver(address(0));
        }
        address previousOwner = _update(to, tokenId, address(0));
        if (previousOwner == address(0)) {
            revert ERC721NonexistentToken(tokenId);
        } else if (previousOwner != from) {
            revert ERC721IncorrectOwner(from, tokenId, previousOwner);
        }
    }

    /**
     * @dev Safely transfers `tokenId` token from `from` to `to`, checking that contract recipients
     * are aware of the ERC721 standard to prevent tokens from being forever locked.
     *
     * `data` is additional data, it has no specified format and it is sent in call to `to`.
     *
     * This internal function is like {safeTransferFrom} in the sense that it invokes
     * {IERC721Receiver-onERC721Received} on the receiver, and can be used to e.g.
     * implement alternative mechanisms to perform token transfer, such as signature-based.
     *
     * Requirements:
     *
     * - `tokenId` token must exist and be owned by `from`.
     * - `to` cannot be the zero address.
     * - `from` cannot be the zero address.
     * - If `to` refers to a smart contract, it must implement {IERC721Receiver-onERC721Received}, which is called upon a safe transfer.
     *
     * Emits a {Transfer} event.
     */
    function _safeTransfer(address from, address to, uint256 tokenId) internal {
        _safeTransfer(from, to, tokenId, "");
    }

    /**
     * @dev Same as {xref-ERC721-_safeTransfer-address-address-uint256-}[`_safeTransfer`], with an additional `data` parameter which is
     * forwarded in {IERC721Receiver-onERC721Received} to contract recipients.
     */
    function _safeTransfer(address from, address to, uint256 tokenId, bytes memory data) internal virtual {
        _transfer(from, to, tokenId);
        _checkOnERC721Received(from, to, tokenId, data);
    }

    /**
     * @dev Approve `to` to operate on `tokenId`
     *
     * The `auth` argument is optional. If the value passed is non 0, then this function will check that `auth` is
     * either the owner of the token, or approved to operate on all tokens held by this owner.
     *
     * Emits an {Approval} event.
     *
     * Overrides to this logic should be done to the variant with an additional `bool emitEvent` argument.
     */
    function _approve(address to, uint256 tokenId, address auth) internal {
        _approve(to, tokenId, auth, true);
    }

    /**
     * @dev Variant of `_approve` with an optional flag to enable or disable the {Approval} event. The event is not
     * emitted in the context of transfers.
     */
    function _approve(address to, uint256 tokenId, address auth, bool emitEvent) internal virtual {
        // Avoid reading the owner unless necessary
        if (emitEvent || auth != address(0)) {
<<<<<<< HEAD
            address owner = ownerOf(tokenId);

            // We do not use _isAuthorized because single-token approvals should not be able to call approve
            if (auth != address(0) && owner != auth && !isApprovedForAll(owner, auth)) {
                revert ERC721InvalidApprover(auth);
            }

=======
            address owner = _requireOwned(tokenId);

            // We do not use _isAuthorized because single-token approvals should not be able to call approve
            if (auth != address(0) && owner != auth && !isApprovedForAll(owner, auth)) {
                revert ERC721InvalidApprover(auth);
            }

>>>>>>> 630844ef
            if (emitEvent) {
                emit Approval(owner, to, tokenId);
            }
        }

        _tokenApprovals[tokenId] = to;
    }

    /**
     * @dev Approve `operator` to operate on all of `owner` tokens
     *
     * Requirements:
     * - operator can't be the address zero.
     *
     * Emits an {ApprovalForAll} event.
     */
    function _setApprovalForAll(address owner, address operator, bool approved) internal virtual {
        if (operator == address(0)) {
            revert ERC721InvalidOperator(operator);
        }
        _operatorApprovals[owner][operator] = approved;
        emit ApprovalForAll(owner, operator, approved);
    }

    /**
     * @dev Reverts if the `tokenId` doesn't have a current owner (it hasn't been minted, or it has been burned).
     * Returns the owner.
     *
     * Overrides to ownership logic should be done to {_ownerOf}.
     */
    function _requireOwned(uint256 tokenId) internal view returns (address) {
        address owner = _ownerOf(tokenId);
        if (owner == address(0)) {
            revert ERC721NonexistentToken(tokenId);
        }
        return owner;
    }

    /**
     * @dev Private function to invoke {IERC721Receiver-onERC721Received} on a target address. This will revert if the
     * recipient doesn't accept the token transfer. The call is not executed if the target address is not a contract.
     *
     * @param from address representing the previous owner of the given token ID
     * @param to target address that will receive the tokens
     * @param tokenId uint256 ID of the token to be transferred
     * @param data bytes optional data to send along with the call
     */
    function _checkOnERC721Received(address from, address to, uint256 tokenId, bytes memory data) private {
        if (to.code.length > 0) {
            try IERC721Receiver(to).onERC721Received(_msgSender(), from, tokenId, data) returns (bytes4 retval) {
                if (retval != IERC721Receiver.onERC721Received.selector) {
                    revert ERC721InvalidReceiver(to);
                }
            } catch (bytes memory reason) {
                if (reason.length == 0) {
                    revert ERC721InvalidReceiver(to);
                } else {
                    /// @solidity memory-safe-assembly
                    assembly {
                        revert(add(32, reason), mload(reason))
                    }
                }
            }
        }
    }
}<|MERGE_RESOLUTION|>--- conflicted
+++ resolved
@@ -407,23 +407,13 @@
     function _approve(address to, uint256 tokenId, address auth, bool emitEvent) internal virtual {
         // Avoid reading the owner unless necessary
         if (emitEvent || auth != address(0)) {
-<<<<<<< HEAD
-            address owner = ownerOf(tokenId);
+            address owner = _requireOwned(tokenId);
 
             // We do not use _isAuthorized because single-token approvals should not be able to call approve
             if (auth != address(0) && owner != auth && !isApprovedForAll(owner, auth)) {
                 revert ERC721InvalidApprover(auth);
             }
 
-=======
-            address owner = _requireOwned(tokenId);
-
-            // We do not use _isAuthorized because single-token approvals should not be able to call approve
-            if (auth != address(0) && owner != auth && !isApprovedForAll(owner, auth)) {
-                revert ERC721InvalidApprover(auth);
-            }
-
->>>>>>> 630844ef
             if (emitEvent) {
                 emit Approval(owner, to, tokenId);
             }
