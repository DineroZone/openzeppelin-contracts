pragma solidity ^0.5.0;

import "zos-lib/contracts/Initializable.sol";
import "./ERC721.sol";
import "../../lifecycle/Pausable.sol";

/**
 * @title ERC721 Non-Fungible Pausable token
 * @dev ERC721 modified with pausable transfers.
 **/
<<<<<<< HEAD
contract ERC721Pausable is Initializable, ERC721, Pausable {
    function initialize(address sender) public initializer {
        require(ERC721._hasBeenInitialized());
        Pausable.initialize(sender);
    }

    function approve(
        address to,
        uint256 tokenId
    )
        public
        whenNotPaused
    {
        super.approve(to, tokenId);
    }

    function setApprovalForAll(
        address to,
        bool approved
    )
        public
        whenNotPaused
    {
        super.setApprovalForAll(to, approved);
    }

    function transferFrom(
        address from,
        address to,
        uint256 tokenId
    )
        public
        whenNotPaused
    {
        super.transferFrom(from, to, tokenId);
    }

    uint256[50] private ______gap;
=======
contract ERC721Pausable is ERC721, Pausable {
    function approve(address to, uint256 tokenId) public whenNotPaused {
        super.approve(to, tokenId);
    }

    function setApprovalForAll(address to, bool approved) public whenNotPaused {
        super.setApprovalForAll(to, approved);
    }

    function transferFrom(address from, address to, uint256 tokenId) public whenNotPaused {
        super.transferFrom(from, to, tokenId);
    }
>>>>>>> ae02103e
}<|MERGE_RESOLUTION|>--- conflicted
+++ resolved
@@ -8,47 +8,12 @@
  * @title ERC721 Non-Fungible Pausable token
  * @dev ERC721 modified with pausable transfers.
  **/
-<<<<<<< HEAD
 contract ERC721Pausable is Initializable, ERC721, Pausable {
     function initialize(address sender) public initializer {
         require(ERC721._hasBeenInitialized());
         Pausable.initialize(sender);
     }
 
-    function approve(
-        address to,
-        uint256 tokenId
-    )
-        public
-        whenNotPaused
-    {
-        super.approve(to, tokenId);
-    }
-
-    function setApprovalForAll(
-        address to,
-        bool approved
-    )
-        public
-        whenNotPaused
-    {
-        super.setApprovalForAll(to, approved);
-    }
-
-    function transferFrom(
-        address from,
-        address to,
-        uint256 tokenId
-    )
-        public
-        whenNotPaused
-    {
-        super.transferFrom(from, to, tokenId);
-    }
-
-    uint256[50] private ______gap;
-=======
-contract ERC721Pausable is ERC721, Pausable {
     function approve(address to, uint256 tokenId) public whenNotPaused {
         super.approve(to, tokenId);
     }
@@ -60,5 +25,6 @@
     function transferFrom(address from, address to, uint256 tokenId) public whenNotPaused {
         super.transferFrom(from, to, tokenId);
     }
->>>>>>> ae02103e
+
+    uint256[50] private ______gap;
 }