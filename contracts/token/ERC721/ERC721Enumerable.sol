pragma solidity ^0.5.2;

import "zos-lib/contracts/Initializable.sol";
import "./IERC721Enumerable.sol";
import "./ERC721.sol";
import "../../introspection/ERC165.sol";

/**
 * @title ERC-721 Non-Fungible Token with optional enumeration extension logic
 * @dev See https://eips.ethereum.org/EIPS/eip-721
 */
contract ERC721Enumerable is Initializable, ERC165, ERC721, IERC721Enumerable {
    // Mapping from owner to list of owned token IDs
    mapping(address => uint256[]) private _ownedTokens;

    // Mapping from token ID to index of the owner tokens list
    mapping(uint256 => uint256) private _ownedTokensIndex;

    // Array with all token ids, used for enumeration
    uint256[] private _allTokens;

    // Mapping from token id to position in the allTokens array
    mapping(uint256 => uint256) private _allTokensIndex;

    bytes4 private constant _INTERFACE_ID_ERC721_ENUMERABLE = 0x780e9d63;
    /*
     * 0x780e9d63 ===
     *     bytes4(keccak256('totalSupply()')) ^
     *     bytes4(keccak256('tokenOfOwnerByIndex(address,uint256)')) ^
     *     bytes4(keccak256('tokenByIndex(uint256)'))
     */

    /**
     * @dev Constructor function
     */
<<<<<<< HEAD
    function initialize() public initializer {
        require(ERC721._hasBeenInitialized());

        // register the supported interface to conform to ERC721 via ERC165
=======
    constructor () public {
        // register the supported interface to conform to ERC721Enumerable via ERC165
>>>>>>> 9ed1b448
        _registerInterface(_INTERFACE_ID_ERC721_ENUMERABLE);
    }

    function _hasBeenInitialized() internal view returns (bool) {
        return supportsInterface(_INTERFACE_ID_ERC721_ENUMERABLE);
    }

    /**
     * @dev Gets the token ID at a given index of the tokens list of the requested owner
     * @param owner address owning the tokens list to be accessed
     * @param index uint256 representing the index to be accessed of the requested tokens list
     * @return uint256 token ID at the given index of the tokens list owned by the requested address
     */
    function tokenOfOwnerByIndex(address owner, uint256 index) public view returns (uint256) {
        require(index < balanceOf(owner));
        return _ownedTokens[owner][index];
    }

    /**
     * @dev Gets the total amount of tokens stored by the contract
     * @return uint256 representing the total amount of tokens
     */
    function totalSupply() public view returns (uint256) {
        return _allTokens.length;
    }

    /**
     * @dev Gets the token ID at a given index of all the tokens in this contract
     * Reverts if the index is greater or equal to the total number of tokens
     * @param index uint256 representing the index to be accessed of the tokens list
     * @return uint256 token ID at the given index of the tokens list
     */
    function tokenByIndex(uint256 index) public view returns (uint256) {
        require(index < totalSupply());
        return _allTokens[index];
    }

    /**
     * @dev Internal function to transfer ownership of a given token ID to another address.
     * As opposed to transferFrom, this imposes no restrictions on msg.sender.
     * @param from current owner of the token
     * @param to address to receive the ownership of the given token ID
     * @param tokenId uint256 ID of the token to be transferred
     */
    function _transferFrom(address from, address to, uint256 tokenId) internal {
        super._transferFrom(from, to, tokenId);

        _removeTokenFromOwnerEnumeration(from, tokenId);

        _addTokenToOwnerEnumeration(to, tokenId);
    }

    /**
     * @dev Internal function to mint a new token
     * Reverts if the given token ID already exists
     * @param to address the beneficiary that will own the minted token
     * @param tokenId uint256 ID of the token to be minted
     */
    function _mint(address to, uint256 tokenId) internal {
        super._mint(to, tokenId);

        _addTokenToOwnerEnumeration(to, tokenId);

        _addTokenToAllTokensEnumeration(tokenId);
    }

    /**
     * @dev Internal function to burn a specific token
     * Reverts if the token does not exist
     * Deprecated, use _burn(uint256) instead
     * @param owner owner of the token to burn
     * @param tokenId uint256 ID of the token being burned
     */
    function _burn(address owner, uint256 tokenId) internal {
        super._burn(owner, tokenId);

        _removeTokenFromOwnerEnumeration(owner, tokenId);
        // Since tokenId will be deleted, we can clear its slot in _ownedTokensIndex to trigger a gas refund
        _ownedTokensIndex[tokenId] = 0;

        _removeTokenFromAllTokensEnumeration(tokenId);
    }

    /**
     * @dev Gets the list of token IDs of the requested owner
     * @param owner address owning the tokens
     * @return uint256[] List of token IDs owned by the requested address
     */
    function _tokensOfOwner(address owner) internal view returns (uint256[] storage) {
        return _ownedTokens[owner];
    }

    /**
     * @dev Private function to add a token to this extension's ownership-tracking data structures.
     * @param to address representing the new owner of the given token ID
     * @param tokenId uint256 ID of the token to be added to the tokens list of the given address
     */
    function _addTokenToOwnerEnumeration(address to, uint256 tokenId) private {
        _ownedTokensIndex[tokenId] = _ownedTokens[to].length;
        _ownedTokens[to].push(tokenId);
    }

    /**
     * @dev Private function to add a token to this extension's token tracking data structures.
     * @param tokenId uint256 ID of the token to be added to the tokens list
     */
    function _addTokenToAllTokensEnumeration(uint256 tokenId) private {
        _allTokensIndex[tokenId] = _allTokens.length;
        _allTokens.push(tokenId);
    }

    /**
     * @dev Private function to remove a token from this extension's ownership-tracking data structures. Note that
     * while the token is not assigned a new owner, the _ownedTokensIndex mapping is _not_ updated: this allows for
     * gas optimizations e.g. when performing a transfer operation (avoiding double writes).
     * This has O(1) time complexity, but alters the order of the _ownedTokens array.
     * @param from address representing the previous owner of the given token ID
     * @param tokenId uint256 ID of the token to be removed from the tokens list of the given address
     */
    function _removeTokenFromOwnerEnumeration(address from, uint256 tokenId) private {
        // To prevent a gap in from's tokens array, we store the last token in the index of the token to delete, and
        // then delete the last slot (swap and pop).

        uint256 lastTokenIndex = _ownedTokens[from].length.sub(1);
        uint256 tokenIndex = _ownedTokensIndex[tokenId];

        // When the token to delete is the last token, the swap operation is unnecessary
        if (tokenIndex != lastTokenIndex) {
            uint256 lastTokenId = _ownedTokens[from][lastTokenIndex];

            _ownedTokens[from][tokenIndex] = lastTokenId; // Move the last token to the slot of the to-delete token
            _ownedTokensIndex[lastTokenId] = tokenIndex; // Update the moved token's index
        }

        // This also deletes the contents at the last position of the array
        _ownedTokens[from].length--;

        // Note that _ownedTokensIndex[tokenId] hasn't been cleared: it still points to the old slot (now occupied by
        // lastTokenId, or just over the end of the array if the token was the last one).
    }

    /**
     * @dev Private function to remove a token from this extension's token tracking data structures.
     * This has O(1) time complexity, but alters the order of the _allTokens array.
     * @param tokenId uint256 ID of the token to be removed from the tokens list
     */
    function _removeTokenFromAllTokensEnumeration(uint256 tokenId) private {
        // To prevent a gap in the tokens array, we store the last token in the index of the token to delete, and
        // then delete the last slot (swap and pop).

        uint256 lastTokenIndex = _allTokens.length.sub(1);
        uint256 tokenIndex = _allTokensIndex[tokenId];

        // When the token to delete is the last token, the swap operation is unnecessary. However, since this occurs so
        // rarely (when the last minted token is burnt) that we still do the swap here to avoid the gas cost of adding
        // an 'if' statement (like in _removeTokenFromOwnerEnumeration)
        uint256 lastTokenId = _allTokens[lastTokenIndex];

        _allTokens[tokenIndex] = lastTokenId; // Move the last token to the slot of the to-delete token
        _allTokensIndex[lastTokenId] = tokenIndex; // Update the moved token's index

        // This also deletes the contents at the last position of the array
        _allTokens.length--;
        _allTokensIndex[tokenId] = 0;
    }

    uint256[50] private ______gap;
}<|MERGE_RESOLUTION|>--- conflicted
+++ resolved
@@ -33,15 +33,9 @@
     /**
      * @dev Constructor function
      */
-<<<<<<< HEAD
     function initialize() public initializer {
         require(ERC721._hasBeenInitialized());
-
-        // register the supported interface to conform to ERC721 via ERC165
-=======
-    constructor () public {
         // register the supported interface to conform to ERC721Enumerable via ERC165
->>>>>>> 9ed1b448
         _registerInterface(_INTERFACE_ID_ERC721_ENUMERABLE);
     }
 
