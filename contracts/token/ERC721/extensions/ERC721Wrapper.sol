--- conflicted
+++ resolved
@@ -69,20 +69,10 @@
      * WARNING: Doesn't work with unsafe transfers (eg. {IERC721-transferFrom}). Use {ERC721Wrapper-_recover}
      * for recovering in that scenario.
      */
-<<<<<<< HEAD
-    function onERC721Received(
-        address,
-        address from,
-        uint256 tokenId,
-        bytes memory
-    ) public virtual override returns (bytes4) {
+    function onERC721Received(address, address from, uint256 tokenId, bytes memory) public virtual returns (bytes4) {
         if (address(underlying()) != _msgSender()) {
             revert ERC721InvalidSender(_msgSender());
         }
-=======
-    function onERC721Received(address, address from, uint256 tokenId, bytes memory) public virtual returns (bytes4) {
-        require(address(underlying()) == _msgSender(), "ERC721Wrapper: caller is not underlying");
->>>>>>> df2778f3
         _safeMint(from, tokenId);
         return IERC721Receiver.onERC721Received.selector;
     }
