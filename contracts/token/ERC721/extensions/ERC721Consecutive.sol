--- conflicted
+++ resolved
@@ -133,11 +133,7 @@
         if (
             to == address(0) && // if we burn
             firstTokenId >= _firstConsecutiveId() &&
-<<<<<<< HEAD
             firstTokenId < _nextConsecutiveId() &&
-=======
-            firstTokenId - _firstConsecutiveId() < _nextConsecutiveId() && // and the tokenId is in the batch range
->>>>>>> 1c7570d3
             !_sequentialBurn.get(firstTokenId)
         ) // and the token was never marked as burnt
         {
