--- conflicted
+++ resolved
@@ -48,15 +48,10 @@
     /**
      * @dev See {IERC721Enumerable-tokenOfOwnerByIndex}.
      */
-<<<<<<< HEAD
-    function tokenOfOwnerByIndex(address owner, uint256 index) public view virtual override returns (uint256) {
+    function tokenOfOwnerByIndex(address owner, uint256 index) public view virtual returns (uint256) {
         if (index >= balanceOf(owner)) {
             revert ERC721OutOfBoundsIndex(owner, index);
         }
-=======
-    function tokenOfOwnerByIndex(address owner, uint256 index) public view virtual returns (uint256) {
-        require(index < balanceOf(owner), "ERC721Enumerable: owner index out of bounds");
->>>>>>> df2778f3
         return _ownedTokens[owner][index];
     }
 
@@ -70,15 +65,10 @@
     /**
      * @dev See {IERC721Enumerable-tokenByIndex}.
      */
-<<<<<<< HEAD
-    function tokenByIndex(uint256 index) public view virtual override returns (uint256) {
+    function tokenByIndex(uint256 index) public view virtual returns (uint256) {
         if (index >= totalSupply()) {
             revert ERC721OutOfBoundsIndex(address(0), index);
         }
-=======
-    function tokenByIndex(uint256 index) public view virtual returns (uint256) {
-        require(index < totalSupply(), "ERC721Enumerable: global index out of bounds");
->>>>>>> df2778f3
         return _allTokens[index];
     }
 
