--- conflicted
+++ resolved
@@ -66,13 +66,9 @@
      * @dev See {IERC721Enumerable-tokenByIndex}.
      */
     function tokenByIndex(uint256 index) public view virtual override returns (uint256) {
-<<<<<<< HEAD
-        if (index >= ERC721Enumerable.totalSupply()) {
+        if (index >= totalSupply()) {
             revert ERC721OutOfBoundsIndex(address(0), index);
         }
-=======
-        require(index < totalSupply(), "ERC721Enumerable: global index out of bounds");
->>>>>>> 85696d80
         return _allTokens[index];
     }
 
