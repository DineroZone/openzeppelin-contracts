pragma solidity ^0.4.24;

import "./ERC721Receiver.sol";


contract ERC721Holder is ERC721Receiver {
  function onERC721Received(
    address,
    address,
    uint256,
<<<<<<< HEAD
    bytes)
  public
  returns(bytes4)
=======
    bytes
  )
    public
    returns(bytes4)
>>>>>>> 56735a70
  {
    return ERC721_RECEIVED;
  }
}<|MERGE_RESOLUTION|>--- conflicted
+++ resolved
@@ -8,16 +8,10 @@
     address,
     address,
     uint256,
-<<<<<<< HEAD
-    bytes)
-  public
-  returns(bytes4)
-=======
     bytes
   )
     public
     returns(bytes4)
->>>>>>> 56735a70
   {
     return ERC721_RECEIVED;
   }
