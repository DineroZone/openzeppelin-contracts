--- conflicted
+++ resolved
@@ -21,68 +21,6 @@
   bytes4 private constant ERC721_RECEIVED = 0x150b7a02;
 
   // Mapping from token ID to owner
-<<<<<<< HEAD
-  mapping (uint256 => address) internal tokenOwner;
-
-  // Mapping from token ID to approved address
-  mapping (uint256 => address) internal tokenApprovals;
-
-  // Mapping from owner to number of owned token
-  mapping (address => uint256) internal ownedTokensCount;
-
-  // Mapping from owner to operator approvals
-  mapping (address => mapping (address => bool)) internal operatorApprovals;
-
-  constructor()
-    public
-  {
-    // register the supported interfaces to conform to ERC721 via ERC165
-    _registerInterface(InterfaceId_ERC721);
-  }
-
-  /**
-   * @dev Gets the balance of the specified address
-   * @param _owner address to query the balance of
-   * @return uint256 representing the amount owned by the passed address
-   */
-  function balanceOf(address _owner) public view returns (uint256) {
-    require(_owner != address(0));
-    return ownedTokensCount[_owner];
-  }
-
-  /**
-   * @dev Gets the owner of the specified token ID
-   * @param _tokenId uint256 ID of the token to query the owner of
-   * @return owner address currently marked as the owner of the given token ID
-   */
-  function ownerOf(uint256 _tokenId) public view returns (address) {
-    address owner = tokenOwner[_tokenId];
-    require(owner != address(0));
-    return owner;
-  }
-
-  /**
-   * @dev Approves another address to transfer the given token ID
-   * The zero address indicates there is no approved address.
-   * There can only be one approved address per token at a given time.
-   * Can only be called by the token owner or an approved operator.
-   * @param _to address to be approved for the given token ID
-   * @param _tokenId uint256 ID of the token to be approved
-   */
-  function approve(address _to, uint256 _tokenId) public {
-    address owner = ownerOf(_tokenId);
-    require(_to != owner);
-    require(msg.sender == owner || isApprovedForAll(owner, msg.sender));
-
-    tokenApprovals[_tokenId] = _to;
-    emit Approval(owner, _to, _tokenId);
-  }
-
-  /**
-   * @dev Gets the approved address for a token ID, or zero if no address set
-   * @param _tokenId uint256 ID of the token to query the approval of
-   * @return address currently approved for the given token ID
-=======
   mapping (uint256 => address) private tokenOwner_;
 
   // Mapping from token ID to approved address
@@ -106,13 +44,62 @@
    *   bytes4(keccak256('transferFrom(address,address,uint256)')) ^
    *   bytes4(keccak256('safeTransferFrom(address,address,uint256)')) ^
    *   bytes4(keccak256('safeTransferFrom(address,address,uint256,bytes)'))
->>>>>>> 616124e3
+   */
+
+  constructor()
+    public
+  {
+    // register the supported interfaces to conform to ERC721 via ERC165
+    _registerInterface(InterfaceId_ERC721);
+  }
+
+  /**
+   * @dev Gets the balance of the specified address
+   * @param _owner address to query the balance of
+   * @return uint256 representing the amount owned by the passed address
+   */
+  function balanceOf(address _owner) public view returns (uint256) {
+    require(_owner != address(0));
+    return ownedTokensCount_[_owner];
+  }
+
+  /**
+   * @dev Gets the owner of the specified token ID
+   * @param _tokenId uint256 ID of the token to query the owner of
+   * @return owner address currently marked as the owner of the given token ID
+   */
+  function ownerOf(uint256 _tokenId) public view returns (address) {
+    address owner = tokenOwner_[_tokenId];
+    require(owner != address(0));
+    return owner;
+  }
+
+  /**
+   * @dev Approves another address to transfer the given token ID
+   * The zero address indicates there is no approved address.
+   * There can only be one approved address per token at a given time.
+   * Can only be called by the token owner or an approved operator.
+   * @param _to address to be approved for the given token ID
+   * @param _tokenId uint256 ID of the token to be approved
+   */
+  function approve(address _to, uint256 _tokenId) public {
+    address owner = ownerOf(_tokenId);
+    require(_to != owner);
+    require(msg.sender == owner || isApprovedForAll(owner, msg.sender));
+
+    tokenApprovals_[_tokenId] = _to;
+    emit Approval(owner, _to, _tokenId);
+  }
+
+  /**
+   * @dev Gets the approved address for a token ID, or zero if no address set
+   * @param _tokenId uint256 ID of the token to query the approval of
+   * @return address currently approved for the given token ID
    */
   function getApproved(uint256 _tokenId) public view returns (address) {
-    return tokenApprovals[_tokenId];
-  }
-
-<<<<<<< HEAD
+    return tokenApprovals_[_tokenId];
+  }
+
   /**
    * @dev Sets or unsets the approval of a given operator
    * An operator is allowed to transfer all tokens of the sender on their behalf
@@ -121,7 +108,7 @@
    */
   function setApprovalForAll(address _to, bool _approved) public {
     require(_to != msg.sender);
-    operatorApprovals[msg.sender][_to] = _approved;
+    operatorApprovals_[msg.sender][_to] = _approved;
     emit ApprovalForAll(msg.sender, _to, _approved);
   }
 
@@ -139,7 +126,7 @@
     view
     returns (bool)
   {
-    return operatorApprovals[_owner][_operator];
+    return operatorApprovals_[_owner][_operator];
   }
 
   /**
@@ -191,140 +178,6 @@
   }
 
   /**
-=======
-  constructor()
-    public
-  {
-    // register the supported interfaces to conform to ERC721 via ERC165
-    _registerInterface(InterfaceId_ERC721);
-  }
-
-  /**
-   * @dev Gets the balance of the specified address
-   * @param _owner address to query the balance of
-   * @return uint256 representing the amount owned by the passed address
-   */
-  function balanceOf(address _owner) public view returns (uint256) {
-    require(_owner != address(0));
-    return ownedTokensCount_[_owner];
-  }
-
-  /**
-   * @dev Gets the owner of the specified token ID
-   * @param _tokenId uint256 ID of the token to query the owner of
-   * @return owner address currently marked as the owner of the given token ID
-   */
-  function ownerOf(uint256 _tokenId) public view returns (address) {
-    address owner = tokenOwner_[_tokenId];
-    require(owner != address(0));
-    return owner;
-  }
-
-  /**
-   * @dev Approves another address to transfer the given token ID
-   * The zero address indicates there is no approved address.
-   * There can only be one approved address per token at a given time.
-   * Can only be called by the token owner or an approved operator.
-   * @param _to address to be approved for the given token ID
-   * @param _tokenId uint256 ID of the token to be approved
-   */
-  function approve(address _to, uint256 _tokenId) public {
-    address owner = ownerOf(_tokenId);
-    require(_to != owner);
-    require(msg.sender == owner || isApprovedForAll(owner, msg.sender));
-
-    tokenApprovals_[_tokenId] = _to;
-    emit Approval(owner, _to, _tokenId);
-  }
-
-  /**
-   * @dev Gets the approved address for a token ID, or zero if no address set
-   * @param _tokenId uint256 ID of the token to query the approval of
-   * @return address currently approved for the given token ID
-   */
-  function getApproved(uint256 _tokenId) public view returns (address) {
-    return tokenApprovals_[_tokenId];
-  }
-
-  /**
-   * @dev Sets or unsets the approval of a given operator
-   * An operator is allowed to transfer all tokens of the sender on their behalf
-   * @param _to operator address to set the approval
-   * @param _approved representing the status of the approval to be set
-   */
-  function setApprovalForAll(address _to, bool _approved) public {
-    require(_to != msg.sender);
-    operatorApprovals_[msg.sender][_to] = _approved;
-    emit ApprovalForAll(msg.sender, _to, _approved);
-  }
-
-  /**
-   * @dev Tells whether an operator is approved by a given owner
-   * @param _owner owner address which you want to query the approval of
-   * @param _operator operator address which you want to query the approval of
-   * @return bool whether the given operator is approved by the given owner
-   */
-  function isApprovedForAll(
-    address _owner,
-    address _operator
-  )
-    public
-    view
-    returns (bool)
-  {
-    return operatorApprovals_[_owner][_operator];
-  }
-
-  /**
-   * @dev Transfers the ownership of a given token ID to another address
-   * Usage of this method is discouraged, use `safeTransferFrom` whenever possible
-   * Requires the msg sender to be the owner, approved, or operator
-   * @param _from current owner of the token
-   * @param _to address to receive the ownership of the given token ID
-   * @param _tokenId uint256 ID of the token to be transferred
-  */
-  function transferFrom(
-    address _from,
-    address _to,
-    uint256 _tokenId
-  )
-    public
-  {
-    require(_isApprovedOrOwner(msg.sender, _tokenId));
-    require(_to != address(0));
-
-    _clearApproval(_from, _tokenId);
-    _removeTokenFrom(_from, _tokenId);
-    _addTokenTo(_to, _tokenId);
-
-    emit Transfer(_from, _to, _tokenId);
-  }
-
-  /**
-   * @dev Safely transfers the ownership of a given token ID to another address
-   * If the target address is a contract, it must implement `onERC721Received`,
-   * which is called upon a safe transfer, and return the magic value
-   * `bytes4(keccak256("onERC721Received(address,address,uint256,bytes)"))`; otherwise,
-   * the transfer is reverted.
-   *
-   * Requires the msg sender to be the owner, approved, or operator
-   * @param _from current owner of the token
-   * @param _to address to receive the ownership of the given token ID
-   * @param _tokenId uint256 ID of the token to be transferred
-  */
-  function safeTransferFrom(
-    address _from,
-    address _to,
-    uint256 _tokenId
-  )
-    public
-  {
-    // solium-disable-next-line arg-overflow
-    safeTransferFrom(_from, _to, _tokenId, "");
-  }
-
-  /**
->>>>>>> 616124e3
    * @dev Safely transfers the ownership of a given token ID to another address
    * If the target address is a contract, it must implement `onERC721Received`,
    * which is called upon a safe transfer, and return the magic value
@@ -355,11 +208,7 @@
    * @return whether the token exists
    */
   function _exists(uint256 _tokenId) internal view returns (bool) {
-<<<<<<< HEAD
-    address owner = tokenOwner[_tokenId];
-=======
     address owner = tokenOwner_[_tokenId];
->>>>>>> 616124e3
     return owner != address(0);
   }
 
@@ -420,13 +269,8 @@
    */
   function _clearApproval(address _owner, uint256 _tokenId) internal {
     require(ownerOf(_tokenId) == _owner);
-<<<<<<< HEAD
-    if (tokenApprovals[_tokenId] != address(0)) {
-      tokenApprovals[_tokenId] = address(0);
-=======
     if (tokenApprovals_[_tokenId] != address(0)) {
       tokenApprovals_[_tokenId] = address(0);
->>>>>>> 616124e3
     }
   }
 
@@ -436,15 +280,9 @@
    * @param _tokenId uint256 ID of the token to be added to the tokens list of the given address
    */
   function _addTokenTo(address _to, uint256 _tokenId) internal {
-<<<<<<< HEAD
-    require(tokenOwner[_tokenId] == address(0));
-    tokenOwner[_tokenId] = _to;
-    ownedTokensCount[_to] = ownedTokensCount[_to].add(1);
-=======
     require(tokenOwner_[_tokenId] == address(0));
     tokenOwner_[_tokenId] = _to;
     ownedTokensCount_[_to] = ownedTokensCount_[_to].add(1);
->>>>>>> 616124e3
   }
 
   /**
@@ -454,13 +292,8 @@
    */
   function _removeTokenFrom(address _from, uint256 _tokenId) internal {
     require(ownerOf(_tokenId) == _from);
-<<<<<<< HEAD
-    ownedTokensCount[_from] = ownedTokensCount[_from].sub(1);
-    tokenOwner[_tokenId] = address(0);
-=======
     ownedTokensCount_[_from] = ownedTokensCount_[_from].sub(1);
     tokenOwner_[_tokenId] = address(0);
->>>>>>> 616124e3
   }
 
   /**
