--- conflicted
+++ resolved
@@ -137,38 +137,6 @@
     removeTokenFrom(_from, _tokenId);
     addTokenTo(_to, _tokenId);
 
-<<<<<<< HEAD
-  event Transfer(
-    address indexed from,
-    address indexed to,
-    uint256 indexed tokenId
-  );
-  event Approval(
-    address indexed owner,
-    address indexed approved,
-    uint256 indexed tokenId
-  );
-  event ApprovalForAll(
-    address indexed owner,
-    address indexed operator,
-    bool approved
-  );
-
-  function balanceOf(address _owner) public view returns (uint256 _balance);
-  function ownerOf(uint256 _tokenId) public view returns (address _owner);
-
-  function approve(address _to, uint256 _tokenId) public;
-  function getApproved(uint256 _tokenId)
-    public view returns (address _operator);
-
-  function setApprovalForAll(address _operator, bool _approved) public;
-  function isApprovedForAll(address _owner, address _operator)
-    public view returns (bool);
-
-  function transferFrom(address _from, address _to, uint256 _tokenId) public;
-  function safeTransferFrom(address _from, address _to, uint256 _tokenId)
-    public;
-=======
     emit Transfer(_from, _to, _tokenId);
   }
 
@@ -194,7 +162,6 @@
     // solium-disable-next-line arg-overflow
     safeTransferFrom(_from, _to, _tokenId, "");
   }
->>>>>>> 2e0713be
 
   /**
    * @dev Safely transfers the ownership of a given token ID to another address
