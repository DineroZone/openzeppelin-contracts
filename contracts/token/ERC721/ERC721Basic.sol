--- conflicted
+++ resolved
@@ -93,21 +93,12 @@
 
   /**
    * @dev Gets the approved address for a token ID, or zero if no address set
-<<<<<<< HEAD
    * @param tokenId uint256 ID of the token to query the approval of
    * @return address currently approved for the given token ID
    */
   function getApproved(uint256 tokenId) public view returns (address) {
+    require(_exists(tokenId));
     return _tokenApprovals[tokenId];
-=======
-   * Reverts if the token ID does not exist.
-   * @param _tokenId uint256 ID of the token to query the approval of
-   * @return address currently approved for the given token ID
-   */
-  function getApproved(uint256 _tokenId) public view returns (address) {
-    require(_exists(_tokenId));
-    return tokenApprovals_[_tokenId];
->>>>>>> a7ee54e1
   }
 
   /**
