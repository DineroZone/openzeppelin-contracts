--- conflicted
+++ resolved
@@ -39,11 +39,7 @@
    * @dev Function to stop minting new tokens.
    * @return True if the operation was successful.
    */
-<<<<<<< HEAD
-  function finishMinting() public onlyOwner returns (bool) {
-=======
-  function finishMinting() onlyOwner canMint public returns (bool) {
->>>>>>> d919f0dd
+  function finishMinting() public onlyOwner canMint returns (bool) {
     mintingFinished = true;
     MintFinished();
     return true;
