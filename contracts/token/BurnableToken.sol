pragma solidity ^0.4.13;

import './StandardToken.sol';

/**
 * @title Burnable Token
 * @dev Token that can be irreversibly burned (destroyed).
 */
contract BurnableToken is StandardToken {

    event Burn(address indexed burner, uint256 value);

    /**
     * @dev Burns a specific amount of tokens.
     * @param _value The amount of token to be burned.
     */
<<<<<<< HEAD
    function burn(uint _value) public {
=======
    function burn(uint256 _value) public {
>>>>>>> 1737555b
        require(_value > 0);

        address burner = msg.sender;
        balances[burner] = balances[burner].sub(_value);
        totalSupply = totalSupply.sub(_value);
        Burn(burner, _value);
    }
}<|MERGE_RESOLUTION|>--- conflicted
+++ resolved
@@ -14,11 +14,7 @@
      * @dev Burns a specific amount of tokens.
      * @param _value The amount of token to be burned.
      */
-<<<<<<< HEAD
-    function burn(uint _value) public {
-=======
     function burn(uint256 _value) public {
->>>>>>> 1737555b
         require(_value > 0);
 
         address burner = msg.sender;
