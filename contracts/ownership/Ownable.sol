--- conflicted
+++ resolved
@@ -35,13 +35,8 @@
    * @dev Allows the current owner to transfer control of the contract to a newOwner.
    * @param newOwner The address to transfer ownership to.
    */
-<<<<<<< HEAD
   function transferOwnership(address newOwner) onlyOwner public {
-    require(newOwner != address(0));      
-=======
-  function transferOwnership(address newOwner) onlyOwner {
     require(newOwner != address(0));
->>>>>>> bd84db73
     OwnershipTransferred(owner, newOwner);
     owner = newOwner;
   }
