// SPDX-License-Identifier: MIT
<<<<<<< HEAD
// OpenZeppelin Contracts (last updated v5.0.1) (metatx/ERC2771Context.sol)
=======
// OpenZeppelin Contracts (last updated v5.0.0) (metatx/ERC2771Context.sol)
>>>>>>> ae691423

pragma solidity ^0.8.20;

import {Context} from "../utils/Context.sol";

/**
 * @dev Context variant with ERC-2771 support.
 *
 * WARNING: Avoid using this pattern in contracts that rely in a specific calldata length as they'll
 * be affected by any forwarder whose `msg.data` is suffixed with the `from` address according to the ERC-2771
 * specification adding the address size in bytes (20) to the calldata size. An example of an unexpected
 * behavior could be an unintended fallback (or another function) invocation while trying to invoke the `receive`
 * function only accessible if `msg.data.length == 0`.
 *
 * WARNING: The usage of `delegatecall` in this contract is dangerous and may result in context corruption.
 * Any forwarded request to this contract triggering a `delegatecall` to itself will result in an invalid {_msgSender}
 * recovery.
 */
abstract contract ERC2771Context is Context {
    /// @custom:oz-upgrades-unsafe-allow state-variable-immutable
    address private immutable _trustedForwarder;

    /**
     * @dev Initializes the contract with a trusted forwarder, which will be able to
     * invoke functions on this contract on behalf of other accounts.
     *
     * NOTE: The trusted forwarder can be replaced by overriding {trustedForwarder}.
     */
    /// @custom:oz-upgrades-unsafe-allow constructor
    constructor(address trustedForwarder_) {
        _trustedForwarder = trustedForwarder_;
    }

    /**
     * @dev Returns the address of the trusted forwarder.
     */
    function trustedForwarder() public view virtual returns (address) {
        return _trustedForwarder;
    }

    /**
     * @dev Indicates whether any particular address is the trusted forwarder.
     */
    function isTrustedForwarder(address forwarder) public view virtual returns (bool) {
        return forwarder == trustedForwarder();
    }

    /**
     * @dev Override for `msg.sender`. Defaults to the original `msg.sender` whenever
     * a call is not performed by the trusted forwarder or the calldata length is less than
     * 20 bytes (an address length).
     */
    function _msgSender() internal view virtual override returns (address) {
        uint256 calldataLength = msg.data.length;
        uint256 contextSuffixLength = _contextSuffixLength();
        if (isTrustedForwarder(msg.sender) && calldataLength >= contextSuffixLength) {
            return address(bytes20(msg.data[calldataLength - contextSuffixLength:]));
        } else {
            return super._msgSender();
        }
    }

    /**
     * @dev Override for `msg.data`. Defaults to the original `msg.data` whenever
     * a call is not performed by the trusted forwarder or the calldata length is less than
     * 20 bytes (an address length).
     */
    function _msgData() internal view virtual override returns (bytes calldata) {
        uint256 calldataLength = msg.data.length;
        uint256 contextSuffixLength = _contextSuffixLength();
        if (isTrustedForwarder(msg.sender) && calldataLength >= contextSuffixLength) {
            return msg.data[:calldataLength - contextSuffixLength];
        } else {
            return super._msgData();
        }
    }

    /**
     * @dev ERC-2771 specifies the context as being a single address (20 bytes).
     */
    function _contextSuffixLength() internal view virtual override returns (uint256) {
        return 20;
    }
}<|MERGE_RESOLUTION|>--- conflicted
+++ resolved
@@ -1,9 +1,5 @@
 // SPDX-License-Identifier: MIT
-<<<<<<< HEAD
 // OpenZeppelin Contracts (last updated v5.0.1) (metatx/ERC2771Context.sol)
-=======
-// OpenZeppelin Contracts (last updated v5.0.0) (metatx/ERC2771Context.sol)
->>>>>>> ae691423
 
 pragma solidity ^0.8.20;
 
