// SPDX-License-Identifier: MIT
// OpenZeppelin Contracts (last updated v4.9.0) (finance/VestingWallet.sol)
pragma solidity ^0.8.20;

import {IERC20} from "../token/ERC20/IERC20.sol";
import {SafeERC20} from "../token/ERC20/utils/SafeERC20.sol";
import {Address} from "../utils/Address.sol";
import {Context} from "../utils/Context.sol";
import {Ownable} from "../access/Ownable.sol";

/**
 * @dev A vesting wallet is an ownable contract that can receive native currency and ERC20 tokens, and release these
 * assets to the wallet owner, also referred to as "beneficiary", according to a vesting schedule.
 *
 * Any assets transferred to this contract will follow the vesting schedule as if they were locked from the beginning.
 * Consequently, if the vesting has already started, any amount of tokens sent to this contract will (at least partly)
 * be immediately releasable.
 *
 * By setting the duration to 0, one can configure this contract to behave like an asset timelock that hold tokens for
 * a beneficiary until a specified time.
 *
 * NOTE: Since the wallet is {Ownable}, and ownership can be transferred, it is possible to sell unvested tokens.
 * Preventing this in a smart contract is difficult, considering that: 1) a beneficiary address could be a
 * counterfactually deployed contract, 2) there is likely to be a migration path for EOAs to become contracts in the
 * near future.
 *
 * NOTE: When using this contract with any token whose balance is adjusted automatically (i.e. a rebase token), make sure
 * to account the supply/balance adjustment in the vesting schedule to ensure the vested amount is as intended.
 */
contract VestingWallet is Context, Ownable {
    event EtherReleased(uint256 amount);
    event ERC20Released(address indexed token, uint256 amount);

    /**
     * @dev The `beneficiary` is not a valid account.
     */
    error VestingWalletInvalidBeneficiary(address beneficiary);

    uint256 private _released;
<<<<<<< HEAD
    mapping(address token => uint256 amount) private _erc20Released;
    address private immutable _beneficiary;
=======
    mapping(address => uint256) private _erc20Released;
>>>>>>> 70578bbb
    uint64 private immutable _start;
    uint64 private immutable _duration;

    /**
     * @dev Sets the sender as the initial owner, the beneficiary as the pending owner, the start timestamp and the
     * vesting duration of the vesting wallet.
     */
    constructor(address beneficiary, uint64 startTimestamp, uint64 durationSeconds) payable Ownable(beneficiary) {
        if (beneficiary == address(0)) {
            revert VestingWalletInvalidBeneficiary(address(0));
        }

        _start = startTimestamp;
        _duration = durationSeconds;
    }

    /**
     * @dev The contract should be able to receive Eth.
     */
    receive() external payable virtual {}

    /**
     * @dev Getter for the start timestamp.
     */
    function start() public view virtual returns (uint256) {
        return _start;
    }

    /**
     * @dev Getter for the vesting duration.
     */
    function duration() public view virtual returns (uint256) {
        return _duration;
    }

    /**
     * @dev Getter for the end timestamp.
     */
    function end() public view virtual returns (uint256) {
        return start() + duration();
    }

    /**
     * @dev Amount of eth already released
     */
    function released() public view virtual returns (uint256) {
        return _released;
    }

    /**
     * @dev Amount of token already released
     */
    function released(address token) public view virtual returns (uint256) {
        return _erc20Released[token];
    }

    /**
     * @dev Getter for the amount of releasable eth.
     */
    function releasable() public view virtual returns (uint256) {
        return vestedAmount(uint64(block.timestamp)) - released();
    }

    /**
     * @dev Getter for the amount of releasable `token` tokens. `token` should be the address of an
     * IERC20 contract.
     */
    function releasable(address token) public view virtual returns (uint256) {
        return vestedAmount(token, uint64(block.timestamp)) - released(token);
    }

    /**
     * @dev Release the native token (ether) that have already vested.
     *
     * Emits a {EtherReleased} event.
     */
    function release() public virtual {
        uint256 amount = releasable();
        _released += amount;
        emit EtherReleased(amount);
        Address.sendValue(payable(owner()), amount);
    }

    /**
     * @dev Release the tokens that have already vested.
     *
     * Emits a {ERC20Released} event.
     */
    function release(address token) public virtual {
        uint256 amount = releasable(token);
        _erc20Released[token] += amount;
        emit ERC20Released(token, amount);
        SafeERC20.safeTransfer(IERC20(token), owner(), amount);
    }

    /**
     * @dev Calculates the amount of ether that has already vested. Default implementation is a linear vesting curve.
     */
    function vestedAmount(uint64 timestamp) public view virtual returns (uint256) {
        return _vestingSchedule(address(this).balance + released(), timestamp);
    }

    /**
     * @dev Calculates the amount of tokens that has already vested. Default implementation is a linear vesting curve.
     */
    function vestedAmount(address token, uint64 timestamp) public view virtual returns (uint256) {
        return _vestingSchedule(IERC20(token).balanceOf(address(this)) + released(token), timestamp);
    }

    /**
     * @dev Virtual implementation of the vesting formula. This returns the amount vested, as a function of time, for
     * an asset given its total historical allocation.
     */
    function _vestingSchedule(uint256 totalAllocation, uint64 timestamp) internal view virtual returns (uint256) {
        if (timestamp < start()) {
            return 0;
        } else if (timestamp >= end()) {
            return totalAllocation;
        } else {
            return (totalAllocation * (timestamp - start())) / duration();
        }
    }
}<|MERGE_RESOLUTION|>--- conflicted
+++ resolved
@@ -37,12 +37,7 @@
     error VestingWalletInvalidBeneficiary(address beneficiary);
 
     uint256 private _released;
-<<<<<<< HEAD
     mapping(address token => uint256 amount) private _erc20Released;
-    address private immutable _beneficiary;
-=======
-    mapping(address => uint256) private _erc20Released;
->>>>>>> 70578bbb
     uint64 private immutable _start;
     uint64 private immutable _duration;
 
