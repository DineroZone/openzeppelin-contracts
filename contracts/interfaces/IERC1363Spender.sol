--- conflicted
+++ resolved
@@ -6,11 +6,10 @@
 /**
  * @title ERC1363Spender
  * @dev Interface for any contract that wants to support `approveAndCall`
- * from ERC1363 token contracts.
+ * from ERC-1363 token contracts.
  */
 interface IERC1363Spender {
     /**
-<<<<<<< HEAD
      * @dev Whenever an ERC-1363 token `owner` approves this contract via `approveAndCall`
      * to spend their tokens, this function is called.
      *
@@ -22,18 +21,6 @@
      * @param value The amount of tokens to be spent.
      * @param data Additional data with no specified format.
      * @return `bytes4(keccak256("onApprovalReceived(address,uint256,bytes)"))` if approval is allowed unless throwing.
-=======
-     * @notice Handle the approval of ERC-1363 tokens
-     * @dev Any ERC-1363 smart contract calls this function on the recipient
-     * after an `approve`. This function MAY throw to revert and reject the
-     * approval. Return of other than the magic value MUST result in the
-     * transaction being reverted.
-     * Note: the token contract address is always the message sender.
-     * @param owner address The address which called `approveAndCall` function
-     * @param amount uint256 The amount of tokens to be spent
-     * @param data bytes Additional data with no specified format
-     * @return `bytes4(keccak256("onApprovalReceived(address,uint256,bytes)"))`unless throwing
->>>>>>> 6ba452de
      */
     function onApprovalReceived(address owner, uint256 value, bytes calldata data) external returns (bytes4);
 }