--- conflicted
+++ resolved
@@ -6,12 +6,11 @@
 /**
  * @title IERC1363Receiver
  * @dev Interface for any contract that wants to support `transferAndCall` or `transferFromAndCall`
- * from ERC1363 token contracts.
+ * from ERC-1363 token contracts.
  */
 interface IERC1363Receiver {
     /**
-<<<<<<< HEAD
-     * @dev Whenever ERC1363 tokens are transferred to this contract via `transferAndCall` or `transferFromAndCall`
+     * @dev Whenever ERC-1363 tokens are transferred to this contract via `transferAndCall` or `transferFromAndCall`
      * by `operator` from `from`, this function is called.
      *
      * NOTE: To accept the transfer, this must return
@@ -23,19 +22,6 @@
      * @param value The amount of tokens transferred.
      * @param data Additional data with no specified format.
      * @return `bytes4(keccak256("onTransferReceived(address,address,uint256,bytes)"))` if transfer is allowed unless throwing.
-=======
-     * @notice Handle the receipt of ERC-1363 tokens
-     * @dev Any ERC-1363 smart contract calls this function on the recipient
-     * after a `transfer` or a `transferFrom`. This function MAY throw to revert and reject the
-     * transfer. Return of other than the magic value MUST result in the
-     * transaction being reverted.
-     * Note: the token contract address is always the message sender.
-     * @param operator address The address which called `transferAndCall` or `transferFromAndCall` function
-     * @param from address The address which are token transferred from
-     * @param amount uint256 The amount of tokens transferred
-     * @param data bytes Additional data with no specified format
-     * @return `bytes4(keccak256("onTransferReceived(address,address,uint256,bytes)"))` unless throwing
->>>>>>> 6ba452de
      */
     function onTransferReceived(
         address operator,
