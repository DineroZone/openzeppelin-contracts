--- conflicted
+++ resolved
@@ -576,21 +576,13 @@
 
         uint48 minWhen = Time.timestamp() + setback;
 
-<<<<<<< HEAD
-        // if call is not authorized, or if requested timing is sooner than
-=======
         // if call is not authorized, or if requested timing is too soon
->>>>>>> 2215d9fd
         if ((!immediate && setback == 0) || (when > 0 && when < minWhen)) {
             revert AccessManagerUnauthorizedCall(caller, target, bytes4(data[0:4]));
         }
 
-<<<<<<< HEAD
-        uint48 timepoint = uint48(Math.max(when, minWhen)); // cast is safe: both inputs are uint48
-=======
         // Reuse variable due to stack too deep
         when = uint48(Math.max(when, minWhen)); // cast is safe: both inputs are uint48
->>>>>>> 2215d9fd
 
         // If caller is authorised, schedule operation
         operationId = hashOperation(caller, target, data);
@@ -601,9 +593,9 @@
             // It's not feasible to overflow the nonce in less than 1000 years
             nonce = _schedules[operationId].nonce + 1;
         }
-        _schedules[operationId].timepoint = timepoint;
+        _schedules[operationId].timepoint = when;
         _schedules[operationId].nonce = nonce;
-        emit OperationScheduled(operationId, nonce, timepoint, caller, target, data);
+        emit OperationScheduled(operationId, nonce, when, caller, target, data);
 
         // Using named return values because otherwise we get stack too deep
     }
