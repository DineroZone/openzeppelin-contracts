// SPDX-License-Identifier: MIT

pragma solidity ^0.8.20;

import {IAccessManager} from "./IAccessManager.sol";
import {IAccessManaged} from "./IAccessManaged.sol";
import {Address} from "../../utils/Address.sol";
import {Context} from "../../utils/Context.sol";
import {Multicall} from "../../utils/Multicall.sol";
import {Math} from "../../utils/math/Math.sol";
import {Time} from "../../utils/types/Time.sol";

/**
 * @dev AccessManager is a central contract to store the permissions of a system.
 *
 * The smart contracts under the control of an AccessManager instance will have a set of "restricted" functions, and the
 * exact details of how access is restricted for each of those functions is configurable by the admins of the instance.
 * These restrictions are expressed in terms of "roles".
 *
 * An AccessManager instance will define a set of roles. Accounts can be added into any number of these roles. Each of
 * them defines a role, and may confer access to some of the restricted functions in the system, as configured by admins
 * through the use of {setFunctionAllowedRoles}.
 *
 * Note that a function in a target contract may become permissioned in this way only when: 1) said contract is
 * {AccessManaged} and is connected to this contract as its manager, and 2) said function is decorated with the
 * `restricted` modifier.
 *
 * There is a special role defined by default named "public" which all accounts automatically have.
 *
 * In addition to the access rules defined by each target's functions being assigned to roles, then entire target can
 * be "closed". This "closed" mode is set/unset by the admin using {setTargetClosed} and can be used to lock a contract
 * while permissions are being (re-)configured.
 *
 * Since all the permissions of the managed system can be modified by the admins of this instance, it is expected that
 * they will be highly secured (e.g., a multisig or a well-configured DAO).
 *
 * NOTE: This contract implements a form of the {IAuthority} interface, but {canCall} has additional return data so it
 * doesn't inherit `IAuthority`. It is however compatible with the `IAuthority` interface since the first 32 bytes of
 * the return data are a boolean as expected by that interface.
 *
 * NOTE: Systems that implement other access control mechanisms (for example using {Ownable}) can be paired with an
 * {AccessManager} by transferring permissions (ownership in the case of {Ownable}) directly to the {AccessManager}.
 * Users will be able to interact with these contracts through the {execute} function, following the access rules
 * registered in the {AccessManager}. Keep in mind that in that context, the msg.sender seen by restricted functions
 * will be {AccessManager} itself.
 *
 * WARNING: When granting permissions over an {Ownable} or {AccessControl} contract to an {AccessManager}, be very
 * mindful of the danger associated with functions such as {{Ownable-renounceOwnership}} or
 * {{AccessControl-renounceRole}}.
 */
contract AccessManager is Context, Multicall, IAccessManager {
    using Time for *;

    // Structure that stores the details for a target contract.
    struct TargetConfig {
        mapping(bytes4 selector => uint64 roleId) allowedRoles;
        Time.Delay adminDelay;
        bool closed;
    }

    // Structure that stores the details for a role/account pair. This structures fit into a single slot.
    struct Access {
        // Timepoint at which the user gets the permission. If this is either 0, or in the future, the role
        // permission is not available.
        uint48 since;
        // Delay for execution. Only applies to restricted() / execute() calls.
        Time.Delay delay;
    }

    // Structure that stores the details of a role, including:
    // - the members of the role
    // - the admin role (that can grant or revoke permissions)
    // - the guardian role (that can cancel operations targeting functions that need this role)
    // - the grand delay
    struct Role {
        mapping(address user => Access access) members;
        uint64 admin;
        uint64 guardian;
        Time.Delay grantDelay;
    }

    // Structure that stores the details for a scheduled operation. This structure fits into a single slot.
    struct Schedule {
        uint48 timepoint;
        uint32 nonce;
    }

    uint64 public constant ADMIN_ROLE = type(uint64).min; // 0
    uint64 public constant PUBLIC_ROLE = type(uint64).max; // 2**64-1

    mapping(address target => TargetConfig mode) private _targets;
    mapping(uint64 roleId => Role) private _roles;
    mapping(bytes32 operationId => Schedule) private _schedules;

    // This should be transient storage when supported by the EVM.
    bytes32 private _executionId;

    /**
     * @dev Check that the caller is authorized to perform the operation, following the restrictions encoded in
     * {_getAdminRestrictions}.
     */
    modifier onlyAuthorized() {
        _checkAuthorized();
        _;
    }

    constructor(address initialAdmin) {
        if (initialAdmin == address(0)) {
            revert AccessManagerInvalidInitialAdmin(address(0));
        }

        // admin is active immediately and without any execution delay.
        _grantRole(ADMIN_ROLE, initialAdmin, 0, 0);
    }

    // =================================================== GETTERS ====================================================
    /**
     * @dev Check if an address (`caller`) is authorised to call a given function on a given contract directly (with
     * no restriction). Additionally, it returns the delay needed to perform the call indirectly through the {schedule}
     * & {execute} workflow.
     *
     * This function is usually called by the targeted contract to control immediate execution of restricted functions.
     * Therefore we only return true is the call can be performed without any delay. If the call is subject to a delay,
     * then the function should return false, and the caller should schedule the operation for future execution.
     *
     * We may be able to hash the operation, and check if the call was scheduled, but we would not be able to cleanup
     * the schedule, leaving the possibility of multiple executions. Maybe this function should not be view?
     *
     * NOTE: The IAuthority interface does not include the `uint32` delay. This is an extension of that interface that
     * is backward compatible. Some contracts may thus ignore the second return argument. In that case they will fail
     * to identify the indirect workflow, and will consider calls that require a delay to be forbidden.
     */
    function canCall(
        address caller,
        address target,
        bytes4 selector
    ) public view virtual returns (bool immediate, uint32 delay) {
        if (isTargetClosed(target)) {
            return (false, 0);
        } else if (caller == address(this)) {
            // Caller is AccessManager, this means the call was sent through {execute} and it already checked
            // permissions. We verify that the call "identifier", which is set during {execute}, is correct.
            return (_isExecuting(target, selector), 0);
        } else {
            uint64 roleId = getTargetFunctionRole(target, selector);
            (bool isMember, uint32 currentDelay) = hasRole(roleId, caller);
            return isMember ? (currentDelay == 0, currentDelay) : (false, 0);
        }
    }

    /**
     * @dev Expiration delay for scheduled proposals. Defaults to 1 week.
     */
    function expiration() public view virtual returns (uint32) {
        return 1 weeks;
    }

    /**
     * @dev Minimum setback for all delay updates, with the exception of execution delays, which
     * can be increased without setback (and in the event of an accidental increase can be reset
     * via {revokeRole}). Defaults to 5 days.
     */
    function minSetback() public view virtual returns (uint32) {
        return 5 days;
    }

    /**
     * @dev Get the mode under which a contract is operating.
     */
    function isTargetClosed(address target) public view virtual returns (bool) {
        return _targets[target].closed;
    }

    /**
     * @dev Get the role required to call a function.
     */
    function getTargetFunctionRole(address target, bytes4 selector) public view virtual returns (uint64) {
        return _targets[target].allowedRoles[selector];
    }

    /**
     * @dev Get the admin delay for a target contract. Changes to contract configuration are subject to this delay.
     */
    function getTargetAdminDelay(address target) public view virtual returns (uint32) {
        return _targets[target].adminDelay.get();
    }

    /**
     * @dev Get the id of the role that acts as an admin for given role.
     *
     * The admin permission is required to grant the role, revoke the role and update the execution delay to execute
     * an operation that is restricted to this role.
     */
    function getRoleAdmin(uint64 roleId) public view virtual returns (uint64) {
        return _roles[roleId].admin;
    }

    /**
     * @dev Get the role that acts as a guardian for a given role.
     *
     * The guardian permission allows canceling operations that have been scheduled under the role.
     */
    function getRoleGuardian(uint64 roleId) public view virtual returns (uint64) {
        return _roles[roleId].guardian;
    }

    /**
     * @dev Get the role current grant delay, that value may change at any point, without an event emitted, following
     * a call to {setGrantDelay}. Changes to this value, including effect timepoint are notified by the
     * {RoleGrantDelayChanged} event.
     */
    function getRoleGrantDelay(uint64 roleId) public view virtual returns (uint32) {
        return _roles[roleId].grantDelay.get();
    }

    /**
     * @dev Get the access details for a given account for a given role. These details include the timepoint at which
     * membership becomes active, and the delay applied to all operation by this user that requires this permission
     * level.
     *
     * Returns:
     * [0] Timestamp at which the account membership becomes valid. 0 means role is not granted.
     * [1] Current execution delay for the account.
     * [2] Pending execution delay for the account.
     * [3] Timestamp at which the pending execution delay will become active. 0 means no delay update is scheduled.
     */
    function getAccess(
        uint64 roleId,
        address account
    ) public view virtual returns (uint48 since, uint32 currentDelay, uint32 pendingDelay, uint48 effect) {
        Access storage access = _roles[roleId].members[account];

        since = access.since;
        (currentDelay, pendingDelay, effect) = access.delay.getFull();

        return (since, currentDelay, pendingDelay, effect);
    }

    /**
     * @dev Check if a given account currently had the permission level corresponding to a given role. Note that this
     * permission might be associated with a delay. {getAccess} can provide more details.
     */
    function hasRole(
        uint64 roleId,
        address account
    ) public view virtual returns (bool isMember, uint32 executionDelay) {
        if (roleId == PUBLIC_ROLE) {
            return (true, 0);
        } else {
            (uint48 hasRoleSince, uint32 currentDelay, , ) = getAccess(roleId, account);
            return (hasRoleSince != 0 && hasRoleSince <= Time.timestamp(), currentDelay);
        }
    }

    // =============================================== ROLE MANAGEMENT ===============================================
    /**
     * @dev Give a label to a role, for improved role discoverabily by UIs.
     *
     * Emits a {RoleLabel} event.
     */
    function labelRole(uint64 roleId, string calldata label) public virtual onlyAuthorized {
        if (roleId == ADMIN_ROLE || roleId == PUBLIC_ROLE) {
            revert AccessManagerLockedRole(roleId);
        }
        emit RoleLabel(roleId, label);
    }

    /**
     * @dev Add `account` to `roleId`, or change its execution delay.
     *
     * This gives the account the authorization to call any function that is restricted to this role. An optional
     * execution delay (in seconds) can be set. If that delay is non 0, the user is required to schedule any operation
     * that is restricted to members this role. The user will only be able to execute the operation after the delay has
     * passed, before it has expired. During this period, admin and guardians can cancel the operation (see {cancel}).
     *
     * If the account has already been granted this role, the execution delay will be updated. This update is not
     * immediate and follows the delay rules. For example, If a user currently has a delay of 3 hours, and this is
     * called to reduce that delay to 1 hour, the new delay will take some time to take effect, enforcing that any
     * operation executed in the 3 hours that follows this update was indeed scheduled before this update.
     *
     * Requirements:
     *
     * - the caller must be an admin for the role (see {getRoleAdmin})
     *
     * Emits a {RoleGranted} event
     */
    function grantRole(uint64 roleId, address account, uint32 executionDelay) public virtual onlyAuthorized {
        _grantRole(roleId, account, getRoleGrantDelay(roleId), executionDelay);
    }

    /**
     * @dev Remove an account from a role, with immediate effect. If the account does not have the role, this call has
     * no effect.
     *
     * Requirements:
     *
     * - the caller must be an admin for the role (see {getRoleAdmin})
     *
     * Emits a {RoleRevoked} event if the account had the role.
     */
    function revokeRole(uint64 roleId, address account) public virtual onlyAuthorized {
        _revokeRole(roleId, account);
    }

    /**
     * @dev Renounce role permissions for the calling account, with immediate effect. If the sender is not in
     * the role, this call has no effect.
     *
     * Requirements:
     *
     * - the caller must be `callerConfirmation`.
     *
     * Emits a {RoleRevoked} event if the account had the role.
     */
    function renounceRole(uint64 roleId, address callerConfirmation) public virtual {
        if (callerConfirmation != _msgSender()) {
            revert AccessManagerBadConfirmation();
        }
        _revokeRole(roleId, callerConfirmation);
    }

    /**
     * @dev Change admin role for a given role.
     *
     * Requirements:
     *
     * - the caller must be a global admin
     *
     * Emits a {RoleAdminChanged} event
     */
    function setRoleAdmin(uint64 roleId, uint64 admin) public virtual onlyAuthorized {
        _setRoleAdmin(roleId, admin);
    }

    /**
     * @dev Change guardian role for a given role.
     *
     * Requirements:
     *
     * - the caller must be a global admin
     *
     * Emits a {RoleGuardianChanged} event
     */
    function setRoleGuardian(uint64 roleId, uint64 guardian) public virtual onlyAuthorized {
        _setRoleGuardian(roleId, guardian);
    }

    /**
     * @dev Update the delay for granting a `roleId`.
     *
     * Requirements:
     *
     * - the caller must be a global admin
     *
     * Emits a {RoleGrantDelayChanged} event.
     */
    function setGrantDelay(uint64 roleId, uint32 newDelay) public virtual onlyAuthorized {
        _setGrantDelay(roleId, newDelay);
    }

    /**
     * @dev Internal version of {grantRole} without access control. Returns true if the role was newly granted.
     *
     * Emits a {RoleGranted} event.
     */
    function _grantRole(
        uint64 roleId,
        address account,
        uint32 grantDelay,
        uint32 executionDelay
    ) internal virtual returns (bool) {
        if (roleId == PUBLIC_ROLE) {
            revert AccessManagerLockedRole(roleId);
        }

        bool newMember = _roles[roleId].members[account].since == 0;
        uint48 since;

        if (newMember) {
            since = Time.timestamp() + grantDelay;
            _roles[roleId].members[account] = Access({since: since, delay: executionDelay.toDelay()});
        } else {
            // No setback here. Value can be reset by doing revoke + grant, effectively allowing the admin to perform
            // any change to the execution delay within the duration of the role admin delay.
            (_roles[roleId].members[account].delay, since) = _roles[roleId].members[account].delay.withUpdate(
                executionDelay,
                0
            );
        }

        emit RoleGranted(roleId, account, executionDelay, since, newMember);
        return newMember;
    }

    /**
     * @dev Internal version of {revokeRole} without access control. This logic is also used by {renounceRole}.
     * Returns true if the role was previously granted.
     *
     * Emits a {RoleRevoked} event if the account had the role.
     */
    function _revokeRole(uint64 roleId, address account) internal virtual returns (bool) {
        if (roleId == PUBLIC_ROLE) {
            revert AccessManagerLockedRole(roleId);
        }

        if (_roles[roleId].members[account].since == 0) {
            return false;
        }

        delete _roles[roleId].members[account];

        emit RoleRevoked(roleId, account);
        return true;
    }

    /**
     * @dev Internal version of {setRoleAdmin} without access control.
     *
     * Emits a {RoleAdminChanged} event
     */
    function _setRoleAdmin(uint64 roleId, uint64 admin) internal virtual {
        if (roleId == ADMIN_ROLE || roleId == PUBLIC_ROLE) {
            revert AccessManagerLockedRole(roleId);
        }

        _roles[roleId].admin = admin;

        emit RoleAdminChanged(roleId, admin);
    }

    /**
     * @dev Internal version of {setRoleGuardian} without access control.
     *
     * Emits a {RoleGuardianChanged} event
     */
    function _setRoleGuardian(uint64 roleId, uint64 guardian) internal virtual {
        if (roleId == ADMIN_ROLE || roleId == PUBLIC_ROLE) {
            revert AccessManagerLockedRole(roleId);
        }

        _roles[roleId].guardian = guardian;

        emit RoleGuardianChanged(roleId, guardian);
    }

    /**
     * @dev Internal version of {setGrantDelay} without access control.
     *
     * Emits a {RoleGrantDelayChanged} event
     */
    function _setGrantDelay(uint64 roleId, uint32 newDelay) internal virtual {
        if (roleId == PUBLIC_ROLE) {
            revert AccessManagerLockedRole(roleId);
        }

        uint48 effect;
        (_roles[roleId].grantDelay, effect) = _roles[roleId].grantDelay.withUpdate(newDelay, minSetback());

        emit RoleGrantDelayChanged(roleId, newDelay, effect);
    }

    // ============================================= FUNCTION MANAGEMENT ==============================================
    /**
     * @dev Set the role required to call functions identified by the `selectors` in the `target` contract.
     *
     * Requirements:
     *
     * - the caller must be a global admin
     *
     * Emits a {TargetFunctionRoleUpdated} event per selector.
     */
    function setTargetFunctionRole(
        address target,
        bytes4[] calldata selectors,
        uint64 roleId
    ) public virtual onlyAuthorized {
        for (uint256 i = 0; i < selectors.length; ++i) {
            _setTargetFunctionRole(target, selectors[i], roleId);
        }
    }

    /**
     * @dev Internal version of {setFunctionAllowedRole} without access control.
     *
     * Emits a {TargetFunctionRoleUpdated} event
     */
    function _setTargetFunctionRole(address target, bytes4 selector, uint64 roleId) internal virtual {
        _targets[target].allowedRoles[selector] = roleId;
        emit TargetFunctionRoleUpdated(target, selector, roleId);
    }

    /**
     * @dev Set the delay for changing the configuration of a given target contract.
     *
     * Requirements:
     *
     * - the caller must be a global admin
     *
     * Emits a {TargetAdminDelayUpdated} event per selector
     */
    function setTargetAdminDelay(address target, uint32 newDelay) public virtual onlyAuthorized {
        _setTargetAdminDelay(target, newDelay);
    }

    /**
     * @dev Internal version of {setTargetAdminDelay} without access control.
     *
     * Emits a {TargetAdminDelayUpdated} event
     */
    function _setTargetAdminDelay(address target, uint32 newDelay) internal virtual {
        uint48 effect;
        (_targets[target].adminDelay, effect) = _targets[target].adminDelay.withUpdate(newDelay, minSetback());

        emit TargetAdminDelayUpdated(target, newDelay, effect);
    }

    // =============================================== MODE MANAGEMENT ================================================
    /**
     * @dev Set the closed flag for a contract.
     *
     * Requirements:
     *
     * - the caller must be a global admin
     *
     * Emits a {TargetClosed} event.
     */
    function setTargetClosed(address target, bool closed) public virtual onlyAuthorized {
        _setTargetClosed(target, closed);
    }

    /**
     * @dev Set the closed flag for a contract. This is an internal setter with no access restrictions.
     *
     * Emits a {TargetClosed} event.
     */
    function _setTargetClosed(address target, bool closed) internal virtual {
        if (target == address(this)) {
            revert AccessManagerLockedAccount(target);
        }
        _targets[target].closed = closed;
        emit TargetClosed(target, closed);
    }

    // ============================================== DELAYED OPERATIONS ==============================================
    /**
     * @dev Return the timepoint at which a scheduled operation will be ready for execution. This returns 0 if the
     * operation is not yet scheduled, has expired, was executed, or was canceled.
     */
    function getSchedule(bytes32 id) public view virtual returns (uint48) {
        uint48 timepoint = _schedules[id].timepoint;
        return _isExpired(timepoint) ? 0 : timepoint;
    }

    /**
     * @dev Return the nonce for the latest scheduled operation with a given id. Returns 0 if the operation has never
     * been scheduled.
     */
    function getNonce(bytes32 id) public view virtual returns (uint32) {
        return _schedules[id].nonce;
    }

    /**
     * @dev Schedule a delayed operation for future execution, and return the operation identifier. It is possible to
     * choose the timestamp at which the operation becomes executable as long as it satisfies the execution delays
     * required for the caller. The special value zero will automatically set the earliest possible time.
     *
     * Returns the `operationId` that was scheduled. Since this value is a hash of the parameters, it can reoccur when
     * the same parameters are used; if this is relevant, the returned `nonce` can be used to uniquely identify this
     * scheduled operation from other occurrences of the same `operationId` in invocations of {execute} and {cancel}.
     *
     * Emits a {OperationScheduled} event.
     *
     * NOTE: It is not possible to concurrently schedule more than one operation with the same `target` and `data`. If
     * this is necessary, a random byte can be appended to `data` to act as a salt that will be ignored by the target
     * contract if it is using standard Solidity ABI encoding.
     */
    function schedule(
        address target,
        bytes calldata data,
        uint48 when
    ) public virtual returns (bytes32 operationId, uint32 nonce) {
        address caller = _msgSender();

        // Fetch restrictions that apply to the caller on the targeted function
        (, uint32 setback) = _canCallExtended(caller, target, data);

        uint48 minWhen = Time.timestamp() + setback;

<<<<<<< HEAD
        // If call is not authorized, or if requested timing is too soon, revert
        if ((!immediate && setback == 0) || (when > 0 && when < minWhen)) {
=======
        // if call with delay is not authorized, or if requested timing is too soon
        if (setback == 0 || (when > 0 && when < minWhen)) {
>>>>>>> 5005d5a2
            revert AccessManagerUnauthorizedCall(caller, target, _checkSelector(data));
        }

        // Reuse variable due to stack too deep
        when = uint48(Math.max(when, minWhen)); // cast is safe: both inputs are uint48

        // If caller is authorised, schedule operation
        operationId = hashOperation(caller, target, data);

        _checkNotScheduled(operationId);

        unchecked {
            // It's not feasible to overflow the nonce in less than 1000 years
            nonce = _schedules[operationId].nonce + 1;
        }
        _schedules[operationId].timepoint = when;
        _schedules[operationId].nonce = nonce;
        emit OperationScheduled(operationId, nonce, when, caller, target, data);

        // Using named return values because otherwise we get stack too deep
    }

    /**
     * @dev Reverts if the operation is currently scheduled and has not expired.
     * (Note: This function was introduced due to stack too deep errors in schedule.)
     */
    function _checkNotScheduled(bytes32 operationId) private view {
        uint48 prevTimepoint = _schedules[operationId].timepoint;
        if (prevTimepoint != 0 && !_isExpired(prevTimepoint)) {
            revert AccessManagerAlreadyScheduled(operationId);
        }
    }

    /**
     * @dev Execute a function that is delay restricted, provided it was properly scheduled beforehand, or the
     * execution delay is 0.
     *
     * Returns the nonce that identifies the previously scheduled operation that is executed, or 0 if the
     * operation wasn't previously scheduled (if the caller doesn't have an execution delay).
     *
     * Emits an {OperationExecuted} event only if the call was scheduled and delayed.
     */
    // Reentrancy is not an issue because permissions are checked on msg.sender. Additionally,
    // _consumeScheduledOp guarantees a scheduled operation is only executed once.
    // slither-disable-next-line reentrancy-no-eth
    function execute(address target, bytes calldata data) public payable virtual returns (uint32) {
        address caller = _msgSender();

        // Fetch restrictions that apply to the caller on the targeted function
        (bool immediate, uint32 setback) = _canCallExtended(caller, target, data);

        // If call is not authorized, revert
        if (!immediate && setback == 0) {
            revert AccessManagerUnauthorizedCall(caller, target, _checkSelector(data));
        }

        bytes32 operationId = hashOperation(caller, target, data);
        uint32 nonce;

        // If caller is authorised, check operation was scheduled early enough
        // Consume an available schedule even if there is no currently enforced delay
        if (setback != 0 || getSchedule(operationId) != 0) {
            nonce = _consumeScheduledOp(operationId);
        }

        // Mark the target and selector as authorised
        bytes32 executionIdBefore = _executionId;
        _executionId = _hashExecutionId(target, _checkSelector(data));

        // Perform call
        Address.functionCallWithValue(target, data, msg.value);

        // Reset execute identifier
        _executionId = executionIdBefore;

        return nonce;
    }

    /**
     * @dev Consume a scheduled operation targeting the caller. If such an operation exists, mark it as consumed
     * (emit an {OperationExecuted} event and clean the state). Otherwise, throw an error.
     *
     * This is useful for contract that want to enforce that calls targeting them were scheduled on the manager,
     * with all the verifications that it implies.
     *
     * Emit a {OperationExecuted} event
     */
    function consumeScheduledOp(address caller, bytes calldata data) public virtual {
        address target = _msgSender();
        if (IAccessManaged(target).isConsumingScheduledOp() != IAccessManaged.isConsumingScheduledOp.selector) {
            revert AccessManagerUnauthorizedConsume(target);
        }
        _consumeScheduledOp(hashOperation(caller, target, data));
    }

    /**
     * @dev Internal variant of {consumeScheduledOp} that operates on bytes32 operationId.
     *
     * Returns the nonce of the scheduled operation that is consumed.
     */
    function _consumeScheduledOp(bytes32 operationId) internal virtual returns (uint32) {
        uint48 timepoint = _schedules[operationId].timepoint;
        uint32 nonce = _schedules[operationId].nonce;

        if (timepoint == 0) {
            revert AccessManagerNotScheduled(operationId);
        } else if (timepoint > Time.timestamp()) {
            revert AccessManagerNotReady(operationId);
        } else if (_isExpired(timepoint)) {
            revert AccessManagerExpired(operationId);
        }

        delete _schedules[operationId].timepoint; // reset the timepoint, keep the nonce
        emit OperationExecuted(operationId, nonce);

        return nonce;
    }

    /**
     * @dev Cancel a scheduled (delayed) operation. Returns the nonce that identifies the previously scheduled
     * operation that is cancelled.
     *
     * Requirements:
     *
     * - the caller must be the proposer, a guardian of the targeted function, or a global admin
     *
     * Emits a {OperationCanceled} event.
     */
    function cancel(address caller, address target, bytes calldata data) public virtual returns (uint32) {
        address msgsender = _msgSender();
        bytes4 selector = _checkSelector(data);

        bytes32 operationId = hashOperation(caller, target, data);
        if (_schedules[operationId].timepoint == 0) {
            revert AccessManagerNotScheduled(operationId);
        } else if (caller != msgsender) {
            // calls can only be canceled by the account that scheduled them, a global admin, or by a guardian of the required role.
            (bool isAdmin, ) = hasRole(ADMIN_ROLE, msgsender);
            (bool isGuardian, ) = hasRole(getRoleGuardian(getTargetFunctionRole(target, selector)), msgsender);
            if (!isAdmin && !isGuardian) {
                revert AccessManagerUnauthorizedCancel(msgsender, caller, target, selector);
            }
        }

        delete _schedules[operationId].timepoint; // reset the timepoint, keep the nonce
        uint32 nonce = _schedules[operationId].nonce;
        emit OperationCanceled(operationId, nonce);

        return nonce;
    }

    /**
     * @dev Hashing function for delayed operations
     */
    function hashOperation(address caller, address target, bytes calldata data) public view virtual returns (bytes32) {
        return keccak256(abi.encode(caller, target, data));
    }

    /**
     * @dev Hashing function for execute protection
     */
    function _hashExecutionId(address target, bytes4 selector) private pure returns (bytes32) {
        return keccak256(abi.encode(target, selector));
    }

    // ==================================================== OTHERS ====================================================
    /**
     * @dev Change the AccessManager instance used by a contract that correctly uses this instance.
     *
     * Requirements:
     *
     * - the caller must be a global admin
     */
    function updateAuthority(address target, address newAuthority) public virtual onlyAuthorized {
        IAccessManaged(target).setAuthority(newAuthority);
    }

    // ================================================= ADMIN LOGIC ==================================================
    /**
     * @dev Check if the current call is authorized according to admin logic.
     */
    function _checkAuthorized() private {
        address caller = _msgSender();
        (bool immediate, uint32 delay) = _canCallSelf(caller, _msgData());
        if (!immediate) {
            if (delay == 0) {
                (, uint64 requiredRole, ) = _getAdminRestrictions(_msgData());
                revert AccessManagerUnauthorizedAccount(caller, requiredRole);
            } else {
                _consumeScheduledOp(hashOperation(caller, address(this), _msgData()));
            }
        }
    }

    /**
     * @dev Get the admin restrictions of a given function call based on the function and arguments involved.
     *
     * Returns:
     * - bool restricted: does this data match a restricted operation
     * - uint64: which role is this operation restricted to
     * - uint32: minimum delay to enforce for that operation (on top of the admin's execution delay)
     */
    function _getAdminRestrictions(
        bytes calldata data
    ) private view returns (bool restricted, uint64 roleAdminId, uint32 executionDelay) {
        if (data.length < 4) {
            return (false, 0, 0);
        }

        bytes4 selector = _checkSelector(data);

        // Restricted to ADMIN with no delay beside any execution delay the caller may have
        if (
            selector == this.labelRole.selector ||
            selector == this.setRoleAdmin.selector ||
            selector == this.setRoleGuardian.selector ||
            selector == this.setGrantDelay.selector ||
            selector == this.setTargetAdminDelay.selector
        ) {
            return (true, ADMIN_ROLE, 0);
        }

        // Restricted to ADMIN with the admin delay corresponding to the target
        if (
            selector == this.updateAuthority.selector ||
            selector == this.setTargetClosed.selector ||
            selector == this.setTargetFunctionRole.selector
        ) {
            // First argument is a target.
            address target = abi.decode(data[0x04:0x24], (address));
            uint32 delay = getTargetAdminDelay(target);
            return (true, ADMIN_ROLE, delay);
        }

        // Restricted to that role's admin with no delay beside any execution delay the caller may have.
        if (selector == this.grantRole.selector || selector == this.revokeRole.selector) {
            // First argument is a roleId.
            uint64 roleId = abi.decode(data[0x04:0x24], (uint64));
            return (true, getRoleAdmin(roleId), 0);
        }

        return (false, 0, 0);
    }

    // =================================================== HELPERS ====================================================
    /**
     * @dev An extended version of {canCall} for internal use that considers restrictions for admin functions.
     *
     * Returns:
     * - bool immediate: whether the operation can be executed immediately (with no delay)
     * - uint32 delay: the execution delay
     *
     * If immediate is true, the delay can be disregarded and the operation can be immediately executed.
     * If immediate is false, the operation can be executed if and only if delay is greater than 0.
     */
    function _canCallExtended(
        address caller,
        address target,
        bytes calldata data
    ) private view returns (bool immediate, uint32 delay) {
        if (target == address(this)) {
            return _canCallSelf(caller, data);
        } else {
            return data.length < 4 ? (false, 0) : canCall(caller, target, _checkSelector(data));
        }
    }

    /**
     * @dev A version of {canCall} that checks for admin restrictions in this contract.
     */
    function _canCallSelf(address caller, bytes calldata data) private view returns (bool immediate, uint32 delay) {
        if (data.length < 4) {
            return (false, 0);
        }

        if (caller == address(this)) {
            // Caller is AccessManager, this means the call was sent through {execute} and it already checked
            // permissions. We verify that the call "identifier", which is set during {execute}, is correct.
            return (_isExecuting(address(this), _checkSelector(data)), 0);
        }

        (bool enabled, uint64 roleId, uint32 operationDelay) = _getAdminRestrictions(data);
        if (!enabled) {
            return (false, 0);
        }

        (bool inRole, uint32 executionDelay) = hasRole(roleId, caller);
        if (!inRole) {
            return (false, 0);
        }

        // downcast is safe because both options are uint32
        delay = uint32(Math.max(operationDelay, executionDelay));
        return (delay == 0, delay);
    }

    /**
     * @dev Returns true if a call with `target` and `selector` is being executed via {executed}.
     */
    function _isExecuting(address target, bytes4 selector) private view returns (bool) {
        return _executionId == _hashExecutionId(target, selector);
    }

    /**
     * @dev Returns true if a schedule timepoint is past its expiration deadline.
     */
    function _isExpired(uint48 timepoint) private view returns (bool) {
        return timepoint + expiration() <= Time.timestamp();
    }

    /**
     * @dev Extracts the selector from calldata. Panics if data is not at least 4 bytes
     */
    function _checkSelector(bytes calldata data) private pure returns (bytes4) {
        return bytes4(data[0:4]);
    }
}<|MERGE_RESOLUTION|>--- conflicted
+++ resolved
@@ -586,13 +586,8 @@
 
         uint48 minWhen = Time.timestamp() + setback;
 
-<<<<<<< HEAD
         // If call is not authorized, or if requested timing is too soon, revert
-        if ((!immediate && setback == 0) || (when > 0 && when < minWhen)) {
-=======
-        // if call with delay is not authorized, or if requested timing is too soon
         if (setback == 0 || (when > 0 && when < minWhen)) {
->>>>>>> 5005d5a2
             revert AccessManagerUnauthorizedCall(caller, target, _checkSelector(data));
         }
 
