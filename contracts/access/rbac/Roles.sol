--- conflicted
+++ resolved
@@ -34,12 +34,7 @@
    * @dev check if an address has this role
    * // reverts
    */
-<<<<<<< HEAD
-  function check(Role storage role, address addr)
-=======
   function check(Role storage _role, address _addr)
-    view
->>>>>>> 56735a70
     internal
     view
   {
@@ -50,12 +45,7 @@
    * @dev check if an address has this role
    * @return bool
    */
-<<<<<<< HEAD
-  function has(Role storage role, address addr)
-=======
   function has(Role storage _role, address _addr)
-    view
->>>>>>> 56735a70
     internal
     view
     returns (bool)
