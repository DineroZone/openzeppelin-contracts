--- conflicted
+++ resolved
@@ -8,24 +8,6 @@
 import "../utils/introspection/ERC165.sol";
 
 /**
-<<<<<<< HEAD
-=======
- * @dev External interface of AccessControl declared to support ERC165 detection.
- */
-interface IAccessControl {
-    function hasRole(bytes32 role, address account) external view returns (bool);
-
-    function getRoleAdmin(bytes32 role) external view returns (bytes32);
-
-    function grantRole(bytes32 role, address account) external;
-
-    function revokeRole(bytes32 role, address account) external;
-
-    function renounceRole(bytes32 role, address account) external;
-}
-
-/**
->>>>>>> 29957d4a
  * @dev Contract module that allows children to implement role-based access
  * control mechanisms. This is a lightweight version that doesn't allow enumerating role
  * members except through off-chain means by accessing the contract event logs. Some
