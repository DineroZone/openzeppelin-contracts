--- conflicted
+++ resolved
@@ -107,18 +107,7 @@
      */
     function _checkRole(bytes32 role, address account) internal view virtual {
         if (!hasRole(role, account)) {
-<<<<<<< HEAD
-            revert(
-                string.concat(
-                    "AccessControl: account ",
-                    Strings.toHexString(account),
-                    " is missing role ",
-                    Strings.toHexString(uint256(role), 32)
-                )
-            );
-=======
             revert AccessControlUnauthorizedAccount(account, role);
->>>>>>> b425a722
         }
     }
 
