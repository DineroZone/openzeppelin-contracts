// SPDX-License-Identifier: MIT

pragma solidity ^0.8.0;

<<<<<<< HEAD
import "../utils/Address.sol";
=======
>>>>>>> f8cc8b84
import "../utils/Context.sol";
import "../utils/structs/EnumerableSet.sol";

/**
 * @dev Contract module that allows children to implement role-based access
 * control mechanisms. This is a lightweight version that doesn't allow enumerating role
 * members except through off-chain means by accessing the contract event logs. Some
 * applications may benefit from on-chain enumerability, for those cases see
 * {AccessControlEnumerable}.
 *
 * Roles are referred to by their `bytes32` identifier. These should be exposed
 * in the external API and be unique. The best way to achieve this is by
 * using `public constant` hash digests:
 *
 * ```
 * bytes32 public constant MY_ROLE = keccak256("MY_ROLE");
 * ```
 *
 * Roles can be used to represent a set of permissions. To restrict access to a
 * function call, use {hasRole}:
 *
 * ```
 * function foo() public {
 *     require(hasRole(MY_ROLE, msg.sender));
 *     ...
 * }
 * ```
 *
 * Roles can be granted and revoked dynamically via the {grantRole} and
 * {revokeRole} functions. Each role has an associated admin role, and only
 * accounts that have a role's admin role can call {grantRole} and {revokeRole}.
 *
 * By default, the admin role for all roles is `DEFAULT_ADMIN_ROLE`, which means
 * that only accounts with this role will be able to grant or revoke other
 * roles. More complex role relationships can be created by using
 * {_setRoleAdmin}.
 *
 * WARNING: The `DEFAULT_ADMIN_ROLE` is also its own admin: it has permission to
 * grant and revoke this role. Extra precautions should be taken to secure
 * accounts that have been granted it.
 */
abstract contract AccessControl is Context {
    struct RoleData {
        mapping (address => bool) members;
        bytes32 adminRole;
    }

    mapping (bytes32 => RoleData) private _roles;

    bytes32 public constant DEFAULT_ADMIN_ROLE = 0x00;

    /**
     * @dev Emitted when `newAdminRole` is set as ``role``'s admin role, replacing `previousAdminRole`
     *
     * `DEFAULT_ADMIN_ROLE` is the starting admin for all roles, despite
     * {RoleAdminChanged} not being emitted signaling this.
     *
     * _Available since v3.1._
     */
    event RoleAdminChanged(bytes32 indexed role, bytes32 indexed previousAdminRole, bytes32 indexed newAdminRole);

    /**
     * @dev Emitted when `account` is granted `role`.
     *
     * `sender` is the account that originated the contract call, an admin role
     * bearer except when using {_setupRole}.
     */
    event RoleGranted(bytes32 indexed role, address indexed account, address indexed sender);

    /**
     * @dev Emitted when `account` is revoked `role`.
     *
     * `sender` is the account that originated the contract call:
     *   - if using `revokeRole`, it is the admin role bearer
     *   - if using `renounceRole`, it is the role bearer (i.e. `account`)
     */
    event RoleRevoked(bytes32 indexed role, address indexed account, address indexed sender);

    /**
     * @dev Returns `true` if `account` has been granted `role`.
     */
    function hasRole(bytes32 role, address account) public view returns (bool) {
        return _roles[role].members[account];
    }

    /**
     * @dev Returns the admin role that controls `role`. See {grantRole} and
     * {revokeRole}.
     *
     * To change a role's admin, use {_setRoleAdmin}.
     */
    function getRoleAdmin(bytes32 role) public view returns (bytes32) {
        return _roles[role].adminRole;
    }

    /**
     * @dev Grants `role` to `account`.
     *
     * If `account` had not been already granted `role`, emits a {RoleGranted}
     * event.
     *
     * Requirements:
     *
     * - the caller must have ``role``'s admin role.
     */
    function grantRole(bytes32 role, address account) public virtual {
        require(hasRole(getRoleAdmin(role), _msgSender()), "AccessControl: sender must be an admin to grant");

        _grantRole(role, account);
    }

    /**
     * @dev Revokes `role` from `account`.
     *
     * If `account` had been granted `role`, emits a {RoleRevoked} event.
     *
     * Requirements:
     *
     * - the caller must have ``role``'s admin role.
     */
    function revokeRole(bytes32 role, address account) public virtual {
        require(hasRole(getRoleAdmin(role), _msgSender()), "AccessControl: sender must be an admin to revoke");

        _revokeRole(role, account);
    }

    /**
     * @dev Revokes `role` from the calling account.
     *
     * Roles are often managed via {grantRole} and {revokeRole}: this function's
     * purpose is to provide a mechanism for accounts to lose their privileges
     * if they are compromised (such as when a trusted device is misplaced).
     *
     * If the calling account had been granted `role`, emits a {RoleRevoked}
     * event.
     *
     * Requirements:
     *
     * - the caller must be `account`.
     */
    function renounceRole(bytes32 role, address account) public virtual {
        require(account == _msgSender(), "AccessControl: can only renounce roles for self");

        _revokeRole(role, account);
    }

    /**
     * @dev Grants `role` to `account`.
     *
     * If `account` had not been already granted `role`, emits a {RoleGranted}
     * event. Note that unlike {grantRole}, this function doesn't perform any
     * checks on the calling account.
     *
     * [WARNING]
     * ====
     * This function should only be called from the constructor when setting
     * up the initial roles for the system.
     *
     * Using this function in any other way is effectively circumventing the admin
     * system imposed by {AccessControl}.
     * ====
     */
    function _setupRole(bytes32 role, address account) internal virtual {
        _grantRole(role, account);
    }

    /**
     * @dev Sets `adminRole` as ``role``'s admin role.
     *
     * Emits a {RoleAdminChanged} event.
     */
    function _setRoleAdmin(bytes32 role, bytes32 adminRole) internal virtual {
        emit RoleAdminChanged(role, getRoleAdmin(role), adminRole);
        _roles[role].adminRole = adminRole;
    }

    function _grantRole(bytes32 role, address account) private {
        if (!hasRole(role, account)) {
            _roles[role].members[account] = true;
            emit RoleGranted(role, account, _msgSender());
        }
    }

    function _revokeRole(bytes32 role, address account) private {
        if (hasRole(role, account)) {
            _roles[role].members[account] = false;
            emit RoleRevoked(role, account, _msgSender());
        }
    }
}<|MERGE_RESOLUTION|>--- conflicted
+++ resolved
@@ -2,12 +2,7 @@
 
 pragma solidity ^0.8.0;
 
-<<<<<<< HEAD
-import "../utils/Address.sol";
-=======
->>>>>>> f8cc8b84
 import "../utils/Context.sol";
-import "../utils/structs/EnumerableSet.sol";
 
 /**
  * @dev Contract module that allows children to implement role-based access
