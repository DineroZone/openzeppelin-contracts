# Changelog

## Unreleased

 * `Clones`: optimize clone creation ([#3329](https://github.com/OpenZeppelin/openzeppelin-contracts/pull/3329))
 * `TimelockController`: Migrate `_call` to `_execute` and allow inheritance and overriding similar to `Governor`. ([#3317](https://github.com/OpenZeppelin/openzeppelin-contracts/pull/3317))
 * `CrossChainEnabledPolygonChild`: replace the `require` statement with the custom error `NotCrossChainCall`. ([#3380](https://github.com/OpenZeppelin/openzeppelin-contracts/pull/3380))
 * `ERC20FlashMint`: Add customizable flash fee receiver. ([#3327](https://github.com/OpenZeppelin/openzeppelin-contracts/pull/3327))
 * `Strings`: add a new overloaded function `toHexString` that converts an `address` with fixed length of 20 bytes to its not checksummed ASCII `string` hexadecimal representation. ([#3403](https://github.com/OpenZeppelin/openzeppelin-contracts/pull/3403))
 * `EnumerableMap`: add new `UintToUintMap` map type. ([#3338](https://github.com/OpenZeppelin/openzeppelin-contracts/pull/3338))
 * `EnumerableMap`: add new `Bytes32ToUintMap` map type. ([#3416](https://github.com/OpenZeppelin/openzeppelin-contracts/pull/3416))
 * `SafeCast`: add support for many more types, using procedural code generation. ([#3245](https://github.com/OpenZeppelin/openzeppelin-contracts/pull/3245))

## 4.6.0 (2022-04-26)

 * `crosschain`: Add a new set of contracts for cross-chain applications. `CrossChainEnabled` is a base contract with instantiations for several chains and bridges, and `AccessControlCrossChain` is an extension of access control that allows cross-chain operation. ([#3183](https://github.com/OpenZeppelin/openzeppelin-contracts/pull/3183))
 * `AccessControl`: add a virtual `_checkRole(bytes32)` function that can be overridden to alter the `onlyRole` modifier behavior. ([#3137](https://github.com/OpenZeppelin/openzeppelin-contracts/pull/3137))
 * `EnumerableMap`: add new `AddressToUintMap` map type. ([#3150](https://github.com/OpenZeppelin/openzeppelin-contracts/pull/3150))
 * `EnumerableMap`: add new `Bytes32ToBytes32Map` map type. ([#3192](https://github.com/OpenZeppelin/openzeppelin-contracts/pull/3192))
 * `ERC20FlashMint`: support infinite allowance when paying back a flash loan. ([#3226](https://github.com/OpenZeppelin/openzeppelin-contracts/pull/3226))
 * `ERC20Wrapper`: the `decimals()` function now tries to fetch the value from the underlying token instance. If that calls revert, then the default value is used. ([#3259](https://github.com/OpenZeppelin/openzeppelin-contracts/pull/3259))
 * `draft-ERC20Permit`: replace `immutable` with `constant` for `_PERMIT_TYPEHASH` since the `keccak256` of string literals is treated specially and the hash is evaluated at compile time. ([#3196](https://github.com/OpenZeppelin/openzeppelin-contracts/pull/3196))
 * `ERC1155`: Add a `_afterTokenTransfer` hook for improved extensibility. ([#3166](https://github.com/OpenZeppelin/openzeppelin-contracts/pull/3166))
 * `ERC1155URIStorage`: add a new extension that implements a `_setURI` behavior similar to ERC721's `_setTokenURI`. ([#3210](https://github.com/OpenZeppelin/openzeppelin-contracts/pull/3210))
 * `DoubleEndedQueue`: a new data structure that supports efficient push and pop to both front and back, useful for FIFO and LIFO queues. ([#3153](https://github.com/OpenZeppelin/openzeppelin-contracts/pull/3153))
 * `Governor`: improved security of `onlyGovernance` modifier when using an external executor contract (e.g. a timelock) that can operate without necessarily going through the governance protocol. ([#3147](https://github.com/OpenZeppelin/openzeppelin-contracts/pull/3147))
 * `Governor`: Add a way to parameterize votes. This can be used to implement voting systems such as fractionalized voting, ERC721 based voting, or any number of other systems. The `params` argument added to `_countVote` method, and included in the newly added `_getVotes` method, can be used by counting and voting modules respectively for such purposes. ([#3043](https://github.com/OpenZeppelin/openzeppelin-contracts/pull/3043))
 * `Governor`: rewording of revert reason for consistency. ([#3275](https://github.com/OpenZeppelin/openzeppelin-contracts/pull/3275))
 * `Governor`: fix an inconsistency in data locations that could lead to invalid bytecode being produced. ([#3295](https://github.com/OpenZeppelin/openzeppelin-contracts/pull/3295))
 * `Governor`: Implement `IERC721Receiver` and `IERC1155Receiver` to improve token custody by governors. ([#3230](https://github.com/OpenZeppelin/openzeppelin-contracts/pull/3230))
 * `TimelockController`: Implement `IERC721Receiver` and `IERC1155Receiver` to improve token custody by timelocks. ([#3230](https://github.com/OpenZeppelin/openzeppelin-contracts/pull/3230))
<<<<<<< HEAD
 * `MerkleProof`: add `multiProofVerify` to prove multiple values are part of a Merkle tree. ([#3276](https://github.com/OpenZeppelin/openzeppelin-contracts/pull/3276))
=======
 * `TimelockController`: Add a separate canceller role for the ability to cancel. ([#3165](https://github.com/OpenZeppelin/openzeppelin-contracts/pull/3165))
 * `Initializable`: add a reinitializer modifier that enables the initialization of new modules, added to already initialized contracts through upgradeability. ([#3232](https://github.com/OpenZeppelin/openzeppelin-contracts/pull/3232))
 * `Initializable`: add an Initialized event that tracks initialized version numbers. ([#3294](https://github.com/OpenZeppelin/openzeppelin-contracts/pull/3294))
 * `ERC2981`: make `royaltyInfo` public to allow super call in overrides. ([#3305](https://github.com/OpenZeppelin/openzeppelin-contracts/pull/3305))

### Upgradeability notice

* `TimelockController`: **(Action needed)** The upgrade from <4.6 to >=4.6 introduces a new `CANCELLER_ROLE` that requires set up to be assignable. After the upgrade, only addresses with this role will have the ability to cancel. Proposers will no longer be able to cancel. Assigning cancellers can be done by an admin (including the timelock itself) once the role admin is set up. To do this, we recommend upgrading to the `TimelockControllerWith46MigrationUpgradeable` contract and then calling the `migrateTo46` function.
>>>>>>> 65b45726

### Breaking changes

* `Governor`: Adds internal virtual `_getVotes` method that must be implemented; this is a breaking change for existing concrete extensions to `Governor`. To fix this on an existing voting module extension, rename `getVotes` to `_getVotes` and add a `bytes memory` argument. ([#3043](https://github.com/OpenZeppelin/openzeppelin-contracts/pull/3043))
* `Governor`: Adds `params` parameter to internal virtual `_countVote ` method; this is a breaking change for existing concrete extensions to `Governor`. To fix this on an existing counting module extension, add a `bytes memory` argument to `_countVote`. ([#3043](https://github.com/OpenZeppelin/openzeppelin-contracts/pull/3043))
* `Governor`: Does not emit `VoteCast` event when params data is non-empty; instead emits `VoteCastWithParams` event. To fix this on an integration that consumes the `VoteCast` event, also fetch/monitor `VoteCastWithParams` events. ([#3043](https://github.com/OpenZeppelin/openzeppelin-contracts/pull/3043))
* `Votes`: The internal virtual function `_getVotingUnits` was made `view` (which was accidentally missing). Any overrides should now be updated so they are `view` as well.

## 4.5.0 (2022-02-09)

 * `ERC2981`: add implementation of the royalty standard, and the respective extensions for `ERC721` and `ERC1155`. ([#3012](https://github.com/OpenZeppelin/openzeppelin-contracts/pull/3012))
 * `GovernorTimelockControl`: improve the `state()` function to have it reflect cases where a proposal has been canceled directly on the timelock. ([#2977](https://github.com/OpenZeppelin/openzeppelin-contracts/pull/2977))
 * Preset contracts are now deprecated in favor of [Contracts Wizard](https://wizard.openzeppelin.com). ([#2986](https://github.com/OpenZeppelin/openzeppelin-contracts/pull/2986))
 * `Governor`: add a relay function to help recover assets sent to a governor that is not its own executor (e.g. when using a timelock). ([#2926](https://github.com/OpenZeppelin/openzeppelin-contracts/pull/2926))
 * `GovernorPreventLateQuorum`: add new module to ensure a minimum voting duration is available after the quorum is reached. ([#2973](https://github.com/OpenZeppelin/openzeppelin-contracts/pull/2973))
 * `ERC721`: improved revert reason when transferring from wrong owner. ([#2975](https://github.com/OpenZeppelin/openzeppelin-contracts/pull/2975))
 * `Votes`: Added a base contract for vote tracking with delegation. ([#2944](https://github.com/OpenZeppelin/openzeppelin-contracts/pull/2944))
 * `ERC721Votes`: Added an extension of ERC721 enabled with vote tracking and delegation. ([#2944](https://github.com/OpenZeppelin/openzeppelin-contracts/pull/2944))
 * `ERC2771Context`: use immutable storage to store the forwarder address, no longer an issue since Solidity >=0.8.8 allows reading immutable variables in the constructor. ([#2917](https://github.com/OpenZeppelin/openzeppelin-contracts/pull/2917))
 * `Base64`: add a library to parse bytes into base64 strings using `encode(bytes memory)` function, and provide examples to show how to use to build URL-safe `tokenURIs`. ([#2884](https://github.com/OpenZeppelin/openzeppelin-contracts/pull/2884))
 * `ERC20`: reduce allowance before triggering transfer. ([#3056](https://github.com/OpenZeppelin/openzeppelin-contracts/pull/3056))
 * `ERC20`: do not update allowance on `transferFrom` when allowance is `type(uint256).max`. ([#3085](https://github.com/OpenZeppelin/openzeppelin-contracts/pull/3085))
 * `ERC20`: add a `_spendAllowance` internal function. ([#3170](https://github.com/OpenZeppelin/openzeppelin-contracts/pull/3170))
 * `ERC20Burnable`: do not update allowance on `burnFrom` when allowance is `type(uint256).max`. ([#3170](https://github.com/OpenZeppelin/openzeppelin-contracts/pull/3170))
 * `ERC777`: do not update allowance on `transferFrom` when allowance is `type(uint256).max`. ([#3085](https://github.com/OpenZeppelin/openzeppelin-contracts/pull/3085))
 * `ERC777`: add a `_spendAllowance` internal function. ([#3170](https://github.com/OpenZeppelin/openzeppelin-contracts/pull/3170))
 * `SignedMath`: a new signed version of the Math library with `max`, `min`,  and `average`. ([#2686](https://github.com/OpenZeppelin/openzeppelin-contracts/pull/2686))
 * `SignedMath`: add a `abs(int256)` method that returns the unsigned absolute value of a signed value. ([#2984](https://github.com/OpenZeppelin/openzeppelin-contracts/pull/2984))
 * `ERC1967Upgrade`: Refactor the secure upgrade to use `ERC1822` instead of the previous rollback mechanism. This reduces code complexity and attack surface with similar security guarantees. ([#3021](https://github.com/OpenZeppelin/openzeppelin-contracts/pull/3021))
 * `UUPSUpgradeable`: Add `ERC1822` compliance to support the updated secure upgrade mechanism. ([#3021](https://github.com/OpenZeppelin/openzeppelin-contracts/pull/3021))
 * Some more functions have been made virtual to customize them via overrides. In many cases this will not imply that other functions in the contract will automatically adapt to the overridden definitions. People who wish to override should consult the source code to understand the impact and if they need to override any additional functions to achieve the desired behavior.

### Breaking changes

* `ERC1967Upgrade`: The function `_upgradeToAndCallSecure` was renamed to `_upgradeToAndCallUUPS`, along with the change in security mechanism described above.
* `Address`: The Solidity pragma is increased from `^0.8.0` to `^0.8.1`. This is required by the `account.code.length` syntax that replaces inline assembly. This may require users to bump their compiler version from `0.8.0` to `0.8.1` or later. Note that other parts of the code already include stricter requirements.

## 4.4.2 (2022-01-11)

### Bugfixes
 * `GovernorCompatibilityBravo`: Fix error in the encoding of calldata for proposals submitted through the compatibility interface with explicit signatures. ([#3100](https://github.com/OpenZeppelin/openzeppelin-contracts/pull/3100))

## 4.4.1 (2021-12-14)

 * `Initializable`: change the existing `initializer` modifier and add a new `onlyInitializing` modifier to prevent reentrancy risk. ([#3006](https://github.com/OpenZeppelin/openzeppelin-contracts/pull/3006))

### Breaking change

It is no longer possible to call an `initializer`-protected function from within another `initializer` function outside the context of a constructor. Projects using OpenZeppelin upgradeable proxies should continue to work as is, since in the common case the initializer is invoked in the constructor directly. If this is not the case for you, the suggested change is to use the new `onlyInitializing` modifier in the following way:

```diff
 contract A {
-    function initialize() public   initializer { ... }
+    function initialize() internal onlyInitializing { ... }
 }
 contract B is A {
     function initialize() public initializer {
         A.initialize();
     }
 }
```

## 4.4.0 (2021-11-25)

 * `Ownable`: add an internal `_transferOwnership(address)`. ([#2568](https://github.com/OpenZeppelin/openzeppelin-contracts/pull/2568))
 * `AccessControl`: add internal `_grantRole(bytes32,address)` and `_revokeRole(bytes32,address)`. ([#2568](https://github.com/OpenZeppelin/openzeppelin-contracts/pull/2568))
 * `AccessControl`: mark `_setupRole(bytes32,address)` as deprecated in favor of `_grantRole(bytes32,address)`. ([#2568](https://github.com/OpenZeppelin/openzeppelin-contracts/pull/2568))
 * `AccessControlEnumerable`: hook into `_grantRole(bytes32,address)` and `_revokeRole(bytes32,address)`. ([#2946](https://github.com/OpenZeppelin/openzeppelin-contracts/pull/2946))
 * `EIP712`: cache `address(this)` to immutable storage to avoid potential issues if a vanilla contract is used in a delegatecall context. ([#2852](https://github.com/OpenZeppelin/openzeppelin-contracts/pull/2852))
 * Add internal `_setApprovalForAll` to `ERC721` and `ERC1155`. ([#2834](https://github.com/OpenZeppelin/openzeppelin-contracts/pull/2834))
 * `Governor`: shift vote start and end by one block to better match Compound's GovernorBravo and prevent voting at the Governor level if the voting snapshot is not ready. ([#2892](https://github.com/OpenZeppelin/openzeppelin-contracts/pull/2892))
 * `GovernorCompatibilityBravo`: consider quorum an inclusive rather than exclusive minimum to match Compound's GovernorBravo. ([#2974](https://github.com/OpenZeppelin/openzeppelin-contracts/pull/2974))
 * `GovernorSettings`: a new governor module that manages voting settings updatable through governance actions. ([#2904](https://github.com/OpenZeppelin/openzeppelin-contracts/pull/2904))
 * `PaymentSplitter`: now supports ERC20 assets in addition to Ether. ([#2858](https://github.com/OpenZeppelin/openzeppelin-contracts/pull/2858))
 * `ECDSA`: add a variant of `toEthSignedMessageHash` for arbitrary length message hashing. ([#2865](https://github.com/OpenZeppelin/openzeppelin-contracts/pull/2865))
 * `MerkleProof`: add a `processProof` function that returns the rebuilt root hash given a leaf and a proof. ([#2841](https://github.com/OpenZeppelin/openzeppelin-contracts/pull/2841))
 * `VestingWallet`: new contract that handles the vesting of Ether and ERC20 tokens following a customizable vesting schedule. ([#2748](https://github.com/OpenZeppelin/openzeppelin-contracts/pull/2748))
 * `Governor`: enable receiving Ether when a Timelock contract is not used. ([#2748](https://github.com/OpenZeppelin/openzeppelin-contracts/pull/2849))
 * `GovernorTimelockCompound`: fix ability to use Ether stored in the Timelock contract. ([#2748](https://github.com/OpenZeppelin/openzeppelin-contracts/pull/2849))

## 4.3.3

 * `ERC1155Supply`: Handle `totalSupply` changes by hooking into `_beforeTokenTransfer` to ensure consistency of balances and supply during `IERC1155Receiver.onERC1155Received` calls.

## 4.3.2 (2021-09-14)

 * `UUPSUpgradeable`: Add modifiers to prevent `upgradeTo` and `upgradeToAndCall` being executed on any contract that is not the active ERC1967 proxy. This prevents these functions being called on implementation contracts or minimal ERC1167 clones, in particular.

## 4.3.1 (2021-08-26)

 * `TimelockController`: Add additional isOperationReady check.

## 4.3.0 (2021-08-17)

 * `ERC2771Context`: use private variable from storage to store the forwarder address. Fixes issues where `_msgSender()` was not callable from constructors. ([#2754](https://github.com/OpenZeppelin/openzeppelin-contracts/pull/2754))
 * `EnumerableSet`: add `values()` functions that returns an array containing all values in a single call. ([#2768](https://github.com/OpenZeppelin/openzeppelin-contracts/pull/2768))
 * `Governor`: added a modular system of `Governor` contracts based on `GovernorAlpha` and `GovernorBravo`. ([#2672](https://github.com/OpenZeppelin/openzeppelin-contracts/pull/2672))
 * Add an `interfaces` folder containing solidity interfaces to final ERCs. ([#2517](https://github.com/OpenZeppelin/openzeppelin-contracts/pull/2517))
 * `ECDSA`: add `tryRecover` functions that will not throw if the signature is invalid, and will return an error flag instead. ([#2661](https://github.com/OpenZeppelin/openzeppelin-contracts/pull/2661))
 * `SignatureChecker`: Reduce gas usage of the `isValidSignatureNow` function for the "signature by EOA" case. ([#2661](https://github.com/OpenZeppelin/openzeppelin-contracts/pull/2661))

## 4.2.0 (2021-06-30)

 * `ERC20Votes`: add a new extension of the `ERC20` token with support for voting snapshots and delegation. ([#2632](https://github.com/OpenZeppelin/openzeppelin-contracts/pull/2632))
 * `ERC20VotesComp`: Variant of `ERC20Votes` that is compatible with Compound's `Comp` token interface but restricts supply to `uint96`. ([#2706](https://github.com/OpenZeppelin/openzeppelin-contracts/pull/2706))
 * `ERC20Wrapper`: add a new extension of the `ERC20` token which wraps an underlying token. Deposit and withdraw guarantee that the total supply is backed by a corresponding amount of underlying token. ([#2633](https://github.com/OpenZeppelin/openzeppelin-contracts/pull/2633))
 * Enumerables: Improve gas cost of removal in `EnumerableSet` and `EnumerableMap`.
 * Enumerables: Improve gas cost of lookup in `EnumerableSet` and `EnumerableMap`.
 * `Counter`: add a reset method. ([#2678](https://github.com/OpenZeppelin/openzeppelin-contracts/pull/2678))
 * Tokens: Wrap definitely safe subtractions in `unchecked` blocks.
 * `Math`: Add a `ceilDiv` method for performing ceiling division.
 * `ERC1155Supply`: add a new `ERC1155` extension that keeps track of the totalSupply of each tokenId. ([#2593](https://github.com/OpenZeppelin/openzeppelin-contracts/pull/2593))
 * `BitMaps`: add a new `BitMaps` library that provides a storage efficient datastructure for `uint256` to `bool` mapping with contiguous keys. ([#2710](https://github.com/OpenZeppelin/openzeppelin-contracts/pull/2710))

### Breaking Changes

 * `ERC20FlashMint` is no longer a Draft ERC. ([#2673](https://github.com/OpenZeppelin/openzeppelin-contracts/pull/2673)))

**How to update:** Change your import paths by removing the `draft-` prefix from `@openzeppelin/contracts/token/ERC20/extensions/draft-ERC20FlashMint.sol`.

> See [Releases and Stability: Drafts](https://docs.openzeppelin.com/contracts/4.x/releases-stability#drafts).

## 4.1.0 (2021-04-29)

 * `IERC20Metadata`: add a new extended interface that includes the optional `name()`, `symbol()` and `decimals()` functions. ([#2561](https://github.com/OpenZeppelin/openzeppelin-contracts/pull/2561))
 * `ERC777`: make reception acquirement optional in `_mint`. ([#2552](https://github.com/OpenZeppelin/openzeppelin-contracts/pull/2552))
 * `ERC20Permit`: add a `_useNonce` to enable further usage of ERC712 signatures. ([#2565](https://github.com/OpenZeppelin/openzeppelin-contracts/pull/2565))
 * `ERC20FlashMint`: add an implementation of the ERC3156 extension for flash-minting ERC20 tokens. ([#2543](https://github.com/OpenZeppelin/openzeppelin-contracts/pull/2543))
 * `SignatureChecker`: add a signature verification library that supports both EOA and ERC1271 compliant contracts as signers. ([#2532](https://github.com/OpenZeppelin/openzeppelin-contracts/pull/2532))
 * `Multicall`: add abstract contract with `multicall(bytes[] calldata data)` function to bundle multiple calls together ([#2608](https://github.com/OpenZeppelin/openzeppelin-contracts/pull/2608))
 * `ECDSA`: add support for ERC2098 short-signatures. ([#2582](https://github.com/OpenZeppelin/openzeppelin-contracts/pull/2582))
 * `AccessControl`: add a `onlyRole` modifier to restrict specific function to callers bearing a specific role. ([#2609](https://github.com/OpenZeppelin/openzeppelin-contracts/pull/2609))
 * `StorageSlot`: add a library for reading and writing primitive types to specific storage slots. ([#2542](https://github.com/OpenZeppelin/openzeppelin-contracts/pull/2542))
 * UUPS Proxies: add `UUPSUpgradeable` to implement the UUPS proxy pattern together with `EIP1967Proxy`. ([#2542](https://github.com/OpenZeppelin/openzeppelin-contracts/pull/2542))

### Breaking changes

This release includes two small breaking changes in `TimelockController`.

1. The `onlyRole` modifier in this contract was designed to let anyone through if the role was granted to `address(0)`,
   allowing the possibility to to make a role "open", which can be used for `EXECUTOR_ROLE`. This modifier is now
   replaced by `AccessControl.onlyRole`, which does not have this ability. The previous behavior was moved to the
   modifier `TimelockController.onlyRoleOrOpenRole`.
2. It was possible to make `PROPOSER_ROLE` an open role (as described in the previous item) if it was granted to
   `address(0)`. This would affect the `schedule`, `scheduleBatch`, and `cancel` operations in `TimelockController`.
   This ability was removed as it does not make sense to open up the `PROPOSER_ROLE` in the same way that it does for
   `EXECUTOR_ROLE`.

## 4.0.0 (2021-03-23)

 * Now targeting the 0.8.x line of Solidity compilers. For 0.6.x (resp 0.7.x) support, use version 3.4.0 (resp 3.4.0-solc-0.7) of OpenZeppelin.
 * `Context`: making `_msgData` return `bytes calldata` instead of `bytes memory` ([#2492](https://github.com/OpenZeppelin/openzeppelin-contracts/pull/2492))
 * `ERC20`: removed the `_setDecimals` function and the storage slot associated to decimals. ([#2502](https://github.com/OpenZeppelin/openzeppelin-contracts/pull/2502))
 * `Strings`: addition of a `toHexString` function.  ([#2504](https://github.com/OpenZeppelin/openzeppelin-contracts/pull/2504))
 * `EnumerableMap`: change implementation to optimize for `key → value` lookups instead of enumeration. ([#2518](https://github.com/OpenZeppelin/openzeppelin-contracts/pull/2518))
 * `GSN`: deprecate GSNv1 support in favor of upcoming support for GSNv2. ([#2521](https://github.com/OpenZeppelin/openzeppelin-contracts/pull/2521))
 * `ERC165`: remove uses of storage in the base ERC165 implementation. ERC165 based contracts now use storage-less virtual functions. Old behavior remains available in the `ERC165Storage` extension. ([#2505](https://github.com/OpenZeppelin/openzeppelin-contracts/pull/2505))
 * `Initializable`: make initializer check stricter during construction. ([#2531](https://github.com/OpenZeppelin/openzeppelin-contracts/pull/2531))
 * `ERC721`: remove enumerability of tokens from the base implementation. This feature is now provided separately through the `ERC721Enumerable` extension. ([#2511](https://github.com/OpenZeppelin/openzeppelin-contracts/pull/2511))
 * `AccessControl`: removed enumerability by default for a more lightweight contract. It is now opt-in through `AccessControlEnumerable`. ([#2512](https://github.com/OpenZeppelin/openzeppelin-contracts/pull/2512))
 * Meta Transactions: add `ERC2771Context` and a `MinimalForwarder` for meta-transactions. ([#2508](https://github.com/OpenZeppelin/openzeppelin-contracts/pull/2508))
 * Overall reorganization of the contract folder to improve clarity and discoverability. ([#2503](https://github.com/OpenZeppelin/openzeppelin-contracts/pull/2503))
 * `ERC20Capped`: optimize gas usage by enforcing the check directly in `_mint`. ([#2524](https://github.com/OpenZeppelin/openzeppelin-contracts/pull/2524))
 * Rename `UpgradeableProxy` to `ERC1967Proxy`. ([#2547](https://github.com/OpenZeppelin/openzeppelin-contracts/pull/2547))
 * `ERC777`: optimize the gas costs of the constructor. ([#2551](https://github.com/OpenZeppelin/openzeppelin-contracts/pull/2551))
 * `ERC721URIStorage`: add a new extension that implements the `_setTokenURI` behavior as it was available in 3.4.0. ([#2555](https://github.com/OpenZeppelin/openzeppelin-contracts/pull/2555))
 * `AccessControl`: added ERC165 interface detection. ([#2562](https://github.com/OpenZeppelin/openzeppelin-contracts/pull/2562))
 * `ERC1155`: make `uri` public so overloading function can call it using super. ([#2576](https://github.com/OpenZeppelin/openzeppelin-contracts/pull/2576))

### Bug fixes for beta releases

 * `AccessControlEnumerable`: Fixed `renounceRole` not updating enumerable set of addresses for a role. ([#2572](https://github.com/OpenZeppelin/openzeppelin-contracts/pull/2572))

### How to upgrade from 3.x

Since this version has moved a few contracts to different directories, users upgrading from a previous version will need to adjust their import statements. To make this easier, the package includes a script that will migrate import statements automatically. After upgrading to the latest version of the package, run:

```
npx openzeppelin-contracts-migrate-imports
```

Make sure you're using git or another version control system to be able to recover from any potential error in our script.

### How to upgrade from 4.0-beta.x

Some further changes have been done between the different beta iterations. Transitions made during this period are configured in the `migrate-imports` script. Consequently, you can upgrade from any previous 4.0-beta.x version using the same script as described in the *How to upgrade from 3.x* section.

## 3.4.2

 * `TimelockController`: Add additional isOperationReady check.

## 3.4.1 (2021-03-03)

 * `ERC721`: made `_approve` an internal function (was private).

## 3.4.0 (2021-02-02)

 * `BeaconProxy`: added new kind of proxy that allows simultaneous atomic upgrades. ([#2411](https://github.com/OpenZeppelin/openzeppelin-contracts/pull/2411))
 * `EIP712`: added helpers to verify EIP712 typed data signatures on chain. ([#2418](https://github.com/OpenZeppelin/openzeppelin-contracts/pull/2418))
 * `ERC20Permit`: added an implementation of the ERC20 permit extension for gasless token approvals. ([#2237](https://github.com/OpenZeppelin/openzeppelin-contracts/pull/2237))
 * Presets: added token presets with preminted fixed supply `ERC20PresetFixedSupply` and `ERC777PresetFixedSupply`. ([#2399](https://github.com/OpenZeppelin/openzeppelin-contracts/pull/2399))
 * `Address`: added `functionDelegateCall`, similar to the existing `functionCall`. ([#2333](https://github.com/OpenZeppelin/openzeppelin-contracts/pull/2333))
 * `Clones`: added a library for deploying EIP 1167 minimal proxies. ([#2449](https://github.com/OpenZeppelin/openzeppelin-contracts/pull/2449))
 * `Context`: moved from `contracts/GSN` to `contracts/utils`. ([#2453](https://github.com/OpenZeppelin/openzeppelin-contracts/pull/2453))
 * `PaymentSplitter`: replace usage of `.transfer()` with `Address.sendValue` for improved compatibility with smart wallets. ([#2455](https://github.com/OpenZeppelin/openzeppelin-contracts/pull/2455))
 * `UpgradeableProxy`: bubble revert reasons from initialization calls. ([#2454](https://github.com/OpenZeppelin/openzeppelin-contracts/pull/2454))
 * `SafeMath`: fix a memory allocation issue by adding new `SafeMath.tryOp(uint,uint)→(bool,uint)` functions. `SafeMath.op(uint,uint,string)→uint` are now deprecated. ([#2462](https://github.com/OpenZeppelin/openzeppelin-contracts/pull/2462))
 * `EnumerableMap`: fix a memory allocation issue by adding new `EnumerableMap.tryGet(uint)→(bool,address)` functions. `EnumerableMap.get(uint)→string` is now deprecated. ([#2462](https://github.com/OpenZeppelin/openzeppelin-contracts/pull/2462))
 * `ERC165Checker`: added batch `getSupportedInterfaces`. ([#2469](https://github.com/OpenZeppelin/openzeppelin-contracts/pull/2469))
 * `RefundEscrow`: `beneficiaryWithdraw` will forward all available gas to the beneficiary. ([#2480](https://github.com/OpenZeppelin/openzeppelin-contracts/pull/2480))
 * Many view and pure functions have been made virtual to customize them via overrides. In many cases this will not imply that other functions in the contract will automatically adapt to the overridden definitions. People who wish to override should consult the source code to understand the impact and if they need to override any additional functions to achieve the desired behavior.

### Security Fixes

 * `ERC777`: fix potential reentrancy issues for custom extensions to `ERC777`. ([#2483](https://github.com/OpenZeppelin/openzeppelin-contracts/pull/2483))

If you're using our implementation of ERC777 from version 3.3.0 or earlier, and you define a custom `_beforeTokenTransfer` function that writes to a storage variable, you may be vulnerable to a reentrancy attack. If you're affected and would like assistance please write to security@openzeppelin.com. [Read more in the pull request.](https://github.com/OpenZeppelin/openzeppelin-contracts/pull/2483)

## 3.3.0 (2020-11-26)

 * Now supports both Solidity 0.6 and 0.7. Compiling with solc 0.7 will result in warnings. Install the `solc-0.7` tag to compile without warnings.
 * `Address`: added `functionStaticCall`, similar to the existing `functionCall`. ([#2333](https://github.com/OpenZeppelin/openzeppelin-contracts/pull/2333))
 * `TimelockController`: added a contract to augment access control schemes with a delay. ([#2354](https://github.com/OpenZeppelin/openzeppelin-contracts/pull/2354))
 * `EnumerableSet`: added `Bytes32Set`, for sets of `bytes32`. ([#2395](https://github.com/OpenZeppelin/openzeppelin-contracts/pull/2395))

## 3.2.2-solc-0.7 (2020-10-28)
 * Resolve warnings introduced by Solidity 0.7.4. ([#2396](https://github.com/OpenZeppelin/openzeppelin-contracts/pull/2396))

## 3.2.1-solc-0.7 (2020-09-15)
 * `ERC777`: Remove a warning about function state visibility in Solidity 0.7. ([#2327](https://github.com/OpenZeppelin/openzeppelin-contracts/pull/2327))

## 3.2.0 (2020-09-10)

### New features
 * Proxies: added the proxy contracts from OpenZeppelin SDK. ([#2335](https://github.com/OpenZeppelin/openzeppelin-contracts/pull/2335))

#### Proxy changes with respect to OpenZeppelin SDK

Aside from upgrading them from Solidity 0.5 to 0.6, we've changed a few minor things from the proxy contracts as they were found in OpenZeppelin SDK.

- `UpgradeabilityProxy` was renamed to `UpgradeableProxy`.
- `AdminUpgradeabilityProxy` was renamed to `TransparentUpgradeableProxy`.
- `Proxy._willFallback` was renamed to `Proxy._beforeFallback`.
- `UpgradeabilityProxy._setImplementation` and `AdminUpgradeabilityProxy._setAdmin` were made private.

### Improvements
 * `Address.isContract`: switched from `extcodehash` to `extcodesize` for less gas usage. ([#2311](https://github.com/OpenZeppelin/openzeppelin-contracts/pull/2311))

### Breaking changes
 * `ERC20Snapshot`: switched to using `_beforeTokenTransfer` hook instead of overriding ERC20 operations. ([#2312](https://github.com/OpenZeppelin/openzeppelin-contracts/pull/2312))

This small change in the way we implemented `ERC20Snapshot` may affect users who are combining this contract with
other ERC20 flavors, since it no longer overrides `_transfer`, `_mint`, and `_burn`. This can result in having to remove Solidity `override(...)` specifiers in derived contracts for these functions, and to instead have to add it for `_beforeTokenTransfer`. See [Using Hooks](https://docs.openzeppelin.com/contracts/3.x/extending-contracts#using-hooks) in the documentation.

## 3.1.0 (2020-06-23)

### New features
 * `SafeCast`: added functions to downcast signed integers (e.g. `toInt32`), improving usability of `SignedSafeMath`. ([#2243](https://github.com/OpenZeppelin/openzeppelin-contracts/pull/2243))
 * `functionCall`: new helpers that replicate Solidity's function call semantics, reducing the need to rely on `call`. ([#2264](https://github.com/OpenZeppelin/openzeppelin-contracts/pull/2264))
 * `ERC1155`: added support for a base implementation, non-standard extensions and a preset contract. ([#2014](https://github.com/OpenZeppelin/openzeppelin-contracts/pull/2014), [#2230](https://github.com/OpenZeppelin/openzeppelin-contracts/issues/2230))

### Improvements
 * `ReentrancyGuard`: reduced overhead of using the `nonReentrant` modifier. ([#2171](https://github.com/OpenZeppelin/openzeppelin-contracts/pull/2171))
 * `AccessControl`: added a `RoleAdminChanged` event to `_setAdminRole`. ([#2214](https://github.com/OpenZeppelin/openzeppelin-contracts/pull/2214))
 * Made all `public` functions in the token preset contracts `virtual`. ([#2257](https://github.com/OpenZeppelin/openzeppelin-contracts/pull/2257))

### Deprecations
 * `SafeERC20`: deprecated `safeApprove`. ([#2268](https://github.com/OpenZeppelin/openzeppelin-contracts/pull/2268))

## 3.0.2 (2020-06-08)

### Improvements
 * Added SPX license identifier to all contracts. ([#2235](https://github.com/OpenZeppelin/openzeppelin-contracts/pull/2235))

## 3.0.1 (2020-04-27)

### Bugfixes
 * `ERC777`: fixed the `_approve` internal function not validating some of their arguments for non-zero addresses. ([#2213](https://github.com/OpenZeppelin/openzeppelin-contracts/pull/2213))

## 3.0.0 (2020-04-20)

### New features
 * `AccessControl`: new contract for managing permissions in a system, replacement for `Ownable` and `Roles`. ([#2112](https://github.com/OpenZeppelin/openzeppelin-contracts/pull/2112))
 * `SafeCast`: new functions to convert to and from signed and unsigned values: `toUint256` and `toInt256`. ([#2123](https://github.com/OpenZeppelin/openzeppelin-contracts/pull/2123))
 * `EnumerableMap`: a new data structure for key-value pairs (like `mapping`) that can be iterated over. ([#2160](https://github.com/OpenZeppelin/openzeppelin-contracts/pull/2160))

### Breaking changes
 * `ERC721`: `burn(owner, tokenId)` was removed, use `burn(tokenId)` instead. ([#2125](https://github.com/OpenZeppelin/openzeppelin-contracts/pull/2125))
 * `ERC721`: `_checkOnERC721Received` was removed. ([#2125](https://github.com/OpenZeppelin/openzeppelin-contracts/pull/2125))
 * `ERC721`: `_transferFrom` and `_safeTransferFrom` were renamed to `_transfer` and `_safeTransfer`. ([#2162](https://github.com/OpenZeppelin/openzeppelin-contracts/pull/2162))
 * `Ownable`: removed `_transferOwnership`. ([#2162](https://github.com/OpenZeppelin/openzeppelin-contracts/pull/2162))
 * `PullPayment`, `Escrow`: `withdrawWithGas` was removed. The old `withdraw` function now forwards all gas. ([#2125](https://github.com/OpenZeppelin/openzeppelin-contracts/pull/2125))
 * `Roles` was removed, use `AccessControl` as a replacement. ([#2112](https://github.com/OpenZeppelin/openzeppelin-contracts/pull/2112))
 * `ECDSA`: when receiving an invalid signature, `recover` now reverts instead of returning the zero address. ([#2114](https://github.com/OpenZeppelin/openzeppelin-contracts/pull/2114))
 * `Create2`: added an `amount` argument to `deploy` for contracts with `payable` constructors. ([#2117](https://github.com/OpenZeppelin/openzeppelin-contracts/pull/2117))
 * `Pausable`: moved to the `utils` directory. ([#2122](https://github.com/OpenZeppelin/openzeppelin-contracts/pull/2122))
 * `Strings`: moved to the `utils` directory. ([#2122](https://github.com/OpenZeppelin/openzeppelin-contracts/pull/2122))
 * `Counters`: moved to the `utils` directory. ([#2122](https://github.com/OpenZeppelin/openzeppelin-contracts/pull/2122))
 * `SignedSafeMath`: moved to the `math` directory. ([#2122](https://github.com/OpenZeppelin/openzeppelin-contracts/pull/2122))
 * `ERC20Snapshot`: moved to the `token/ERC20` directory. `snapshot` was changed into an `internal` function. ([#2122](https://github.com/OpenZeppelin/openzeppelin-contracts/pull/2122))
 * `Ownable`: moved to the `access` directory. ([#2120](https://github.com/OpenZeppelin/openzeppelin-contracts/pull/2120))
 * `Ownable`: removed `isOwner`. ([#2120](https://github.com/OpenZeppelin/openzeppelin-contracts/pull/2120))
 * `Secondary`: removed from the library, use `Ownable` instead. ([#2120](https://github.com/OpenZeppelin/openzeppelin-contracts/pull/2120))
 * `Escrow`, `ConditionalEscrow`, `RefundEscrow`: these now use `Ownable` instead of `Secondary`, their external API changed accordingly. ([#2120](https://github.com/OpenZeppelin/openzeppelin-contracts/pull/2120))
 * `ERC20`: removed `_burnFrom`. ([#2119](https://github.com/OpenZeppelin/openzeppelin-contracts/pull/2119))
 * `Address`: removed `toPayable`, use `payable(address)` instead. ([#2133](https://github.com/OpenZeppelin/openzeppelin-contracts/pull/2133))
 * `ERC777`: `_send`, `_mint` and `_burn` now use the caller as the operator. ([#2134](https://github.com/OpenZeppelin/openzeppelin-contracts/pull/2134))
 * `ERC777`: removed `_callsTokensToSend` and `_callTokensReceived`. ([#2134](https://github.com/OpenZeppelin/openzeppelin-contracts/pull/2134))
 * `EnumerableSet`: renamed `get` to `at`. ([#2151](https://github.com/OpenZeppelin/openzeppelin-contracts/pull/2151))
 * `ERC165Checker`: functions no longer have a leading underscore. ([#2150](https://github.com/OpenZeppelin/openzeppelin-contracts/pull/2150))
 * `ERC721Metadata`, `ERC721Enumerable`: these contracts were removed, and their functionality merged into `ERC721`. ([#2160](https://github.com/OpenZeppelin/openzeppelin-contracts/pull/2160))
 * `ERC721`: added a constructor for `name` and `symbol`. ([#2160](https://github.com/OpenZeppelin/openzeppelin-contracts/pull/2160))
 * `ERC20Detailed`: this contract was removed and its functionality merged into `ERC20`. ([#2161](https://github.com/OpenZeppelin/openzeppelin-contracts/pull/2161))
 * `ERC20`: added a constructor for `name` and `symbol`. `decimals` now defaults to 18. ([#2161](https://github.com/OpenZeppelin/openzeppelin-contracts/pull/2161))
 * `Strings`: renamed `fromUint256` to `toString` ([#2188](https://github.com/OpenZeppelin/openzeppelin-contracts/pull/2188))

## 2.5.1 (2020-04-24)

### Bugfixes
 * `ERC777`: fixed the `_send` and `_approve` internal functions not validating some of their arguments for non-zero addresses. ([#2212](https://github.com/OpenZeppelin/openzeppelin-contracts/pull/2212))

## 2.5.0 (2020-02-04)

### New features
 * `SafeCast.toUintXX`: new library for integer downcasting, which allows for safe operation on smaller types (e.g. `uint32`) when combined with `SafeMath`. ([#1926](https://github.com/OpenZeppelin/openzeppelin-solidity/pull/1926))
 * `ERC721Metadata`: added `baseURI`, which can be used for dramatic gas savings when all token URIs share a prefix (e.g. `http://api.myapp.com/tokens/<id>`). ([#1970](https://github.com/OpenZeppelin/openzeppelin-solidity/pull/1970))
 * `EnumerableSet`: new library for storing enumerable sets of values. Only `AddressSet` is supported in this release. ([#2061](https://github.com/OpenZeppelin/openzeppelin-solidity/pull/2061))
 * `Create2`: simple library to make usage of the `CREATE2` opcode easier. ([#1744](https://github.com/OpenZeppelin/openzeppelin-contracts/pull/1744))

### Improvements
 * `ERC777`: `_burn` is now internal, providing more flexibility and making it easier to create tokens that deflate. ([#1908](https://github.com/OpenZeppelin/openzeppelin-contracts/pull/1908))
 * `ReentrancyGuard`: greatly improved gas efficiency by using the net gas metering mechanism introduced in the Istanbul hardfork. ([#1992](https://github.com/OpenZeppelin/openzeppelin-contracts/pull/1992), [#1996](https://github.com/OpenZeppelin/openzeppelin-contracts/pull/1996))
 * `ERC777`: improve extensibility by making `_send` and related functions `internal`. ([#2027](https://github.com/OpenZeppelin/openzeppelin-contracts/pull/2027))
 * `ERC721`: improved revert reason when transferring tokens to a non-recipient contract. ([#2018](https://github.com/OpenZeppelin/openzeppelin-contracts/pull/2018))

### Breaking changes
 * `ERC165Checker` now requires a minimum Solidity compiler version of 0.5.10. ([#1829](https://github.com/OpenZeppelin/openzeppelin-solidity/pull/1829))

## 2.4.0 (2019-10-29)

### New features
 * `Address.toPayable`: added a helper to convert between address types without having to resort to low-level casting. ([#1773](https://github.com/OpenZeppelin/openzeppelin-solidity/pull/1773))
 * Facilities to make metatransaction-enabled contracts through the Gas Station Network. ([#1844](https://github.com/OpenZeppelin/openzeppelin-contracts/pull/1844))
 * `Address.sendValue`: added a replacement to Solidity's `transfer`, removing the fixed gas stipend. ([#1962](https://github.com/OpenZeppelin/openzeppelin-solidity/pull/1962))
 * Added replacement for functions that don't forward all gas (which have been deprecated): ([#1976](https://github.com/OpenZeppelin/openzeppelin-solidity/pull/1976))
   * `PullPayment.withdrawPaymentsWithGas(address payable payee)`
   * `Escrow.withdrawWithGas(address payable payee)`
 * `SafeMath`: added support for custom error messages to `sub`, `div` and `mod` functions. ([#1828](https://github.com/OpenZeppelin/openzeppelin-contracts/pull/1828))

### Improvements
 * `Address.isContract`: switched from `extcodesize` to `extcodehash` for less gas usage. ([#1802](https://github.com/OpenZeppelin/openzeppelin-solidity/pull/1802))
 * `ERC20` and `ERC777` updated to throw custom errors on subtraction overflows. ([#1828](https://github.com/OpenZeppelin/openzeppelin-contracts/pull/1828))

### Deprecations
 * Deprecated functions that don't forward all gas: ([#1976](https://github.com/OpenZeppelin/openzeppelin-solidity/pull/1976))
   * `PullPayment.withdrawPayments(address payable payee)`
   * `Escrow.withdraw(address payable payee)`

### Breaking changes
 * `Address` now requires a minimum Solidity compiler version of 0.5.5. ([#1802](https://github.com/OpenZeppelin/openzeppelin-solidity/pull/1802))
 * `SignatureBouncer` has been removed from drafts, both to avoid confusions with the GSN and `GSNRecipientSignature` (previously called `GSNBouncerSignature`) and because the API was not very clear. ([#1879](https://github.com/OpenZeppelin/openzeppelin-contracts/pull/1879))

### How to upgrade from 2.4.0-beta

The final 2.4.0 release includes a refactor of the GSN contracts that will be a breaking change for 2.4.0-beta users.

 * The default empty implementations of `_preRelayedCall` and `_postRelayedCall` were removed and must now be explicitly implemented always in custom recipients. If your custom recipient didn't include an implementation, you can provide an empty one.
 * `GSNRecipient`, `GSNBouncerBase`, and `GSNContext` were all merged into `GSNRecipient`.
 * `GSNBouncerSignature` and `GSNBouncerERC20Fee` were renamed to `GSNRecipientSignature` and `GSNRecipientERC20Fee`.
 * It is no longer necessary to inherit from `GSNRecipient` when using `GSNRecipientSignature` and `GSNRecipientERC20Fee`.

For example, a contract using `GSNBouncerSignature` would have to be changed in the following way.

```diff
-contract MyDapp is GSNRecipient, GSNBouncerSignature {
+contract MyDapp is GSNRecipientSignature {
```

Refer to the table below to adjust your inheritance list.

| 2.4.0-beta                         | 2.4.0                        |
| ---------------------------------- | ---------------------------- |
| `GSNRecipient, GSNBouncerSignature`| `GSNRecipientSignature`      |
| `GSNRecipient, GSNBouncerERC20Fee` | `GSNRecipientERC20Fee`       |
| `GSNBouncerBase`                   | `GSNRecipient`               |

## 2.3.0 (2019-05-27)

### New features
 * `ERC1820`: added support for interacting with the [ERC1820](https://eips.ethereum.org/EIPS/eip-1820) registry contract (`IERC1820Registry`), as well as base contracts that can be registered as implementers there. ([#1677](https://github.com/OpenZeppelin/openzeppelin-solidity/pull/1677))
 * `ERC777`: support for the [ERC777 token](https://eips.ethereum.org/EIPS/eip-777), which has multiple improvements over `ERC20` (but is backwards compatible with it) such as built-in burning, a more  straightforward permission system, and optional sender and receiver hooks on transfer (mandatory for contracts!). ([#1684](https://github.com/OpenZeppelin/openzeppelin-solidity/pull/1684))
 * All contracts now have revert reason strings, which give insight into error conditions, and help debug failing transactions. ([#1704](https://github.com/OpenZeppelin/openzeppelin-solidity/pull/1704))

### Improvements
 * Reverted the Solidity version bump done in v2.2.0, setting the minimum compiler version to v0.5.0, to prevent unexpected build breakage. Users are encouraged however to stay on top of new compiler releases, which usually include bugfixes. ([#1729](https://github.com/OpenZeppelin/openzeppelin-solidity/pull/1729))

### Bugfixes
 * `PostDeliveryCrowdsale`: some validations where skipped when paired with other crowdsale flavors, such as `AllowanceCrowdsale`, or `MintableCrowdsale` and `ERC20Capped`, which could cause buyers to not be able to claim their purchased tokens. ([#1721](https://github.com/OpenZeppelin/openzeppelin-solidity/pull/1721))
 * `ERC20._transfer`: the `from` argument was allowed to be the zero address, so it was possible to internally trigger a transfer of 0 tokens from the zero address. This address is not a valid destinatary of transfers, nor can it give or receive allowance, so this behavior was inconsistent. It now reverts. ([#1752](https://github.com/OpenZeppelin/openzeppelin-solidity/pull/1752))

## 2.2.0 (2019-03-14)

### New features
 * `ERC20Snapshot`: create snapshots on demand of the token balances and total supply, to later retrieve and e.g. calculate dividends at a past time. ([#1617](https://github.com/OpenZeppelin/openzeppelin-solidity/pull/1617))
 * `SafeERC20`: `ERC20` contracts with no return value (i.e. that revert on failure) are now supported. ([#1655](https://github.com/OpenZeppelin/openzeppelin-solidity/pull/1655))
 * `ERC20`: added internal `_approve(address owner, address spender, uint256 value)`, allowing derived contracts to set the allowance of arbitrary accounts. ([#1609](https://github.com/OpenZeppelin/openzeppelin-solidity/pull/1609))
 * `ERC20Metadata`: added internal `_setTokenURI(string memory tokenURI)`. ([#1618](https://github.com/OpenZeppelin/openzeppelin-solidity/pull/1618))
 * `TimedCrowdsale`: added internal `_extendTime(uint256 newClosingTime)` as well as `TimedCrowdsaleExtended(uint256 prevClosingTime, uint256 newClosingTime)` event allowing to extend the crowdsale, as long as it hasn't already closed.

### Improvements
 * Upgraded the minimum compiler version to v0.5.2: this removes many Solidity warnings that were false positives. ([#1606](https://github.com/OpenZeppelin/openzeppelin-solidity/pull/1606))
 * `ECDSA`: `recover` no longer accepts malleable signatures (those using upper-range values for `s`, or 0/1 for `v`). ([#1622](https://github.com/OpenZeppelin/openzeppelin-solidity/pull/1622))
 * ``ERC721``'s transfers are now more gas efficient due to removal of unnecessary `SafeMath` calls. ([#1610](https://github.com/OpenZeppelin/openzeppelin-solidity/pull/1610))
 * Fixed variable shadowing issues. ([#1606](https://github.com/OpenZeppelin/openzeppelin-solidity/pull/1606))

### Bugfixes
 * (minor) `SafeERC20`: `safeApprove` wasn't properly checking for a zero allowance when attempting to set a non-zero allowance. ([#1647](https://github.com/OpenZeppelin/openzeppelin-solidity/pull/1647))

### Breaking changes in drafts
 * `TokenMetadata` has been renamed to `ERC20Metadata`. ([#1618](https://github.com/OpenZeppelin/openzeppelin-solidity/pull/1618))
 * The library `Counter` has been renamed to `Counters` and its API has been improved. See an example in `ERC721`, lines [17](https://github.com/OpenZeppelin/openzeppelin-solidity/blob/3cb4a00fce1da76196ac0ac3a0ae9702b99642b5/contracts/token/ERC721/ERC721.sol#L17) and [204](https://github.com/OpenZeppelin/openzeppelin-solidity/blob/3cb4a00fce1da76196ac0ac3a0ae9702b99642b5/contracts/token/ERC721/ERC721.sol#L204). ([#1610](https://github.com/OpenZeppelin/openzeppelin-solidity/pull/1610))

## 2.1.3 (2019-02-26)
 * Backported `SafeERC20.safeApprove` bugfix. ([#1647](https://github.com/OpenZeppelin/openzeppelin-solidity/pull/1647))

## 2.1.2 (2019-01-17)
 * Removed most of the test suite from the npm package, except `PublicRole.behavior.js`, which may be useful to users testing their own `Roles`.

## 2.1.1 (2019-01-04)
 * Version bump to avoid conflict in the npm registry.

## 2.1.0 (2019-01-04)

### New features
 * Now targeting the 0.5.x line of Solidity compilers. For 0.4.24 support, use version 2.0 of OpenZeppelin.
 * `WhitelistCrowdsale`: a crowdsale where only whitelisted accounts (`WhitelistedRole`) can purchase tokens. Adding or removing accounts from the whitelist is done by whitelist admins (`WhitelistAdminRole`). Similar to the pre-2.0 `WhitelistedCrowdsale`. ([#1525](https://github.com/OpenZeppelin/openzeppelin-solidity/pull/1525), [#1589](https://github.com/OpenZeppelin/openzeppelin-solidity/pull/1589))
 * `RefundablePostDeliveryCrowdsale`: replacement for `RefundableCrowdsale` (deprecated, see below) where tokens are only granted once the crowdsale ends (if it meets its goal). ([#1543](https://github.com/OpenZeppelin/openzeppelin-solidity/pull/1543))
 * `PausableCrowdsale`: allows for pausers (`PauserRole`) to pause token purchases. Other crowdsale operations (e.g. withdrawals and refunds, if applicable) are not affected. ([#832](https://github.com/OpenZeppelin/openzeppelin-solidity/pull/832))
 * `ERC20`: `transferFrom` and `_burnFrom ` now emit `Approval` events, to represent the token's state comprehensively through events. ([#1524](https://github.com/OpenZeppelin/openzeppelin-solidity/pull/1524))
 * `ERC721`: added `_burn(uint256 tokenId)`, replacing the similar deprecated function (see below). ([#1550](https://github.com/OpenZeppelin/openzeppelin-solidity/pull/1550))
 * `ERC721`: added `_tokensOfOwner(address owner)`, allowing to internally retrieve the array of an account's owned tokens. ([#1522](https://github.com/OpenZeppelin/openzeppelin-solidity/pull/1522))
 * Crowdsales: all constructors are now `public`, meaning it is not necessary to extend these contracts in order to deploy them. The exception is `FinalizableCrowdsale`, since it is meaningless unless extended. ([#1564](https://github.com/OpenZeppelin/openzeppelin-solidity/pull/1564))
 * `SignedSafeMath`: added overflow-safe operations for signed integers (`int256`). ([#1559](https://github.com/OpenZeppelin/openzeppelin-solidity/pull/1559), [#1588](https://github.com/OpenZeppelin/openzeppelin-solidity/pull/1588))

### Improvements
 * The compiler version required by `Array` was behind the rest of the library so it was updated to `v0.4.24`. ([#1553](https://github.com/OpenZeppelin/openzeppelin-solidity/pull/1553))
 * Now conforming to a 4-space indentation code style. ([1508](https://github.com/OpenZeppelin/openzeppelin-solidity/pull/1508))
 * `ERC20`: more gas efficient due to removed redundant `require`s. ([#1409](https://github.com/OpenZeppelin/openzeppelin-solidity/pull/1409))
 * `ERC721`: fixed a bug that prevented internal data structures from being properly cleaned, missing potential gas refunds. ([#1539](https://github.com/OpenZeppelin/openzeppelin-solidity/pull/1539) and [#1549](https://github.com/OpenZeppelin/openzeppelin-solidity/pull/1549))
 * `ERC721`: general gas savings on `transferFrom`, `_mint` and `_burn`, due to redudant `require`s and `SSTORE`s. ([#1549](https://github.com/OpenZeppelin/openzeppelin-solidity/pull/1549))

### Bugfixes

### Breaking changes

### Deprecations
 * `ERC721._burn(address owner, uint256 tokenId)`: due to the `owner` parameter being unnecessary. ([#1550](https://github.com/OpenZeppelin/openzeppelin-solidity/pull/1550))
 * `RefundableCrowdsale`: due to trading abuse potential on crowdsales that miss their goal. ([#1543](https://github.com/OpenZeppelin/openzeppelin-solidity/pull/1543))<|MERGE_RESOLUTION|>--- conflicted
+++ resolved
@@ -10,6 +10,7 @@
  * `EnumerableMap`: add new `UintToUintMap` map type. ([#3338](https://github.com/OpenZeppelin/openzeppelin-contracts/pull/3338))
  * `EnumerableMap`: add new `Bytes32ToUintMap` map type. ([#3416](https://github.com/OpenZeppelin/openzeppelin-contracts/pull/3416))
  * `SafeCast`: add support for many more types, using procedural code generation. ([#3245](https://github.com/OpenZeppelin/openzeppelin-contracts/pull/3245))
+ * `MerkleProof`: add `multiProofVerify` to prove multiple values are part of a Merkle tree. ([#3276](https://github.com/OpenZeppelin/openzeppelin-contracts/pull/3276))
 
 ## 4.6.0 (2022-04-26)
 
@@ -29,9 +30,6 @@
  * `Governor`: fix an inconsistency in data locations that could lead to invalid bytecode being produced. ([#3295](https://github.com/OpenZeppelin/openzeppelin-contracts/pull/3295))
  * `Governor`: Implement `IERC721Receiver` and `IERC1155Receiver` to improve token custody by governors. ([#3230](https://github.com/OpenZeppelin/openzeppelin-contracts/pull/3230))
  * `TimelockController`: Implement `IERC721Receiver` and `IERC1155Receiver` to improve token custody by timelocks. ([#3230](https://github.com/OpenZeppelin/openzeppelin-contracts/pull/3230))
-<<<<<<< HEAD
- * `MerkleProof`: add `multiProofVerify` to prove multiple values are part of a Merkle tree. ([#3276](https://github.com/OpenZeppelin/openzeppelin-contracts/pull/3276))
-=======
  * `TimelockController`: Add a separate canceller role for the ability to cancel. ([#3165](https://github.com/OpenZeppelin/openzeppelin-contracts/pull/3165))
  * `Initializable`: add a reinitializer modifier that enables the initialization of new modules, added to already initialized contracts through upgradeability. ([#3232](https://github.com/OpenZeppelin/openzeppelin-contracts/pull/3232))
  * `Initializable`: add an Initialized event that tracks initialized version numbers. ([#3294](https://github.com/OpenZeppelin/openzeppelin-contracts/pull/3294))
@@ -40,7 +38,6 @@
 ### Upgradeability notice
 
 * `TimelockController`: **(Action needed)** The upgrade from <4.6 to >=4.6 introduces a new `CANCELLER_ROLE` that requires set up to be assignable. After the upgrade, only addresses with this role will have the ability to cancel. Proposers will no longer be able to cancel. Assigning cancellers can be done by an admin (including the timelock itself) once the role admin is set up. To do this, we recommend upgrading to the `TimelockControllerWith46MigrationUpgradeable` contract and then calling the `migrateTo46` function.
->>>>>>> 65b45726
 
 ### Breaking changes
 
