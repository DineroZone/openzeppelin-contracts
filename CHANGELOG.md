# Changelog

## Unreleased

 * `GovernorTimelockControl`: improve the `state()` function to have it reflect cases where a proposal has been canceled directly on the timelock. ([#2977](https://github.com/OpenZeppelin/openzeppelin-contracts/pull/2977))
 * `Math`: add a `abs(int256)` method that returns the unsigned absolute value of a signed value. ([#2984](https://github.com/OpenZeppelin/openzeppelin-contracts/pull/2984))
 * Preset contracts are now deprecated in favor of [Contracts Wizard](https://wizard.openzeppelin.com). ([#2986](https://github.com/OpenZeppelin/openzeppelin-contracts/pull/2986))
 * `Governor`: add a relay function to help recover assets sent to a governor that is not its own executor (e.g. when using a timelock). ([#2926](https://github.com/OpenZeppelin/openzeppelin-contracts/pull/2926))
<<<<<<< HEAD
 * `GovernorExtendedVoting`: add new module to ensure a minimum voting duration is available after the quorum is reached. ([#2973](https://github.com/OpenZeppelin/openzeppelin-contracts/pull/2973))
 * `Initializable`: change the existing `initializer` modifier and add a new `onlyInitializing` modifier to prevent reentrancy risk. ([#3006](https://github.com/OpenZeppelin/openzeppelin-contracts/pull/3006))

### Breaking changes

It is no longer possible to call an `initializer`-protected function from within another `initializer` function outside the context of a constructor. Projects using OpenZeppelin upgradeable proxies should continue to work as is, since in the common case the initializer is invoked in the constructor directly. If this is not the case for you, the suggested change is to use the new `onlyInitializing` modifier in the following way:

```diff
 contract A {
-    function initialize() public   initializer { ... }
+    function initialize() internal onlyInitializing { ... }
 }
 contract B is A {
     function initialize() public initializer {
         A.initialize(); 
     }
 }
```
=======
 * `GovernorPreventLateQuorum`: add new module to ensure a minimum voting duration is available after the quorum is reached. ([#2973](https://github.com/OpenZeppelin/openzeppelin-contracts/pull/2973))
 * `ERC721`: improved revert reason when transferring from wrong owner. ([#2975](https://github.com/OpenZeppelin/openzeppelin-contracts/pull/2975))
>>>>>>> 0c858e20

## 4.4.0 (2021-11-25)

 * `Ownable`: add an internal `_transferOwnership(address)`. ([#2568](https://github.com/OpenZeppelin/openzeppelin-contracts/pull/2568))
 * `AccessControl`: add internal `_grantRole(bytes32,address)` and `_revokeRole(bytes32,address)`. ([#2568](https://github.com/OpenZeppelin/openzeppelin-contracts/pull/2568))
 * `AccessControl`: mark `_setupRole(bytes32,address)` as deprecated in favor of `_grantRole(bytes32,address)`. ([#2568](https://github.com/OpenZeppelin/openzeppelin-contracts/pull/2568))
 * `AccessControlEnumerable`: hook into `_grantRole(bytes32,address)` and `_revokeRole(bytes32,address)`. ([#2946](https://github.com/OpenZeppelin/openzeppelin-contracts/pull/2946))
 * `EIP712`: cache `address(this)` to immutable storage to avoid potential issues if a vanilla contract is used in a delegatecall context. ([#2852](https://github.com/OpenZeppelin/openzeppelin-contracts/pull/2852))
 * Add internal `_setApprovalForAll` to `ERC721` and `ERC1155`. ([#2834](https://github.com/OpenZeppelin/openzeppelin-contracts/pull/2834))
 * `Governor`: shift vote start and end by one block to better match Compound's GovernorBravo and prevent voting at the Governor level if the voting snapshot is not ready. ([#2892](https://github.com/OpenZeppelin/openzeppelin-contracts/pull/2892))
 * `GovernorCompatibilityBravo`: consider quorum an inclusive rather than exclusive minimum to match Compound's GovernorBravo. ([#2974](https://github.com/OpenZeppelin/openzeppelin-contracts/pull/2974))
 * `GovernorSettings`: a new governor module that manages voting settings updatable through governance actions. ([#2904](https://github.com/OpenZeppelin/openzeppelin-contracts/pull/2904))
 * `PaymentSplitter`: now supports ERC20 assets in addition to Ether. ([#2858](https://github.com/OpenZeppelin/openzeppelin-contracts/pull/2858))
 * `ECDSA`: add a variant of `toEthSignedMessageHash` for arbitrary length message hashing. ([#2865](https://github.com/OpenZeppelin/openzeppelin-contracts/pull/2865))
 * `MerkleProof`: add a `processProof` function that returns the rebuilt root hash given a leaf and a proof. ([#2841](https://github.com/OpenZeppelin/openzeppelin-contracts/pull/2841))
 * `VestingWallet`: new contract that handles the vesting of Ether and ERC20 tokens following a customizable vesting schedule. ([#2748](https://github.com/OpenZeppelin/openzeppelin-contracts/pull/2748))
 * `Governor`: enable receiving Ether when a Timelock contract is not used. ([#2748](https://github.com/OpenZeppelin/openzeppelin-contracts/pull/2849))
 * `GovernorTimelockCompound`: fix ability to use Ether stored in the Timelock contract. ([#2748](https://github.com/OpenZeppelin/openzeppelin-contracts/pull/2849))

## 4.3.3

 * `ERC1155Supply`: Handle `totalSupply` changes by hooking into `_beforeTokenTransfer` to ensure consistency of balances and supply during `IERC1155Receiver.onERC1155Received` calls.

## 4.3.2 (2021-09-14)

 * `UUPSUpgradeable`: Add modifiers to prevent `upgradeTo` and `upgradeToAndCall` being executed on any contract that is not the active ERC1967 proxy. This prevents these functions being called on implementation contracts or minimal ERC1167 clones, in particular.

## 4.3.1 (2021-08-26)

 * `TimelockController`: Add additional isOperationReady check.

## 4.3.0 (2021-08-17)

 * `ERC2771Context`: use private variable from storage to store the forwarder address. Fixes issues where `_msgSender()` was not callable from constructors. ([#2754](https://github.com/OpenZeppelin/openzeppelin-contracts/pull/2754))
 * `EnumerableSet`: add `values()` functions that returns an array containing all values in a single call. ([#2768](https://github.com/OpenZeppelin/openzeppelin-contracts/pull/2768))
 * `Governor`: added a modular system of `Governor` contracts based on `GovernorAlpha` and `GovernorBravo`. ([#2672](https://github.com/OpenZeppelin/openzeppelin-contracts/pull/2672))
 * Add an `interfaces` folder containing solidity interfaces to final ERCs. ([#2517](https://github.com/OpenZeppelin/openzeppelin-contracts/pull/2517))
 * `ECDSA`: add `tryRecover` functions that will not throw if the signature is invalid, and will return an error flag instead. ([#2661](https://github.com/OpenZeppelin/openzeppelin-contracts/pull/2661))
 * `SignatureChecker`: Reduce gas usage of the `isValidSignatureNow` function for the "signature by EOA" case. ([#2661](https://github.com/OpenZeppelin/openzeppelin-contracts/pull/2661))

## 4.2.0 (2021-06-30)

 * `ERC20Votes`: add a new extension of the `ERC20` token with support for voting snapshots and delegation. ([#2632](https://github.com/OpenZeppelin/openzeppelin-contracts/pull/2632))
 * `ERC20VotesComp`: Variant of `ERC20Votes` that is compatible with Compound's `Comp` token interface but restricts supply to `uint96`. ([#2706](https://github.com/OpenZeppelin/openzeppelin-contracts/pull/2706))
 * `ERC20Wrapper`: add a new extension of the `ERC20` token which wraps an underlying token. Deposit and withdraw guarantee that the total supply is backed by a corresponding amount of underlying token. ([#2633](https://github.com/OpenZeppelin/openzeppelin-contracts/pull/2633))
 * Enumerables: Improve gas cost of removal in `EnumerableSet` and `EnumerableMap`.
 * Enumerables: Improve gas cost of lookup in `EnumerableSet` and `EnumerableMap`.
 * `Counter`: add a reset method. ([#2678](https://github.com/OpenZeppelin/openzeppelin-contracts/pull/2678))
 * Tokens: Wrap definitely safe subtractions in `unchecked` blocks.
 * `Math`: Add a `ceilDiv` method for performing ceiling division.
 * `ERC1155Supply`: add a new `ERC1155` extension that keeps track of the totalSupply of each tokenId. ([#2593](https://github.com/OpenZeppelin/openzeppelin-contracts/pull/2593))
 * `BitMaps`: add a new `BitMaps` library that provides a storage efficient datastructure for `uint256` to `bool` mapping with contiguous keys. ([#2710](https://github.com/OpenZeppelin/openzeppelin-contracts/pull/2710))

### Breaking Changes

 * `ERC20FlashMint` is no longer a Draft ERC. ([#2673](https://github.com/OpenZeppelin/openzeppelin-contracts/pull/2673)))

**How to update:** Change your import paths by removing the `draft-` prefix from `@openzeppelin/contracts/token/ERC20/extensions/draft-ERC20FlashMint.sol`.

> See [Releases and Stability: Drafts](https://docs.openzeppelin.com/contracts/4.x/releases-stability#drafts).

## 4.1.0 (2021-04-29)

 * `IERC20Metadata`: add a new extended interface that includes the optional `name()`, `symbol()` and `decimals()` functions. ([#2561](https://github.com/OpenZeppelin/openzeppelin-contracts/pull/2561))
 * `ERC777`: make reception acquirement optional in `_mint`. ([#2552](https://github.com/OpenZeppelin/openzeppelin-contracts/pull/2552))
 * `ERC20Permit`: add a `_useNonce` to enable further usage of ERC712 signatures. ([#2565](https://github.com/OpenZeppelin/openzeppelin-contracts/pull/2565))
 * `ERC20FlashMint`: add an implementation of the ERC3156 extension for flash-minting ERC20 tokens. ([#2543](https://github.com/OpenZeppelin/openzeppelin-contracts/pull/2543))
 * `SignatureChecker`: add a signature verification library that supports both EOA and ERC1271 compliant contracts as signers. ([#2532](https://github.com/OpenZeppelin/openzeppelin-contracts/pull/2532))
 * `Multicall`: add abstract contract with `multicall(bytes[] calldata data)` function to bundle multiple calls together ([#2608](https://github.com/OpenZeppelin/openzeppelin-contracts/pull/2608))
 * `ECDSA`: add support for ERC2098 short-signatures. ([#2582](https://github.com/OpenZeppelin/openzeppelin-contracts/pull/2582))
 * `AccessControl`: add a `onlyRole` modifier to restrict specific function to callers bearing a specific role. ([#2609](https://github.com/OpenZeppelin/openzeppelin-contracts/pull/2609))
 * `StorageSlot`: add a library for reading and writing primitive types to specific storage slots. ([#2542](https://github.com/OpenZeppelin/openzeppelin-contracts/pull/2542))
 * UUPS Proxies: add `UUPSUpgradeable` to implement the UUPS proxy pattern together with `EIP1967Proxy`. ([#2542](https://github.com/OpenZeppelin/openzeppelin-contracts/pull/2542))

### Breaking changes

This release includes two small breaking changes in `TimelockController`.

1. The `onlyRole` modifier in this contract was designed to let anyone through if the role was granted to `address(0)`,
   allowing the possibility to to make a role "open", which can be used for `EXECUTOR_ROLE`. This modifier is now
   replaced by `AccessControl.onlyRole`, which does not have this ability. The previous behavior was moved to the
   modifier `TimelockController.onlyRoleOrOpenRole`.
2. It was possible to make `PROPOSER_ROLE` an open role (as described in the previous item) if it was granted to
   `address(0)`. This would affect the `schedule`, `scheduleBatch`, and `cancel` operations in `TimelockController`.
   This ability was removed as it does not make sense to open up the `PROPOSER_ROLE` in the same way that it does for
   `EXECUTOR_ROLE`.

## 4.0.0 (2021-03-23)

 * Now targeting the 0.8.x line of Solidity compilers. For 0.6.x (resp 0.7.x) support, use version 3.4.0 (resp 3.4.0-solc-0.7) of OpenZeppelin.
 * `Context`: making `_msgData` return `bytes calldata` instead of `bytes memory` ([#2492](https://github.com/OpenZeppelin/openzeppelin-contracts/pull/2492))
 * `ERC20`: removed the `_setDecimals` function and the storage slot associated to decimals. ([#2502](https://github.com/OpenZeppelin/openzeppelin-contracts/pull/2502))
 * `Strings`: addition of a `toHexString` function.  ([#2504](https://github.com/OpenZeppelin/openzeppelin-contracts/pull/2504))
 * `EnumerableMap`: change implementation to optimize for `key → value` lookups instead of enumeration. ([#2518](https://github.com/OpenZeppelin/openzeppelin-contracts/pull/2518))
 * `GSN`: deprecate GSNv1 support in favor of upcoming support for GSNv2. ([#2521](https://github.com/OpenZeppelin/openzeppelin-contracts/pull/2521))
 * `ERC165`: remove uses of storage in the base ERC165 implementation. ERC165 based contracts now use storage-less virtual functions. Old behavior remains available in the `ERC165Storage` extension. ([#2505](https://github.com/OpenZeppelin/openzeppelin-contracts/pull/2505))
 * `Initializable`: make initializer check stricter during construction. ([#2531](https://github.com/OpenZeppelin/openzeppelin-contracts/pull/2531))
 * `ERC721`: remove enumerability of tokens from the base implementation. This feature is now provided separately through the `ERC721Enumerable` extension. ([#2511](https://github.com/OpenZeppelin/openzeppelin-contracts/pull/2511))
 * `AccessControl`: removed enumerability by default for a more lightweight contract. It is now opt-in through `AccessControlEnumerable`. ([#2512](https://github.com/OpenZeppelin/openzeppelin-contracts/pull/2512))
 * Meta Transactions: add `ERC2771Context` and a `MinimalForwarder` for meta-transactions. ([#2508](https://github.com/OpenZeppelin/openzeppelin-contracts/pull/2508))
 * Overall reorganization of the contract folder to improve clarity and discoverability. ([#2503](https://github.com/OpenZeppelin/openzeppelin-contracts/pull/2503))
 * `ERC20Capped`: optimize gas usage by enforcing the check directly in `_mint`. ([#2524](https://github.com/OpenZeppelin/openzeppelin-contracts/pull/2524))
 * Rename `UpgradeableProxy` to `ERC1967Proxy`. ([#2547](https://github.com/OpenZeppelin/openzeppelin-contracts/pull/2547))
 * `ERC777`: optimize the gas costs of the constructor. ([#2551](https://github.com/OpenZeppelin/openzeppelin-contracts/pull/2551))
 * `ERC721URIStorage`: add a new extension that implements the `_setTokenURI` behavior as it was available in 3.4.0. ([#2555](https://github.com/OpenZeppelin/openzeppelin-contracts/pull/2555))
 * `AccessControl`: added ERC165 interface detection. ([#2562](https://github.com/OpenZeppelin/openzeppelin-contracts/pull/2562))
 * `ERC1155`: make `uri` public so overloading function can call it using super. ([#2576](https://github.com/OpenZeppelin/openzeppelin-contracts/pull/2576))

### Bug fixes for beta releases

 * `AccessControlEnumerable`: Fixed `renounceRole` not updating enumerable set of addresses for a role. ([#2572](https://github.com/OpenZeppelin/openzeppelin-contracts/pull/2572))

### How to upgrade from 3.x

Since this version has moved a few contracts to different directories, users upgrading from a previous version will need to adjust their import statements. To make this easier, the package includes a script that will migrate import statements automatically. After upgrading to the latest version of the package, run:

```
npx openzeppelin-contracts-migrate-imports
```

Make sure you're using git or another version control system to be able to recover from any potential error in our script.

### How to upgrade from 4.0-beta.x

Some further changes have been done between the different beta iterations. Transitions made during this period are configured in the `migrate-imports` script. Consequently, you can upgrade from any previous 4.0-beta.x version using the same script as described in the *How to upgrade from 3.x* section.

## 3.4.2

 * `TimelockController`: Add additional isOperationReady check.

## 3.4.1 (2021-03-03)

 * `ERC721`: made `_approve` an internal function (was private).

## 3.4.0 (2021-02-02)

 * `BeaconProxy`: added new kind of proxy that allows simultaneous atomic upgrades. ([#2411](https://github.com/OpenZeppelin/openzeppelin-contracts/pull/2411))
 * `EIP712`: added helpers to verify EIP712 typed data signatures on chain. ([#2418](https://github.com/OpenZeppelin/openzeppelin-contracts/pull/2418))
 * `ERC20Permit`: added an implementation of the ERC20 permit extension for gasless token approvals. ([#2237](https://github.com/OpenZeppelin/openzeppelin-contracts/pull/2237))
 * Presets: added token presets with preminted fixed supply `ERC20PresetFixedSupply` and `ERC777PresetFixedSupply`. ([#2399](https://github.com/OpenZeppelin/openzeppelin-contracts/pull/2399))
 * `Address`: added `functionDelegateCall`, similar to the existing `functionCall`. ([#2333](https://github.com/OpenZeppelin/openzeppelin-contracts/pull/2333))
 * `Clones`: added a library for deploying EIP 1167 minimal proxies. ([#2449](https://github.com/OpenZeppelin/openzeppelin-contracts/pull/2449))
 * `Context`: moved from `contracts/GSN` to `contracts/utils`. ([#2453](https://github.com/OpenZeppelin/openzeppelin-contracts/pull/2453))
 * `PaymentSplitter`: replace usage of `.transfer()` with `Address.sendValue` for improved compatibility with smart wallets. ([#2455](https://github.com/OpenZeppelin/openzeppelin-contracts/pull/2455))
 * `UpgradeableProxy`: bubble revert reasons from initialization calls. ([#2454](https://github.com/OpenZeppelin/openzeppelin-contracts/pull/2454))
 * `SafeMath`: fix a memory allocation issue by adding new `SafeMath.tryOp(uint,uint)→(bool,uint)` functions. `SafeMath.op(uint,uint,string)→uint` are now deprecated. ([#2462](https://github.com/OpenZeppelin/openzeppelin-contracts/pull/2462))
 * `EnumerableMap`: fix a memory allocation issue by adding new `EnumerableMap.tryGet(uint)→(bool,address)` functions. `EnumerableMap.get(uint)→string` is now deprecated. ([#2462](https://github.com/OpenZeppelin/openzeppelin-contracts/pull/2462))
 * `ERC165Checker`: added batch `getSupportedInterfaces`. ([#2469](https://github.com/OpenZeppelin/openzeppelin-contracts/pull/2469))
 * `RefundEscrow`: `beneficiaryWithdraw` will forward all available gas to the beneficiary. ([#2480](https://github.com/OpenZeppelin/openzeppelin-contracts/pull/2480))
 * Many view and pure functions have been made virtual to customize them via overrides. In many cases this will not imply that other functions in the contract will automatically adapt to the overridden definitions. People who wish to override should consult the source code to understand the impact and if they need to override any additional functions to achieve the desired behavior.

### Security Fixes

 * `ERC777`: fix potential reentrancy issues for custom extensions to `ERC777`. ([#2483](https://github.com/OpenZeppelin/openzeppelin-contracts/pull/2483))

If you're using our implementation of ERC777 from version 3.3.0 or earlier, and you define a custom `_beforeTokenTransfer` function that writes to a storage variable, you may be vulnerable to a reentrancy attack. If you're affected and would like assistance please write to security@openzeppelin.com. [Read more in the pull request.](https://github.com/OpenZeppelin/openzeppelin-contracts/pull/2483)

## 3.3.0 (2020-11-26)

 * Now supports both Solidity 0.6 and 0.7. Compiling with solc 0.7 will result in warnings. Install the `solc-0.7` tag to compile without warnings.
 * `Address`: added `functionStaticCall`, similar to the existing `functionCall`. ([#2333](https://github.com/OpenZeppelin/openzeppelin-contracts/pull/2333))
 * `TimelockController`: added a contract to augment access control schemes with a delay. ([#2354](https://github.com/OpenZeppelin/openzeppelin-contracts/pull/2354))
 * `EnumerableSet`: added `Bytes32Set`, for sets of `bytes32`. ([#2395](https://github.com/OpenZeppelin/openzeppelin-contracts/pull/2395))

## 3.2.2-solc-0.7 (2020-10-28)
 * Resolve warnings introduced by Solidity 0.7.4. ([#2396](https://github.com/OpenZeppelin/openzeppelin-contracts/pull/2396))

## 3.2.1-solc-0.7 (2020-09-15)
 * `ERC777`: Remove a warning about function state visibility in Solidity 0.7. ([#2327](https://github.com/OpenZeppelin/openzeppelin-contracts/pull/2327))

## 3.2.0 (2020-09-10)

### New features
 * Proxies: added the proxy contracts from OpenZeppelin SDK. ([#2335](https://github.com/OpenZeppelin/openzeppelin-contracts/pull/2335))

#### Proxy changes with respect to OpenZeppelin SDK

Aside from upgrading them from Solidity 0.5 to 0.6, we've changed a few minor things from the proxy contracts as they were found in OpenZeppelin SDK.

- `UpgradeabilityProxy` was renamed to `UpgradeableProxy`.
- `AdminUpgradeabilityProxy` was renamed to `TransparentUpgradeableProxy`.
- `Proxy._willFallback` was renamed to `Proxy._beforeFallback`.
- `UpgradeabilityProxy._setImplementation` and `AdminUpgradeabilityProxy._setAdmin` were made private.

### Improvements
 * `Address.isContract`: switched from `extcodehash` to `extcodesize` for less gas usage. ([#2311](https://github.com/OpenZeppelin/openzeppelin-contracts/pull/2311))

### Breaking changes
 * `ERC20Snapshot`: switched to using `_beforeTokenTransfer` hook instead of overriding ERC20 operations. ([#2312](https://github.com/OpenZeppelin/openzeppelin-contracts/pull/2312))

This small change in the way we implemented `ERC20Snapshot` may affect users who are combining this contract with
other ERC20 flavors, since it no longer overrides `_transfer`, `_mint`, and `_burn`. This can result in having to remove Solidity `override(...)` specifiers in derived contracts for these functions, and to instead have to add it for `_beforeTokenTransfer`. See [Using Hooks](https://docs.openzeppelin.com/contracts/3.x/extending-contracts#using-hooks) in the documentation.

## 3.1.0 (2020-06-23)

### New features
 * `SafeCast`: added functions to downcast signed integers (e.g. `toInt32`), improving usability of `SignedSafeMath`. ([#2243](https://github.com/OpenZeppelin/openzeppelin-contracts/pull/2243))
 * `functionCall`: new helpers that replicate Solidity's function call semantics, reducing the need to rely on `call`. ([#2264](https://github.com/OpenZeppelin/openzeppelin-contracts/pull/2264))
 * `ERC1155`: added support for a base implementation, non-standard extensions and a preset contract. ([#2014](https://github.com/OpenZeppelin/openzeppelin-contracts/pull/2014), [#2230](https://github.com/OpenZeppelin/openzeppelin-contracts/issues/2230))

### Improvements
 * `ReentrancyGuard`: reduced overhead of using the `nonReentrant` modifier. ([#2171](https://github.com/OpenZeppelin/openzeppelin-contracts/pull/2171))
 * `AccessControl`: added a `RoleAdminChanged` event to `_setAdminRole`. ([#2214](https://github.com/OpenZeppelin/openzeppelin-contracts/pull/2214))
 * Made all `public` functions in the token preset contracts `virtual`. ([#2257](https://github.com/OpenZeppelin/openzeppelin-contracts/pull/2257))

### Deprecations
 * `SafeERC20`: deprecated `safeApprove`. ([#2268](https://github.com/OpenZeppelin/openzeppelin-contracts/pull/2268))

## 3.0.2 (2020-06-08)

### Improvements
 * Added SPX license identifier to all contracts. ([#2235](https://github.com/OpenZeppelin/openzeppelin-contracts/pull/2235))

## 3.0.1 (2020-04-27)

### Bugfixes
 * `ERC777`: fixed the `_approve` internal function not validating some of their arguments for non-zero addresses. ([#2213](https://github.com/OpenZeppelin/openzeppelin-contracts/pull/2213))

## 3.0.0 (2020-04-20)

### New features
 * `AccessControl`: new contract for managing permissions in a system, replacement for `Ownable` and `Roles`. ([#2112](https://github.com/OpenZeppelin/openzeppelin-contracts/pull/2112))
 * `SafeCast`: new functions to convert to and from signed and unsigned values: `toUint256` and `toInt256`. ([#2123](https://github.com/OpenZeppelin/openzeppelin-contracts/pull/2123))
 * `EnumerableMap`: a new data structure for key-value pairs (like `mapping`) that can be iterated over. ([#2160](https://github.com/OpenZeppelin/openzeppelin-contracts/pull/2160))

### Breaking changes
 * `ERC721`: `burn(owner, tokenId)` was removed, use `burn(tokenId)` instead. ([#2125](https://github.com/OpenZeppelin/openzeppelin-contracts/pull/2125))
 * `ERC721`: `_checkOnERC721Received` was removed. ([#2125](https://github.com/OpenZeppelin/openzeppelin-contracts/pull/2125))
 * `ERC721`: `_transferFrom` and `_safeTransferFrom` were renamed to `_transfer` and `_safeTransfer`. ([#2162](https://github.com/OpenZeppelin/openzeppelin-contracts/pull/2162))
 * `Ownable`: removed `_transferOwnership`. ([#2162](https://github.com/OpenZeppelin/openzeppelin-contracts/pull/2162))
 * `PullPayment`, `Escrow`: `withdrawWithGas` was removed. The old `withdraw` function now forwards all gas. ([#2125](https://github.com/OpenZeppelin/openzeppelin-contracts/pull/2125))
 * `Roles` was removed, use `AccessControl` as a replacement. ([#2112](https://github.com/OpenZeppelin/openzeppelin-contracts/pull/2112))
 * `ECDSA`: when receiving an invalid signature, `recover` now reverts instead of returning the zero address. ([#2114](https://github.com/OpenZeppelin/openzeppelin-contracts/pull/2114))
 * `Create2`: added an `amount` argument to `deploy` for contracts with `payable` constructors. ([#2117](https://github.com/OpenZeppelin/openzeppelin-contracts/pull/2117))
 * `Pausable`: moved to the `utils` directory. ([#2122](https://github.com/OpenZeppelin/openzeppelin-contracts/pull/2122))
 * `Strings`: moved to the `utils` directory. ([#2122](https://github.com/OpenZeppelin/openzeppelin-contracts/pull/2122))
 * `Counters`: moved to the `utils` directory. ([#2122](https://github.com/OpenZeppelin/openzeppelin-contracts/pull/2122))
 * `SignedSafeMath`: moved to the `math` directory. ([#2122](https://github.com/OpenZeppelin/openzeppelin-contracts/pull/2122))
 * `ERC20Snapshot`: moved to the `token/ERC20` directory. `snapshot` was changed into an `internal` function. ([#2122](https://github.com/OpenZeppelin/openzeppelin-contracts/pull/2122))
 * `Ownable`: moved to the `access` directory. ([#2120](https://github.com/OpenZeppelin/openzeppelin-contracts/pull/2120))
 * `Ownable`: removed `isOwner`. ([#2120](https://github.com/OpenZeppelin/openzeppelin-contracts/pull/2120))
 * `Secondary`: removed from the library, use `Ownable` instead. ([#2120](https://github.com/OpenZeppelin/openzeppelin-contracts/pull/2120))
 * `Escrow`, `ConditionalEscrow`, `RefundEscrow`: these now use `Ownable` instead of `Secondary`, their external API changed accordingly. ([#2120](https://github.com/OpenZeppelin/openzeppelin-contracts/pull/2120))
 * `ERC20`: removed `_burnFrom`. ([#2119](https://github.com/OpenZeppelin/openzeppelin-contracts/pull/2119))
 * `Address`: removed `toPayable`, use `payable(address)` instead. ([#2133](https://github.com/OpenZeppelin/openzeppelin-contracts/pull/2133))
 * `ERC777`: `_send`, `_mint` and `_burn` now use the caller as the operator. ([#2134](https://github.com/OpenZeppelin/openzeppelin-contracts/pull/2134))
 * `ERC777`: removed `_callsTokensToSend` and `_callTokensReceived`. ([#2134](https://github.com/OpenZeppelin/openzeppelin-contracts/pull/2134))
 * `EnumerableSet`: renamed `get` to `at`. ([#2151](https://github.com/OpenZeppelin/openzeppelin-contracts/pull/2151))
 * `ERC165Checker`: functions no longer have a leading underscore. ([#2150](https://github.com/OpenZeppelin/openzeppelin-contracts/pull/2150))
 * `ERC721Metadata`, `ERC721Enumerable`: these contracts were removed, and their functionality merged into `ERC721`. ([#2160](https://github.com/OpenZeppelin/openzeppelin-contracts/pull/2160))
 * `ERC721`: added a constructor for `name` and `symbol`. ([#2160](https://github.com/OpenZeppelin/openzeppelin-contracts/pull/2160))
 * `ERC20Detailed`: this contract was removed and its functionality merged into `ERC20`. ([#2161](https://github.com/OpenZeppelin/openzeppelin-contracts/pull/2161))
 * `ERC20`: added a constructor for `name` and `symbol`. `decimals` now defaults to 18. ([#2161](https://github.com/OpenZeppelin/openzeppelin-contracts/pull/2161))
 * `Strings`: renamed `fromUint256` to `toString` ([#2188](https://github.com/OpenZeppelin/openzeppelin-contracts/pull/2188))

## 2.5.1 (2020-04-24)

### Bugfixes
 * `ERC777`: fixed the `_send` and `_approve` internal functions not validating some of their arguments for non-zero addresses. ([#2212](https://github.com/OpenZeppelin/openzeppelin-contracts/pull/2212))

## 2.5.0 (2020-02-04)

### New features
 * `SafeCast.toUintXX`: new library for integer downcasting, which allows for safe operation on smaller types (e.g. `uint32`) when combined with `SafeMath`. ([#1926](https://github.com/OpenZeppelin/openzeppelin-solidity/pull/1926))
 * `ERC721Metadata`: added `baseURI`, which can be used for dramatic gas savings when all token URIs share a prefix (e.g. `http://api.myapp.com/tokens/<id>`). ([#1970](https://github.com/OpenZeppelin/openzeppelin-solidity/pull/1970))
 * `EnumerableSet`: new library for storing enumerable sets of values. Only `AddressSet` is supported in this release. ([#2061](https://github.com/OpenZeppelin/openzeppelin-solidity/pull/2061))
 * `Create2`: simple library to make usage of the `CREATE2` opcode easier. ([#1744](https://github.com/OpenZeppelin/openzeppelin-contracts/pull/1744))

### Improvements
 * `ERC777`: `_burn` is now internal, providing more flexibility and making it easier to create tokens that deflate. ([#1908](https://github.com/OpenZeppelin/openzeppelin-contracts/pull/1908))
 * `ReentrancyGuard`: greatly improved gas efficiency by using the net gas metering mechanism introduced in the Istanbul hardfork. ([#1992](https://github.com/OpenZeppelin/openzeppelin-contracts/pull/1992), [#1996](https://github.com/OpenZeppelin/openzeppelin-contracts/pull/1996))
 * `ERC777`: improve extensibility by making `_send` and related functions `internal`. ([#2027](https://github.com/OpenZeppelin/openzeppelin-contracts/pull/2027))
 * `ERC721`: improved revert reason when transferring tokens to a non-recipient contract. ([#2018](https://github.com/OpenZeppelin/openzeppelin-contracts/pull/2018))

### Breaking changes
 * `ERC165Checker` now requires a minimum Solidity compiler version of 0.5.10. ([#1829](https://github.com/OpenZeppelin/openzeppelin-solidity/pull/1829))

## 2.4.0 (2019-10-29)

### New features
 * `Address.toPayable`: added a helper to convert between address types without having to resort to low-level casting. ([#1773](https://github.com/OpenZeppelin/openzeppelin-solidity/pull/1773))
 * Facilities to make metatransaction-enabled contracts through the Gas Station Network. ([#1844](https://github.com/OpenZeppelin/openzeppelin-contracts/pull/1844))
 * `Address.sendValue`: added a replacement to Solidity's `transfer`, removing the fixed gas stipend. ([#1962](https://github.com/OpenZeppelin/openzeppelin-solidity/pull/1962))
 * Added replacement for functions that don't forward all gas (which have been deprecated): ([#1976](https://github.com/OpenZeppelin/openzeppelin-solidity/pull/1976))
   * `PullPayment.withdrawPaymentsWithGas(address payable payee)`
   * `Escrow.withdrawWithGas(address payable payee)`
 * `SafeMath`: added support for custom error messages to `sub`, `div` and `mod` functions. ([#1828](https://github.com/OpenZeppelin/openzeppelin-contracts/pull/1828))

### Improvements
 * `Address.isContract`: switched from `extcodesize` to `extcodehash` for less gas usage. ([#1802](https://github.com/OpenZeppelin/openzeppelin-solidity/pull/1802))
 * `ERC20` and `ERC777` updated to throw custom errors on subtraction overflows. ([#1828](https://github.com/OpenZeppelin/openzeppelin-contracts/pull/1828))

### Deprecations
 * Deprecated functions that don't forward all gas: ([#1976](https://github.com/OpenZeppelin/openzeppelin-solidity/pull/1976))
   * `PullPayment.withdrawPayments(address payable payee)`
   * `Escrow.withdraw(address payable payee)`

### Breaking changes
 * `Address` now requires a minimum Solidity compiler version of 0.5.5. ([#1802](https://github.com/OpenZeppelin/openzeppelin-solidity/pull/1802))
 * `SignatureBouncer` has been removed from drafts, both to avoid confusions with the GSN and `GSNRecipientSignature` (previously called `GSNBouncerSignature`) and because the API was not very clear. ([#1879](https://github.com/OpenZeppelin/openzeppelin-contracts/pull/1879))

### How to upgrade from 2.4.0-beta

The final 2.4.0 release includes a refactor of the GSN contracts that will be a breaking change for 2.4.0-beta users.

 * The default empty implementations of `_preRelayedCall` and `_postRelayedCall` were removed and must now be explicitly implemented always in custom recipients. If your custom recipient didn't include an implementation, you can provide an empty one.
 * `GSNRecipient`, `GSNBouncerBase`, and `GSNContext` were all merged into `GSNRecipient`.
 * `GSNBouncerSignature` and `GSNBouncerERC20Fee` were renamed to `GSNRecipientSignature` and `GSNRecipientERC20Fee`.
 * It is no longer necessary to inherit from `GSNRecipient` when using `GSNRecipientSignature` and `GSNRecipientERC20Fee`.

For example, a contract using `GSNBouncerSignature` would have to be changed in the following way.

```diff
-contract MyDapp is GSNRecipient, GSNBouncerSignature {
+contract MyDapp is GSNRecipientSignature {
```

Refer to the table below to adjust your inheritance list.

| 2.4.0-beta                         | 2.4.0                        |
| ---------------------------------- | ---------------------------- |
| `GSNRecipient, GSNBouncerSignature`| `GSNRecipientSignature`      |
| `GSNRecipient, GSNBouncerERC20Fee` | `GSNRecipientERC20Fee`       |
| `GSNBouncerBase`                   | `GSNRecipient`               |

## 2.3.0 (2019-05-27)

### New features
 * `ERC1820`: added support for interacting with the [ERC1820](https://eips.ethereum.org/EIPS/eip-1820) registry contract (`IERC1820Registry`), as well as base contracts that can be registered as implementers there. ([#1677](https://github.com/OpenZeppelin/openzeppelin-solidity/pull/1677))
 * `ERC777`: support for the [ERC777 token](https://eips.ethereum.org/EIPS/eip-777), which has multiple improvements over `ERC20` (but is backwards compatible with it) such as built-in burning, a more  straightforward permission system, and optional sender and receiver hooks on transfer (mandatory for contracts!). ([#1684](https://github.com/OpenZeppelin/openzeppelin-solidity/pull/1684))
 * All contracts now have revert reason strings, which give insight into error conditions, and help debug failing transactions. ([#1704](https://github.com/OpenZeppelin/openzeppelin-solidity/pull/1704))

### Improvements
 * Reverted the Solidity version bump done in v2.2.0, setting the minimum compiler version to v0.5.0, to prevent unexpected build breakage. Users are encouraged however to stay on top of new compiler releases, which usually include bugfixes. ([#1729](https://github.com/OpenZeppelin/openzeppelin-solidity/pull/1729))

### Bugfixes
 * `PostDeliveryCrowdsale`: some validations where skipped when paired with other crowdsale flavors, such as `AllowanceCrowdsale`, or `MintableCrowdsale` and `ERC20Capped`, which could cause buyers to not be able to claim their purchased tokens. ([#1721](https://github.com/OpenZeppelin/openzeppelin-solidity/pull/1721))
 * `ERC20._transfer`: the `from` argument was allowed to be the zero address, so it was possible to internally trigger a transfer of 0 tokens from the zero address. This address is not a valid destinatary of transfers, nor can it give or receive allowance, so this behavior was inconsistent. It now reverts. ([#1752](https://github.com/OpenZeppelin/openzeppelin-solidity/pull/1752))

## 2.2.0 (2019-03-14)

### New features
 * `ERC20Snapshot`: create snapshots on demand of the token balances and total supply, to later retrieve and e.g. calculate dividends at a past time. ([#1617](https://github.com/OpenZeppelin/openzeppelin-solidity/pull/1617))
 * `SafeERC20`: `ERC20` contracts with no return value (i.e. that revert on failure) are now supported. ([#1655](https://github.com/OpenZeppelin/openzeppelin-solidity/pull/1655))
 * `ERC20`: added internal `_approve(address owner, address spender, uint256 value)`, allowing derived contracts to set the allowance of arbitrary accounts. ([#1609](https://github.com/OpenZeppelin/openzeppelin-solidity/pull/1609))
 * `ERC20Metadata`: added internal `_setTokenURI(string memory tokenURI)`. ([#1618](https://github.com/OpenZeppelin/openzeppelin-solidity/pull/1618))
 * `TimedCrowdsale`: added internal `_extendTime(uint256 newClosingTime)` as well as `TimedCrowdsaleExtended(uint256 prevClosingTime, uint256 newClosingTime)` event allowing to extend the crowdsale, as long as it hasn't already closed.

### Improvements
 * Upgraded the minimum compiler version to v0.5.2: this removes many Solidity warnings that were false positives. ([#1606](https://github.com/OpenZeppelin/openzeppelin-solidity/pull/1606))
 * `ECDSA`: `recover` no longer accepts malleable signatures (those using upper-range values for `s`, or 0/1 for `v`). ([#1622](https://github.com/OpenZeppelin/openzeppelin-solidity/pull/1622))
 * ``ERC721``'s transfers are now more gas efficient due to removal of unnecessary `SafeMath` calls. ([#1610](https://github.com/OpenZeppelin/openzeppelin-solidity/pull/1610))
 * Fixed variable shadowing issues. ([#1606](https://github.com/OpenZeppelin/openzeppelin-solidity/pull/1606))

### Bugfixes
 * (minor) `SafeERC20`: `safeApprove` wasn't properly checking for a zero allowance when attempting to set a non-zero allowance. ([#1647](https://github.com/OpenZeppelin/openzeppelin-solidity/pull/1647))

### Breaking changes in drafts
 * `TokenMetadata` has been renamed to `ERC20Metadata`. ([#1618](https://github.com/OpenZeppelin/openzeppelin-solidity/pull/1618))
 * The library `Counter` has been renamed to `Counters` and its API has been improved. See an example in `ERC721`, lines [17](https://github.com/OpenZeppelin/openzeppelin-solidity/blob/3cb4a00fce1da76196ac0ac3a0ae9702b99642b5/contracts/token/ERC721/ERC721.sol#L17) and [204](https://github.com/OpenZeppelin/openzeppelin-solidity/blob/3cb4a00fce1da76196ac0ac3a0ae9702b99642b5/contracts/token/ERC721/ERC721.sol#L204). ([#1610](https://github.com/OpenZeppelin/openzeppelin-solidity/pull/1610))

## 2.1.3 (2019-02-26)
 * Backported `SafeERC20.safeApprove` bugfix. ([#1647](https://github.com/OpenZeppelin/openzeppelin-solidity/pull/1647))

## 2.1.2 (2019-01-17)
 * Removed most of the test suite from the npm package, except `PublicRole.behavior.js`, which may be useful to users testing their own `Roles`.

## 2.1.1 (2019-01-04)
 * Version bump to avoid conflict in the npm registry.

## 2.1.0 (2019-01-04)

### New features
 * Now targeting the 0.5.x line of Solidity compilers. For 0.4.24 support, use version 2.0 of OpenZeppelin.
 * `WhitelistCrowdsale`: a crowdsale where only whitelisted accounts (`WhitelistedRole`) can purchase tokens. Adding or removing accounts from the whitelist is done by whitelist admins (`WhitelistAdminRole`). Similar to the pre-2.0 `WhitelistedCrowdsale`. ([#1525](https://github.com/OpenZeppelin/openzeppelin-solidity/pull/1525), [#1589](https://github.com/OpenZeppelin/openzeppelin-solidity/pull/1589))
 * `RefundablePostDeliveryCrowdsale`: replacement for `RefundableCrowdsale` (deprecated, see below) where tokens are only granted once the crowdsale ends (if it meets its goal). ([#1543](https://github.com/OpenZeppelin/openzeppelin-solidity/pull/1543))
 * `PausableCrowdsale`: allows for pausers (`PauserRole`) to pause token purchases. Other crowdsale operations (e.g. withdrawals and refunds, if applicable) are not affected. ([#832](https://github.com/OpenZeppelin/openzeppelin-solidity/pull/832))
 * `ERC20`: `transferFrom` and `_burnFrom ` now emit `Approval` events, to represent the token's state comprehensively through events. ([#1524](https://github.com/OpenZeppelin/openzeppelin-solidity/pull/1524))
 * `ERC721`: added `_burn(uint256 tokenId)`, replacing the similar deprecated function (see below). ([#1550](https://github.com/OpenZeppelin/openzeppelin-solidity/pull/1550))
 * `ERC721`: added `_tokensOfOwner(address owner)`, allowing to internally retrieve the array of an account's owned tokens. ([#1522](https://github.com/OpenZeppelin/openzeppelin-solidity/pull/1522))
 * Crowdsales: all constructors are now `public`, meaning it is not necessary to extend these contracts in order to deploy them. The exception is `FinalizableCrowdsale`, since it is meaningless unless extended. ([#1564](https://github.com/OpenZeppelin/openzeppelin-solidity/pull/1564))
 * `SignedSafeMath`: added overflow-safe operations for signed integers (`int256`). ([#1559](https://github.com/OpenZeppelin/openzeppelin-solidity/pull/1559), [#1588](https://github.com/OpenZeppelin/openzeppelin-solidity/pull/1588))

### Improvements
 * The compiler version required by `Array` was behind the rest of the libray so it was updated to `v0.4.24`. ([#1553](https://github.com/OpenZeppelin/openzeppelin-solidity/pull/1553))
 * Now conforming to a 4-space indentation code style. ([1508](https://github.com/OpenZeppelin/openzeppelin-solidity/pull/1508))
 * `ERC20`: more gas efficient due to removed redundant `require`s. ([#1409](https://github.com/OpenZeppelin/openzeppelin-solidity/pull/1409))
 * `ERC721`: fixed a bug that prevented internal data structures from being properly cleaned, missing potential gas refunds. ([#1539](https://github.com/OpenZeppelin/openzeppelin-solidity/pull/1539) and [#1549](https://github.com/OpenZeppelin/openzeppelin-solidity/pull/1549))
 * `ERC721`: general gas savings on `transferFrom`, `_mint` and `_burn`, due to redudant `require`s and `SSTORE`s. ([#1549](https://github.com/OpenZeppelin/openzeppelin-solidity/pull/1549))

### Bugfixes

### Breaking changes

### Deprecations
 * `ERC721._burn(address owner, uint256 tokenId)`: due to the `owner` parameter being unnecessary. ([#1550](https://github.com/OpenZeppelin/openzeppelin-solidity/pull/1550))
 * `RefundableCrowdsale`: due to trading abuse potential on crowdsales that miss their goal. ([#1543](https://github.com/OpenZeppelin/openzeppelin-solidity/pull/1543))<|MERGE_RESOLUTION|>--- conflicted
+++ resolved
@@ -6,8 +6,8 @@
  * `Math`: add a `abs(int256)` method that returns the unsigned absolute value of a signed value. ([#2984](https://github.com/OpenZeppelin/openzeppelin-contracts/pull/2984))
  * Preset contracts are now deprecated in favor of [Contracts Wizard](https://wizard.openzeppelin.com). ([#2986](https://github.com/OpenZeppelin/openzeppelin-contracts/pull/2986))
  * `Governor`: add a relay function to help recover assets sent to a governor that is not its own executor (e.g. when using a timelock). ([#2926](https://github.com/OpenZeppelin/openzeppelin-contracts/pull/2926))
-<<<<<<< HEAD
- * `GovernorExtendedVoting`: add new module to ensure a minimum voting duration is available after the quorum is reached. ([#2973](https://github.com/OpenZeppelin/openzeppelin-contracts/pull/2973))
+ * `GovernorPreventLateQuorum`: add new module to ensure a minimum voting duration is available after the quorum is reached. ([#2973](https://github.com/OpenZeppelin/openzeppelin-contracts/pull/2973))
+ * `ERC721`: improved revert reason when transferring from wrong owner. ([#2975](https://github.com/OpenZeppelin/openzeppelin-contracts/pull/2975))
  * `Initializable`: change the existing `initializer` modifier and add a new `onlyInitializing` modifier to prevent reentrancy risk. ([#3006](https://github.com/OpenZeppelin/openzeppelin-contracts/pull/3006))
 
 ### Breaking changes
@@ -25,10 +25,6 @@
      }
  }
 ```
-=======
- * `GovernorPreventLateQuorum`: add new module to ensure a minimum voting duration is available after the quorum is reached. ([#2973](https://github.com/OpenZeppelin/openzeppelin-contracts/pull/2973))
- * `ERC721`: improved revert reason when transferring from wrong owner. ([#2975](https://github.com/OpenZeppelin/openzeppelin-contracts/pull/2975))
->>>>>>> 0c858e20
 
 ## 4.4.0 (2021-11-25)
 
