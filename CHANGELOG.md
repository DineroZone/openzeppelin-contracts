# Changelog

## Unreleased

 * `GovernorTimelockControl`: improve the `state()` function to have it reflect cases where a proposal has been canceled directly on the timelock. ([#2977](https://github.com/OpenZeppelin/openzeppelin-contracts/pull/2977))
 * `Math`: add a `abs(int256)` method that returns the unsigned absolute value of a signed value. ([#2984](https://github.com/OpenZeppelin/openzeppelin-contracts/pull/2984))
 * Preset contracts are now deprecated in favor of [Contracts Wizard](https://wizard.openzeppelin.com). ([#2986](https://github.com/OpenZeppelin/openzeppelin-contracts/pull/2986))
 * `Governor`: add a relay function to help recover assets sent to a governor that is not its own executor (e.g. when using a timelock). ([#2926](https://github.com/OpenZeppelin/openzeppelin-contracts/pull/2926))
<<<<<<< HEAD
 * `GovernorExtendedVoting`: add new module to ensure a minimum voting duration is available after the quorum is reached. ([#2973](https://github.com/OpenZeppelin/openzeppelin-contracts/pull/2973))
 * `ERC20`: reduce allowance before triggering transfer.
=======
 * `GovernorPreventLateQuorum`: add new module to ensure a minimum voting duration is available after the quorum is reached. ([#2973](https://github.com/OpenZeppelin/openzeppelin-contracts/pull/2973))
 * `ERC721`: improved revert reason when transferring from wrong owner. ([#2975](https://github.com/OpenZeppelin/openzeppelin-contracts/pull/2975))
 * `Votes`: Added a base contract for vote tracking with delegation. ([#2944](https://github.com/OpenZeppelin/openzeppelin-contracts/pull/2944))
 * `ERC721Votes`: Added an extension of ERC721 enabled with vote tracking and delegation. ([#2944](https://github.com/OpenZeppelin/openzeppelin-contracts/pull/2944))

## 4.4.1 (2021-12-14)

 * `Initializable`: change the existing `initializer` modifier and add a new `onlyInitializing` modifier to prevent reentrancy risk. ([#3006](https://github.com/OpenZeppelin/openzeppelin-contracts/pull/3006))

### Breaking change

It is no longer possible to call an `initializer`-protected function from within another `initializer` function outside the context of a constructor. Projects using OpenZeppelin upgradeable proxies should continue to work as is, since in the common case the initializer is invoked in the constructor directly. If this is not the case for you, the suggested change is to use the new `onlyInitializing` modifier in the following way:

```diff
 contract A {
-    function initialize() public   initializer { ... }
+    function initialize() internal onlyInitializing { ... }
 }
 contract B is A {
     function initialize() public initializer {
         A.initialize();
     }
 }
```
>>>>>>> a0a8bbb5

## 4.4.0 (2021-11-25)

 * `Ownable`: add an internal `_transferOwnership(address)`. ([#2568](https://github.com/OpenZeppelin/openzeppelin-contracts/pull/2568))
 * `AccessControl`: add internal `_grantRole(bytes32,address)` and `_revokeRole(bytes32,address)`. ([#2568](https://github.com/OpenZeppelin/openzeppelin-contracts/pull/2568))
 * `AccessControl`: mark `_setupRole(bytes32,address)` as deprecated in favor of `_grantRole(bytes32,address)`. ([#2568](https://github.com/OpenZeppelin/openzeppelin-contracts/pull/2568))
 * `AccessControlEnumerable`: hook into `_grantRole(bytes32,address)` and `_revokeRole(bytes32,address)`. ([#2946](https://github.com/OpenZeppelin/openzeppelin-contracts/pull/2946))
 * `EIP712`: cache `address(this)` to immutable storage to avoid potential issues if a vanilla contract is used in a delegatecall context. ([#2852](https://github.com/OpenZeppelin/openzeppelin-contracts/pull/2852))
 * Add internal `_setApprovalForAll` to `ERC721` and `ERC1155`. ([#2834](https://github.com/OpenZeppelin/openzeppelin-contracts/pull/2834))
 * `Governor`: shift vote start and end by one block to better match Compound's GovernorBravo and prevent voting at the Governor level if the voting snapshot is not ready. ([#2892](https://github.com/OpenZeppelin/openzeppelin-contracts/pull/2892))
 * `GovernorCompatibilityBravo`: consider quorum an inclusive rather than exclusive minimum to match Compound's GovernorBravo. ([#2974](https://github.com/OpenZeppelin/openzeppelin-contracts/pull/2974))
 * `GovernorSettings`: a new governor module that manages voting settings updatable through governance actions. ([#2904](https://github.com/OpenZeppelin/openzeppelin-contracts/pull/2904))
 * `PaymentSplitter`: now supports ERC20 assets in addition to Ether. ([#2858](https://github.com/OpenZeppelin/openzeppelin-contracts/pull/2858))
 * `ECDSA`: add a variant of `toEthSignedMessageHash` for arbitrary length message hashing. ([#2865](https://github.com/OpenZeppelin/openzeppelin-contracts/pull/2865))
 * `MerkleProof`: add a `processProof` function that returns the rebuilt root hash given a leaf and a proof. ([#2841](https://github.com/OpenZeppelin/openzeppelin-contracts/pull/2841))
 * `VestingWallet`: new contract that handles the vesting of Ether and ERC20 tokens following a customizable vesting schedule. ([#2748](https://github.com/OpenZeppelin/openzeppelin-contracts/pull/2748))
 * `Governor`: enable receiving Ether when a Timelock contract is not used. ([#2748](https://github.com/OpenZeppelin/openzeppelin-contracts/pull/2849))
 * `GovernorTimelockCompound`: fix ability to use Ether stored in the Timelock contract. ([#2748](https://github.com/OpenZeppelin/openzeppelin-contracts/pull/2849))

## 4.3.3

 * `ERC1155Supply`: Handle `totalSupply` changes by hooking into `_beforeTokenTransfer` to ensure consistency of balances and supply during `IERC1155Receiver.onERC1155Received` calls.

## 4.3.2 (2021-09-14)

 * `UUPSUpgradeable`: Add modifiers to prevent `upgradeTo` and `upgradeToAndCall` being executed on any contract that is not the active ERC1967 proxy. This prevents these functions being called on implementation contracts or minimal ERC1167 clones, in particular.

## 4.3.1 (2021-08-26)

 * `TimelockController`: Add additional isOperationReady check.

## 4.3.0 (2021-08-17)

 * `ERC2771Context`: use private variable from storage to store the forwarder address. Fixes issues where `_msgSender()` was not callable from constructors. ([#2754](https://github.com/OpenZeppelin/openzeppelin-contracts/pull/2754))
 * `EnumerableSet`: add `values()` functions that returns an array containing all values in a single call. ([#2768](https://github.com/OpenZeppelin/openzeppelin-contracts/pull/2768))
 * `Governor`: added a modular system of `Governor` contracts based on `GovernorAlpha` and `GovernorBravo`. ([#2672](https://github.com/OpenZeppelin/openzeppelin-contracts/pull/2672))
 * Add an `interfaces` folder containing solidity interfaces to final ERCs. ([#2517](https://github.com/OpenZeppelin/openzeppelin-contracts/pull/2517))
 * `ECDSA`: add `tryRecover` functions that will not throw if the signature is invalid, and will return an error flag instead. ([#2661](https://github.com/OpenZeppelin/openzeppelin-contracts/pull/2661))
 * `SignatureChecker`: Reduce gas usage of the `isValidSignatureNow` function for the "signature by EOA" case. ([#2661](https://github.com/OpenZeppelin/openzeppelin-contracts/pull/2661))

## 4.2.0 (2021-06-30)

 * `ERC20Votes`: add a new extension of the `ERC20` token with support for voting snapshots and delegation. ([#2632](https://github.com/OpenZeppelin/openzeppelin-contracts/pull/2632))
 * `ERC20VotesComp`: Variant of `ERC20Votes` that is compatible with Compound's `Comp` token interface but restricts supply to `uint96`. ([#2706](https://github.com/OpenZeppelin/openzeppelin-contracts/pull/2706))
 * `ERC20Wrapper`: add a new extension of the `ERC20` token which wraps an underlying token. Deposit and withdraw guarantee that the total supply is backed by a corresponding amount of underlying token. ([#2633](https://github.com/OpenZeppelin/openzeppelin-contracts/pull/2633))
 * Enumerables: Improve gas cost of removal in `EnumerableSet` and `EnumerableMap`.
 * Enumerables: Improve gas cost of lookup in `EnumerableSet` and `EnumerableMap`.
 * `Counter`: add a reset method. ([#2678](https://github.com/OpenZeppelin/openzeppelin-contracts/pull/2678))
 * Tokens: Wrap definitely safe subtractions in `unchecked` blocks.
 * `Math`: Add a `ceilDiv` method for performing ceiling division.
 * `ERC1155Supply`: add a new `ERC1155` extension that keeps track of the totalSupply of each tokenId. ([#2593](https://github.com/OpenZeppelin/openzeppelin-contracts/pull/2593))
 * `BitMaps`: add a new `BitMaps` library that provides a storage efficient datastructure for `uint256` to `bool` mapping with contiguous keys. ([#2710](https://github.com/OpenZeppelin/openzeppelin-contracts/pull/2710))

### Breaking Changes

 * `ERC20FlashMint` is no longer a Draft ERC. ([#2673](https://github.com/OpenZeppelin/openzeppelin-contracts/pull/2673)))

**How to update:** Change your import paths by removing the `draft-` prefix from `@openzeppelin/contracts/token/ERC20/extensions/draft-ERC20FlashMint.sol`.

> See [Releases and Stability: Drafts](https://docs.openzeppelin.com/contracts/4.x/releases-stability#drafts).

## 4.1.0 (2021-04-29)

 * `IERC20Metadata`: add a new extended interface that includes the optional `name()`, `symbol()` and `decimals()` functions. ([#2561](https://github.com/OpenZeppelin/openzeppelin-contracts/pull/2561))
 * `ERC777`: make reception acquirement optional in `_mint`. ([#2552](https://github.com/OpenZeppelin/openzeppelin-contracts/pull/2552))
 * `ERC20Permit`: add a `_useNonce` to enable further usage of ERC712 signatures. ([#2565](https://github.com/OpenZeppelin/openzeppelin-contracts/pull/2565))
 * `ERC20FlashMint`: add an implementation of the ERC3156 extension for flash-minting ERC20 tokens. ([#2543](https://github.com/OpenZeppelin/openzeppelin-contracts/pull/2543))
 * `SignatureChecker`: add a signature verification library that supports both EOA and ERC1271 compliant contracts as signers. ([#2532](https://github.com/OpenZeppelin/openzeppelin-contracts/pull/2532))
 * `Multicall`: add abstract contract with `multicall(bytes[] calldata data)` function to bundle multiple calls together ([#2608](https://github.com/OpenZeppelin/openzeppelin-contracts/pull/2608))
 * `ECDSA`: add support for ERC2098 short-signatures. ([#2582](https://github.com/OpenZeppelin/openzeppelin-contracts/pull/2582))
 * `AccessControl`: add a `onlyRole` modifier to restrict specific function to callers bearing a specific role. ([#2609](https://github.com/OpenZeppelin/openzeppelin-contracts/pull/2609))
 * `StorageSlot`: add a library for reading and writing primitive types to specific storage slots. ([#2542](https://github.com/OpenZeppelin/openzeppelin-contracts/pull/2542))
 * UUPS Proxies: add `UUPSUpgradeable` to implement the UUPS proxy pattern together with `EIP1967Proxy`. ([#2542](https://github.com/OpenZeppelin/openzeppelin-contracts/pull/2542))

### Breaking changes

This release includes two small breaking changes in `TimelockController`.

1. The `onlyRole` modifier in this contract was designed to let anyone through if the role was granted to `address(0)`,
   allowing the possibility to to make a role "open", which can be used for `EXECUTOR_ROLE`. This modifier is now
   replaced by `AccessControl.onlyRole`, which does not have this ability. The previous behavior was moved to the
   modifier `TimelockController.onlyRoleOrOpenRole`.
2. It was possible to make `PROPOSER_ROLE` an open role (as described in the previous item) if it was granted to
   `address(0)`. This would affect the `schedule`, `scheduleBatch`, and `cancel` operations in `TimelockController`.
   This ability was removed as it does not make sense to open up the `PROPOSER_ROLE` in the same way that it does for
   `EXECUTOR_ROLE`.

## 4.0.0 (2021-03-23)

 * Now targeting the 0.8.x line of Solidity compilers. For 0.6.x (resp 0.7.x) support, use version 3.4.0 (resp 3.4.0-solc-0.7) of OpenZeppelin.
 * `Context`: making `_msgData` return `bytes calldata` instead of `bytes memory` ([#2492](https://github.com/OpenZeppelin/openzeppelin-contracts/pull/2492))
 * `ERC20`: removed the `_setDecimals` function and the storage slot associated to decimals. ([#2502](https://github.com/OpenZeppelin/openzeppelin-contracts/pull/2502))
 * `Strings`: addition of a `toHexString` function.  ([#2504](https://github.com/OpenZeppelin/openzeppelin-contracts/pull/2504))
 * `EnumerableMap`: change implementation to optimize for `key → value` lookups instead of enumeration. ([#2518](https://github.com/OpenZeppelin/openzeppelin-contracts/pull/2518))
 * `GSN`: deprecate GSNv1 support in favor of upcoming support for GSNv2. ([#2521](https://github.com/OpenZeppelin/openzeppelin-contracts/pull/2521))
 * `ERC165`: remove uses of storage in the base ERC165 implementation. ERC165 based contracts now use storage-less virtual functions. Old behavior remains available in the `ERC165Storage` extension. ([#2505](https://github.com/OpenZeppelin/openzeppelin-contracts/pull/2505))
 * `Initializable`: make initializer check stricter during construction. ([#2531](https://github.com/OpenZeppelin/openzeppelin-contracts/pull/2531))
 * `ERC721`: remove enumerability of tokens from the base implementation. This feature is now provided separately through the `ERC721Enumerable` extension. ([#2511](https://github.com/OpenZeppelin/openzeppelin-contracts/pull/2511))
 * `AccessControl`: removed enumerability by default for a more lightweight contract. It is now opt-in through `AccessControlEnumerable`. ([#2512](https://github.com/OpenZeppelin/openzeppelin-contracts/pull/2512))
 * Meta Transactions: add `ERC2771Context` and a `MinimalForwarder` for meta-transactions. ([#2508](https://github.com/OpenZeppelin/openzeppelin-contracts/pull/2508))
 * Overall reorganization of the contract folder to improve clarity and discoverability. ([#2503](https://github.com/OpenZeppelin/openzeppelin-contracts/pull/2503))
 * `ERC20Capped`: optimize gas usage by enforcing the check directly in `_mint`. ([#2524](https://github.com/OpenZeppelin/openzeppelin-contracts/pull/2524))
 * Rename `UpgradeableProxy` to `ERC1967Proxy`. ([#2547](https://github.com/OpenZeppelin/openzeppelin-contracts/pull/2547))
 * `ERC777`: optimize the gas costs of the constructor. ([#2551](https://github.com/OpenZeppelin/openzeppelin-contracts/pull/2551))
 * `ERC721URIStorage`: add a new extension that implements the `_setTokenURI` behavior as it was available in 3.4.0. ([#2555](https://github.com/OpenZeppelin/openzeppelin-contracts/pull/2555))
 * `AccessControl`: added ERC165 interface detection. ([#2562](https://github.com/OpenZeppelin/openzeppelin-contracts/pull/2562))
 * `ERC1155`: make `uri` public so overloading function can call it using super. ([#2576](https://github.com/OpenZeppelin/openzeppelin-contracts/pull/2576))

### Bug fixes for beta releases

 * `AccessControlEnumerable`: Fixed `renounceRole` not updating enumerable set of addresses for a role. ([#2572](https://github.com/OpenZeppelin/openzeppelin-contracts/pull/2572))

### How to upgrade from 3.x

Since this version has moved a few contracts to different directories, users upgrading from a previous version will need to adjust their import statements. To make this easier, the package includes a script that will migrate import statements automatically. After upgrading to the latest version of the package, run:

```
npx openzeppelin-contracts-migrate-imports
```

Make sure you're using git or another version control system to be able to recover from any potential error in our script.

### How to upgrade from 4.0-beta.x

Some further changes have been done between the different beta iterations. Transitions made during this period are configured in the `migrate-imports` script. Consequently, you can upgrade from any previous 4.0-beta.x version using the same script as described in the *How to upgrade from 3.x* section.

## 3.4.2

 * `TimelockController`: Add additional isOperationReady check.

## 3.4.1 (2021-03-03)

 * `ERC721`: made `_approve` an internal function (was private).

## 3.4.0 (2021-02-02)

 * `BeaconProxy`: added new kind of proxy that allows simultaneous atomic upgrades. ([#2411](https://github.com/OpenZeppelin/openzeppelin-contracts/pull/2411))
 * `EIP712`: added helpers to verify EIP712 typed data signatures on chain. ([#2418](https://github.com/OpenZeppelin/openzeppelin-contracts/pull/2418))
 * `ERC20Permit`: added an implementation of the ERC20 permit extension for gasless token approvals. ([#2237](https://github.com/OpenZeppelin/openzeppelin-contracts/pull/2237))
 * Presets: added token presets with preminted fixed supply `ERC20PresetFixedSupply` and `ERC777PresetFixedSupply`. ([#2399](https://github.com/OpenZeppelin/openzeppelin-contracts/pull/2399))
 * `Address`: added `functionDelegateCall`, similar to the existing `functionCall`. ([#2333](https://github.com/OpenZeppelin/openzeppelin-contracts/pull/2333))
 * `Clones`: added a library for deploying EIP 1167 minimal proxies. ([#2449](https://github.com/OpenZeppelin/openzeppelin-contracts/pull/2449))
 * `Context`: moved from `contracts/GSN` to `contracts/utils`. ([#2453](https://github.com/OpenZeppelin/openzeppelin-contracts/pull/2453))
 * `PaymentSplitter`: replace usage of `.transfer()` with `Address.sendValue` for improved compatibility with smart wallets. ([#2455](https://github.com/OpenZeppelin/openzeppelin-contracts/pull/2455))
 * `UpgradeableProxy`: bubble revert reasons from initialization calls. ([#2454](https://github.com/OpenZeppelin/openzeppelin-contracts/pull/2454))
 * `SafeMath`: fix a memory allocation issue by adding new `SafeMath.tryOp(uint,uint)→(bool,uint)` functions. `SafeMath.op(uint,uint,string)→uint` are now deprecated. ([#2462](https://github.com/OpenZeppelin/openzeppelin-contracts/pull/2462))
 * `EnumerableMap`: fix a memory allocation issue by adding new `EnumerableMap.tryGet(uint)→(bool,address)` functions. `EnumerableMap.get(uint)→string` is now deprecated. ([#2462](https://github.com/OpenZeppelin/openzeppelin-contracts/pull/2462))
 * `ERC165Checker`: added batch `getSupportedInterfaces`. ([#2469](https://github.com/OpenZeppelin/openzeppelin-contracts/pull/2469))
 * `RefundEscrow`: `beneficiaryWithdraw` will forward all available gas to the beneficiary. ([#2480](https://github.com/OpenZeppelin/openzeppelin-contracts/pull/2480))
 * Many view and pure functions have been made virtual to customize them via overrides. In many cases this will not imply that other functions in the contract will automatically adapt to the overridden definitions. People who wish to override should consult the source code to understand the impact and if they need to override any additional functions to achieve the desired behavior.

### Security Fixes

 * `ERC777`: fix potential reentrancy issues for custom extensions to `ERC777`. ([#2483](https://github.com/OpenZeppelin/openzeppelin-contracts/pull/2483))

If you're using our implementation of ERC777 from version 3.3.0 or earlier, and you define a custom `_beforeTokenTransfer` function that writes to a storage variable, you may be vulnerable to a reentrancy attack. If you're affected and would like assistance please write to security@openzeppelin.com. [Read more in the pull request.](https://github.com/OpenZeppelin/openzeppelin-contracts/pull/2483)

## 3.3.0 (2020-11-26)

 * Now supports both Solidity 0.6 and 0.7. Compiling with solc 0.7 will result in warnings. Install the `solc-0.7` tag to compile without warnings.
 * `Address`: added `functionStaticCall`, similar to the existing `functionCall`. ([#2333](https://github.com/OpenZeppelin/openzeppelin-contracts/pull/2333))
 * `TimelockController`: added a contract to augment access control schemes with a delay. ([#2354](https://github.com/OpenZeppelin/openzeppelin-contracts/pull/2354))
 * `EnumerableSet`: added `Bytes32Set`, for sets of `bytes32`. ([#2395](https://github.com/OpenZeppelin/openzeppelin-contracts/pull/2395))

## 3.2.2-solc-0.7 (2020-10-28)
 * Resolve warnings introduced by Solidity 0.7.4. ([#2396](https://github.com/OpenZeppelin/openzeppelin-contracts/pull/2396))

## 3.2.1-solc-0.7 (2020-09-15)
 * `ERC777`: Remove a warning about function state visibility in Solidity 0.7. ([#2327](https://github.com/OpenZeppelin/openzeppelin-contracts/pull/2327))

## 3.2.0 (2020-09-10)

### New features
 * Proxies: added the proxy contracts from OpenZeppelin SDK. ([#2335](https://github.com/OpenZeppelin/openzeppelin-contracts/pull/2335))

#### Proxy changes with respect to OpenZeppelin SDK

Aside from upgrading them from Solidity 0.5 to 0.6, we've changed a few minor things from the proxy contracts as they were found in OpenZeppelin SDK.

- `UpgradeabilityProxy` was renamed to `UpgradeableProxy`.
- `AdminUpgradeabilityProxy` was renamed to `TransparentUpgradeableProxy`.
- `Proxy._willFallback` was renamed to `Proxy._beforeFallback`.
- `UpgradeabilityProxy._setImplementation` and `AdminUpgradeabilityProxy._setAdmin` were made private.

### Improvements
 * `Address.isContract`: switched from `extcodehash` to `extcodesize` for less gas usage. ([#2311](https://github.com/OpenZeppelin/openzeppelin-contracts/pull/2311))

### Breaking changes
 * `ERC20Snapshot`: switched to using `_beforeTokenTransfer` hook instead of overriding ERC20 operations. ([#2312](https://github.com/OpenZeppelin/openzeppelin-contracts/pull/2312))

This small change in the way we implemented `ERC20Snapshot` may affect users who are combining this contract with
other ERC20 flavors, since it no longer overrides `_transfer`, `_mint`, and `_burn`. This can result in having to remove Solidity `override(...)` specifiers in derived contracts for these functions, and to instead have to add it for `_beforeTokenTransfer`. See [Using Hooks](https://docs.openzeppelin.com/contracts/3.x/extending-contracts#using-hooks) in the documentation.

## 3.1.0 (2020-06-23)

### New features
 * `SafeCast`: added functions to downcast signed integers (e.g. `toInt32`), improving usability of `SignedSafeMath`. ([#2243](https://github.com/OpenZeppelin/openzeppelin-contracts/pull/2243))
 * `functionCall`: new helpers that replicate Solidity's function call semantics, reducing the need to rely on `call`. ([#2264](https://github.com/OpenZeppelin/openzeppelin-contracts/pull/2264))
 * `ERC1155`: added support for a base implementation, non-standard extensions and a preset contract. ([#2014](https://github.com/OpenZeppelin/openzeppelin-contracts/pull/2014), [#2230](https://github.com/OpenZeppelin/openzeppelin-contracts/issues/2230))

### Improvements
 * `ReentrancyGuard`: reduced overhead of using the `nonReentrant` modifier. ([#2171](https://github.com/OpenZeppelin/openzeppelin-contracts/pull/2171))
 * `AccessControl`: added a `RoleAdminChanged` event to `_setAdminRole`. ([#2214](https://github.com/OpenZeppelin/openzeppelin-contracts/pull/2214))
 * Made all `public` functions in the token preset contracts `virtual`. ([#2257](https://github.com/OpenZeppelin/openzeppelin-contracts/pull/2257))

### Deprecations
 * `SafeERC20`: deprecated `safeApprove`. ([#2268](https://github.com/OpenZeppelin/openzeppelin-contracts/pull/2268))

## 3.0.2 (2020-06-08)

### Improvements
 * Added SPX license identifier to all contracts. ([#2235](https://github.com/OpenZeppelin/openzeppelin-contracts/pull/2235))

## 3.0.1 (2020-04-27)

### Bugfixes
 * `ERC777`: fixed the `_approve` internal function not validating some of their arguments for non-zero addresses. ([#2213](https://github.com/OpenZeppelin/openzeppelin-contracts/pull/2213))

## 3.0.0 (2020-04-20)

### New features
 * `AccessControl`: new contract for managing permissions in a system, replacement for `Ownable` and `Roles`. ([#2112](https://github.com/OpenZeppelin/openzeppelin-contracts/pull/2112))
 * `SafeCast`: new functions to convert to and from signed and unsigned values: `toUint256` and `toInt256`. ([#2123](https://github.com/OpenZeppelin/openzeppelin-contracts/pull/2123))
 * `EnumerableMap`: a new data structure for key-value pairs (like `mapping`) that can be iterated over. ([#2160](https://github.com/OpenZeppelin/openzeppelin-contracts/pull/2160))

### Breaking changes
 * `ERC721`: `burn(owner, tokenId)` was removed, use `burn(tokenId)` instead. ([#2125](https://github.com/OpenZeppelin/openzeppelin-contracts/pull/2125))
 * `ERC721`: `_checkOnERC721Received` was removed. ([#2125](https://github.com/OpenZeppelin/openzeppelin-contracts/pull/2125))
 * `ERC721`: `_transferFrom` and `_safeTransferFrom` were renamed to `_transfer` and `_safeTransfer`. ([#2162](https://github.com/OpenZeppelin/openzeppelin-contracts/pull/2162))
 * `Ownable`: removed `_transferOwnership`. ([#2162](https://github.com/OpenZeppelin/openzeppelin-contracts/pull/2162))
 * `PullPayment`, `Escrow`: `withdrawWithGas` was removed. The old `withdraw` function now forwards all gas. ([#2125](https://github.com/OpenZeppelin/openzeppelin-contracts/pull/2125))
 * `Roles` was removed, use `AccessControl` as a replacement. ([#2112](https://github.com/OpenZeppelin/openzeppelin-contracts/pull/2112))
 * `ECDSA`: when receiving an invalid signature, `recover` now reverts instead of returning the zero address. ([#2114](https://github.com/OpenZeppelin/openzeppelin-contracts/pull/2114))
 * `Create2`: added an `amount` argument to `deploy` for contracts with `payable` constructors. ([#2117](https://github.com/OpenZeppelin/openzeppelin-contracts/pull/2117))
 * `Pausable`: moved to the `utils` directory. ([#2122](https://github.com/OpenZeppelin/openzeppelin-contracts/pull/2122))
 * `Strings`: moved to the `utils` directory. ([#2122](https://github.com/OpenZeppelin/openzeppelin-contracts/pull/2122))
 * `Counters`: moved to the `utils` directory. ([#2122](https://github.com/OpenZeppelin/openzeppelin-contracts/pull/2122))
 * `SignedSafeMath`: moved to the `math` directory. ([#2122](https://github.com/OpenZeppelin/openzeppelin-contracts/pull/2122))
 * `ERC20Snapshot`: moved to the `token/ERC20` directory. `snapshot` was changed into an `internal` function. ([#2122](https://github.com/OpenZeppelin/openzeppelin-contracts/pull/2122))
 * `Ownable`: moved to the `access` directory. ([#2120](https://github.com/OpenZeppelin/openzeppelin-contracts/pull/2120))
 * `Ownable`: removed `isOwner`. ([#2120](https://github.com/OpenZeppelin/openzeppelin-contracts/pull/2120))
 * `Secondary`: removed from the library, use `Ownable` instead. ([#2120](https://github.com/OpenZeppelin/openzeppelin-contracts/pull/2120))
 * `Escrow`, `ConditionalEscrow`, `RefundEscrow`: these now use `Ownable` instead of `Secondary`, their external API changed accordingly. ([#2120](https://github.com/OpenZeppelin/openzeppelin-contracts/pull/2120))
 * `ERC20`: removed `_burnFrom`. ([#2119](https://github.com/OpenZeppelin/openzeppelin-contracts/pull/2119))
 * `Address`: removed `toPayable`, use `payable(address)` instead. ([#2133](https://github.com/OpenZeppelin/openzeppelin-contracts/pull/2133))
 * `ERC777`: `_send`, `_mint` and `_burn` now use the caller as the operator. ([#2134](https://github.com/OpenZeppelin/openzeppelin-contracts/pull/2134))
 * `ERC777`: removed `_callsTokensToSend` and `_callTokensReceived`. ([#2134](https://github.com/OpenZeppelin/openzeppelin-contracts/pull/2134))
 * `EnumerableSet`: renamed `get` to `at`. ([#2151](https://github.com/OpenZeppelin/openzeppelin-contracts/pull/2151))
 * `ERC165Checker`: functions no longer have a leading underscore. ([#2150](https://github.com/OpenZeppelin/openzeppelin-contracts/pull/2150))
 * `ERC721Metadata`, `ERC721Enumerable`: these contracts were removed, and their functionality merged into `ERC721`. ([#2160](https://github.com/OpenZeppelin/openzeppelin-contracts/pull/2160))
 * `ERC721`: added a constructor for `name` and `symbol`. ([#2160](https://github.com/OpenZeppelin/openzeppelin-contracts/pull/2160))
 * `ERC20Detailed`: this contract was removed and its functionality merged into `ERC20`. ([#2161](https://github.com/OpenZeppelin/openzeppelin-contracts/pull/2161))
 * `ERC20`: added a constructor for `name` and `symbol`. `decimals` now defaults to 18. ([#2161](https://github.com/OpenZeppelin/openzeppelin-contracts/pull/2161))
 * `Strings`: renamed `fromUint256` to `toString` ([#2188](https://github.com/OpenZeppelin/openzeppelin-contracts/pull/2188))

## 2.5.1 (2020-04-24)

### Bugfixes
 * `ERC777`: fixed the `_send` and `_approve` internal functions not validating some of their arguments for non-zero addresses. ([#2212](https://github.com/OpenZeppelin/openzeppelin-contracts/pull/2212))

## 2.5.0 (2020-02-04)

### New features
 * `SafeCast.toUintXX`: new library for integer downcasting, which allows for safe operation on smaller types (e.g. `uint32`) when combined with `SafeMath`. ([#1926](https://github.com/OpenZeppelin/openzeppelin-solidity/pull/1926))
 * `ERC721Metadata`: added `baseURI`, which can be used for dramatic gas savings when all token URIs share a prefix (e.g. `http://api.myapp.com/tokens/<id>`). ([#1970](https://github.com/OpenZeppelin/openzeppelin-solidity/pull/1970))
 * `EnumerableSet`: new library for storing enumerable sets of values. Only `AddressSet` is supported in this release. ([#2061](https://github.com/OpenZeppelin/openzeppelin-solidity/pull/2061))
 * `Create2`: simple library to make usage of the `CREATE2` opcode easier. ([#1744](https://github.com/OpenZeppelin/openzeppelin-contracts/pull/1744))

### Improvements
 * `ERC777`: `_burn` is now internal, providing more flexibility and making it easier to create tokens that deflate. ([#1908](https://github.com/OpenZeppelin/openzeppelin-contracts/pull/1908))
 * `ReentrancyGuard`: greatly improved gas efficiency by using the net gas metering mechanism introduced in the Istanbul hardfork. ([#1992](https://github.com/OpenZeppelin/openzeppelin-contracts/pull/1992), [#1996](https://github.com/OpenZeppelin/openzeppelin-contracts/pull/1996))
 * `ERC777`: improve extensibility by making `_send` and related functions `internal`. ([#2027](https://github.com/OpenZeppelin/openzeppelin-contracts/pull/2027))
 * `ERC721`: improved revert reason when transferring tokens to a non-recipient contract. ([#2018](https://github.com/OpenZeppelin/openzeppelin-contracts/pull/2018))

### Breaking changes
 * `ERC165Checker` now requires a minimum Solidity compiler version of 0.5.10. ([#1829](https://github.com/OpenZeppelin/openzeppelin-solidity/pull/1829))

## 2.4.0 (2019-10-29)

### New features
 * `Address.toPayable`: added a helper to convert between address types without having to resort to low-level casting. ([#1773](https://github.com/OpenZeppelin/openzeppelin-solidity/pull/1773))
 * Facilities to make metatransaction-enabled contracts through the Gas Station Network. ([#1844](https://github.com/OpenZeppelin/openzeppelin-contracts/pull/1844))
 * `Address.sendValue`: added a replacement to Solidity's `transfer`, removing the fixed gas stipend. ([#1962](https://github.com/OpenZeppelin/openzeppelin-solidity/pull/1962))
 * Added replacement for functions that don't forward all gas (which have been deprecated): ([#1976](https://github.com/OpenZeppelin/openzeppelin-solidity/pull/1976))
   * `PullPayment.withdrawPaymentsWithGas(address payable payee)`
   * `Escrow.withdrawWithGas(address payable payee)`
 * `SafeMath`: added support for custom error messages to `sub`, `div` and `mod` functions. ([#1828](https://github.com/OpenZeppelin/openzeppelin-contracts/pull/1828))

### Improvements
 * `Address.isContract`: switched from `extcodesize` to `extcodehash` for less gas usage. ([#1802](https://github.com/OpenZeppelin/openzeppelin-solidity/pull/1802))
 * `ERC20` and `ERC777` updated to throw custom errors on subtraction overflows. ([#1828](https://github.com/OpenZeppelin/openzeppelin-contracts/pull/1828))

### Deprecations
 * Deprecated functions that don't forward all gas: ([#1976](https://github.com/OpenZeppelin/openzeppelin-solidity/pull/1976))
   * `PullPayment.withdrawPayments(address payable payee)`
   * `Escrow.withdraw(address payable payee)`

### Breaking changes
 * `Address` now requires a minimum Solidity compiler version of 0.5.5. ([#1802](https://github.com/OpenZeppelin/openzeppelin-solidity/pull/1802))
 * `SignatureBouncer` has been removed from drafts, both to avoid confusions with the GSN and `GSNRecipientSignature` (previously called `GSNBouncerSignature`) and because the API was not very clear. ([#1879](https://github.com/OpenZeppelin/openzeppelin-contracts/pull/1879))

### How to upgrade from 2.4.0-beta

The final 2.4.0 release includes a refactor of the GSN contracts that will be a breaking change for 2.4.0-beta users.

 * The default empty implementations of `_preRelayedCall` and `_postRelayedCall` were removed and must now be explicitly implemented always in custom recipients. If your custom recipient didn't include an implementation, you can provide an empty one.
 * `GSNRecipient`, `GSNBouncerBase`, and `GSNContext` were all merged into `GSNRecipient`.
 * `GSNBouncerSignature` and `GSNBouncerERC20Fee` were renamed to `GSNRecipientSignature` and `GSNRecipientERC20Fee`.
 * It is no longer necessary to inherit from `GSNRecipient` when using `GSNRecipientSignature` and `GSNRecipientERC20Fee`.

For example, a contract using `GSNBouncerSignature` would have to be changed in the following way.

```diff
-contract MyDapp is GSNRecipient, GSNBouncerSignature {
+contract MyDapp is GSNRecipientSignature {
```

Refer to the table below to adjust your inheritance list.

| 2.4.0-beta                         | 2.4.0                        |
| ---------------------------------- | ---------------------------- |
| `GSNRecipient, GSNBouncerSignature`| `GSNRecipientSignature`      |
| `GSNRecipient, GSNBouncerERC20Fee` | `GSNRecipientERC20Fee`       |
| `GSNBouncerBase`                   | `GSNRecipient`               |

## 2.3.0 (2019-05-27)

### New features
 * `ERC1820`: added support for interacting with the [ERC1820](https://eips.ethereum.org/EIPS/eip-1820) registry contract (`IERC1820Registry`), as well as base contracts that can be registered as implementers there. ([#1677](https://github.com/OpenZeppelin/openzeppelin-solidity/pull/1677))
 * `ERC777`: support for the [ERC777 token](https://eips.ethereum.org/EIPS/eip-777), which has multiple improvements over `ERC20` (but is backwards compatible with it) such as built-in burning, a more  straightforward permission system, and optional sender and receiver hooks on transfer (mandatory for contracts!). ([#1684](https://github.com/OpenZeppelin/openzeppelin-solidity/pull/1684))
 * All contracts now have revert reason strings, which give insight into error conditions, and help debug failing transactions. ([#1704](https://github.com/OpenZeppelin/openzeppelin-solidity/pull/1704))

### Improvements
 * Reverted the Solidity version bump done in v2.2.0, setting the minimum compiler version to v0.5.0, to prevent unexpected build breakage. Users are encouraged however to stay on top of new compiler releases, which usually include bugfixes. ([#1729](https://github.com/OpenZeppelin/openzeppelin-solidity/pull/1729))

### Bugfixes
 * `PostDeliveryCrowdsale`: some validations where skipped when paired with other crowdsale flavors, such as `AllowanceCrowdsale`, or `MintableCrowdsale` and `ERC20Capped`, which could cause buyers to not be able to claim their purchased tokens. ([#1721](https://github.com/OpenZeppelin/openzeppelin-solidity/pull/1721))
 * `ERC20._transfer`: the `from` argument was allowed to be the zero address, so it was possible to internally trigger a transfer of 0 tokens from the zero address. This address is not a valid destinatary of transfers, nor can it give or receive allowance, so this behavior was inconsistent. It now reverts. ([#1752](https://github.com/OpenZeppelin/openzeppelin-solidity/pull/1752))

## 2.2.0 (2019-03-14)

### New features
 * `ERC20Snapshot`: create snapshots on demand of the token balances and total supply, to later retrieve and e.g. calculate dividends at a past time. ([#1617](https://github.com/OpenZeppelin/openzeppelin-solidity/pull/1617))
 * `SafeERC20`: `ERC20` contracts with no return value (i.e. that revert on failure) are now supported. ([#1655](https://github.com/OpenZeppelin/openzeppelin-solidity/pull/1655))
 * `ERC20`: added internal `_approve(address owner, address spender, uint256 value)`, allowing derived contracts to set the allowance of arbitrary accounts. ([#1609](https://github.com/OpenZeppelin/openzeppelin-solidity/pull/1609))
 * `ERC20Metadata`: added internal `_setTokenURI(string memory tokenURI)`. ([#1618](https://github.com/OpenZeppelin/openzeppelin-solidity/pull/1618))
 * `TimedCrowdsale`: added internal `_extendTime(uint256 newClosingTime)` as well as `TimedCrowdsaleExtended(uint256 prevClosingTime, uint256 newClosingTime)` event allowing to extend the crowdsale, as long as it hasn't already closed.

### Improvements
 * Upgraded the minimum compiler version to v0.5.2: this removes many Solidity warnings that were false positives. ([#1606](https://github.com/OpenZeppelin/openzeppelin-solidity/pull/1606))
 * `ECDSA`: `recover` no longer accepts malleable signatures (those using upper-range values for `s`, or 0/1 for `v`). ([#1622](https://github.com/OpenZeppelin/openzeppelin-solidity/pull/1622))
 * ``ERC721``'s transfers are now more gas efficient due to removal of unnecessary `SafeMath` calls. ([#1610](https://github.com/OpenZeppelin/openzeppelin-solidity/pull/1610))
 * Fixed variable shadowing issues. ([#1606](https://github.com/OpenZeppelin/openzeppelin-solidity/pull/1606))

### Bugfixes
 * (minor) `SafeERC20`: `safeApprove` wasn't properly checking for a zero allowance when attempting to set a non-zero allowance. ([#1647](https://github.com/OpenZeppelin/openzeppelin-solidity/pull/1647))

### Breaking changes in drafts
 * `TokenMetadata` has been renamed to `ERC20Metadata`. ([#1618](https://github.com/OpenZeppelin/openzeppelin-solidity/pull/1618))
 * The library `Counter` has been renamed to `Counters` and its API has been improved. See an example in `ERC721`, lines [17](https://github.com/OpenZeppelin/openzeppelin-solidity/blob/3cb4a00fce1da76196ac0ac3a0ae9702b99642b5/contracts/token/ERC721/ERC721.sol#L17) and [204](https://github.com/OpenZeppelin/openzeppelin-solidity/blob/3cb4a00fce1da76196ac0ac3a0ae9702b99642b5/contracts/token/ERC721/ERC721.sol#L204). ([#1610](https://github.com/OpenZeppelin/openzeppelin-solidity/pull/1610))

## 2.1.3 (2019-02-26)
 * Backported `SafeERC20.safeApprove` bugfix. ([#1647](https://github.com/OpenZeppelin/openzeppelin-solidity/pull/1647))

## 2.1.2 (2019-01-17)
 * Removed most of the test suite from the npm package, except `PublicRole.behavior.js`, which may be useful to users testing their own `Roles`.

## 2.1.1 (2019-01-04)
 * Version bump to avoid conflict in the npm registry.

## 2.1.0 (2019-01-04)

### New features
 * Now targeting the 0.5.x line of Solidity compilers. For 0.4.24 support, use version 2.0 of OpenZeppelin.
 * `WhitelistCrowdsale`: a crowdsale where only whitelisted accounts (`WhitelistedRole`) can purchase tokens. Adding or removing accounts from the whitelist is done by whitelist admins (`WhitelistAdminRole`). Similar to the pre-2.0 `WhitelistedCrowdsale`. ([#1525](https://github.com/OpenZeppelin/openzeppelin-solidity/pull/1525), [#1589](https://github.com/OpenZeppelin/openzeppelin-solidity/pull/1589))
 * `RefundablePostDeliveryCrowdsale`: replacement for `RefundableCrowdsale` (deprecated, see below) where tokens are only granted once the crowdsale ends (if it meets its goal). ([#1543](https://github.com/OpenZeppelin/openzeppelin-solidity/pull/1543))
 * `PausableCrowdsale`: allows for pausers (`PauserRole`) to pause token purchases. Other crowdsale operations (e.g. withdrawals and refunds, if applicable) are not affected. ([#832](https://github.com/OpenZeppelin/openzeppelin-solidity/pull/832))
 * `ERC20`: `transferFrom` and `_burnFrom ` now emit `Approval` events, to represent the token's state comprehensively through events. ([#1524](https://github.com/OpenZeppelin/openzeppelin-solidity/pull/1524))
 * `ERC721`: added `_burn(uint256 tokenId)`, replacing the similar deprecated function (see below). ([#1550](https://github.com/OpenZeppelin/openzeppelin-solidity/pull/1550))
 * `ERC721`: added `_tokensOfOwner(address owner)`, allowing to internally retrieve the array of an account's owned tokens. ([#1522](https://github.com/OpenZeppelin/openzeppelin-solidity/pull/1522))
 * Crowdsales: all constructors are now `public`, meaning it is not necessary to extend these contracts in order to deploy them. The exception is `FinalizableCrowdsale`, since it is meaningless unless extended. ([#1564](https://github.com/OpenZeppelin/openzeppelin-solidity/pull/1564))
 * `SignedSafeMath`: added overflow-safe operations for signed integers (`int256`). ([#1559](https://github.com/OpenZeppelin/openzeppelin-solidity/pull/1559), [#1588](https://github.com/OpenZeppelin/openzeppelin-solidity/pull/1588))

### Improvements
 * The compiler version required by `Array` was behind the rest of the libray so it was updated to `v0.4.24`. ([#1553](https://github.com/OpenZeppelin/openzeppelin-solidity/pull/1553))
 * Now conforming to a 4-space indentation code style. ([1508](https://github.com/OpenZeppelin/openzeppelin-solidity/pull/1508))
 * `ERC20`: more gas efficient due to removed redundant `require`s. ([#1409](https://github.com/OpenZeppelin/openzeppelin-solidity/pull/1409))
 * `ERC721`: fixed a bug that prevented internal data structures from being properly cleaned, missing potential gas refunds. ([#1539](https://github.com/OpenZeppelin/openzeppelin-solidity/pull/1539) and [#1549](https://github.com/OpenZeppelin/openzeppelin-solidity/pull/1549))
 * `ERC721`: general gas savings on `transferFrom`, `_mint` and `_burn`, due to redudant `require`s and `SSTORE`s. ([#1549](https://github.com/OpenZeppelin/openzeppelin-solidity/pull/1549))

### Bugfixes

### Breaking changes

### Deprecations
 * `ERC721._burn(address owner, uint256 tokenId)`: due to the `owner` parameter being unnecessary. ([#1550](https://github.com/OpenZeppelin/openzeppelin-solidity/pull/1550))
 * `RefundableCrowdsale`: due to trading abuse potential on crowdsales that miss their goal. ([#1543](https://github.com/OpenZeppelin/openzeppelin-solidity/pull/1543))<|MERGE_RESOLUTION|>--- conflicted
+++ resolved
@@ -6,14 +6,11 @@
  * `Math`: add a `abs(int256)` method that returns the unsigned absolute value of a signed value. ([#2984](https://github.com/OpenZeppelin/openzeppelin-contracts/pull/2984))
  * Preset contracts are now deprecated in favor of [Contracts Wizard](https://wizard.openzeppelin.com). ([#2986](https://github.com/OpenZeppelin/openzeppelin-contracts/pull/2986))
  * `Governor`: add a relay function to help recover assets sent to a governor that is not its own executor (e.g. when using a timelock). ([#2926](https://github.com/OpenZeppelin/openzeppelin-contracts/pull/2926))
-<<<<<<< HEAD
- * `GovernorExtendedVoting`: add new module to ensure a minimum voting duration is available after the quorum is reached. ([#2973](https://github.com/OpenZeppelin/openzeppelin-contracts/pull/2973))
- * `ERC20`: reduce allowance before triggering transfer.
-=======
  * `GovernorPreventLateQuorum`: add new module to ensure a minimum voting duration is available after the quorum is reached. ([#2973](https://github.com/OpenZeppelin/openzeppelin-contracts/pull/2973))
  * `ERC721`: improved revert reason when transferring from wrong owner. ([#2975](https://github.com/OpenZeppelin/openzeppelin-contracts/pull/2975))
  * `Votes`: Added a base contract for vote tracking with delegation. ([#2944](https://github.com/OpenZeppelin/openzeppelin-contracts/pull/2944))
  * `ERC721Votes`: Added an extension of ERC721 enabled with vote tracking and delegation. ([#2944](https://github.com/OpenZeppelin/openzeppelin-contracts/pull/2944))
+ * `ERC20`: reduce allowance before triggering transfer.
 
 ## 4.4.1 (2021-12-14)
 
@@ -34,7 +31,6 @@
      }
  }
 ```
->>>>>>> a0a8bbb5
 
 ## 4.4.0 (2021-11-25)
 
