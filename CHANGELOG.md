# Changelog

## Unreleased

<<<<<<< HEAD
 * `AccessControl`: add a virtual `_onlyRole(bytes32)` function that can be overriden to alter the the `onlyRole` modifier behavior. ([#xxxx](https://github.com/OpenZeppelin/openzeppelin-contracts/pull/xxxx))

## Unreleased

 * `ERC2891`: add implementation of the royalty standard, and the respective extensions for `ERC721` and `ERC1155`. ([#3012](https://github.com/OpenZeppelin/openzeppelin-contracts/pull/3012))
=======
 * `ERC2981`: add implementation of the royalty standard, and the respective extensions for `ERC721` and `ERC1155`. ([#3012](https://github.com/OpenZeppelin/openzeppelin-contracts/pull/3012))
>>>>>>> 78deae5a
 * `GovernorTimelockControl`: improve the `state()` function to have it reflect cases where a proposal has been canceled directly on the timelock. ([#2977](https://github.com/OpenZeppelin/openzeppelin-contracts/pull/2977))
 * Preset contracts are now deprecated in favor of [Contracts Wizard](https://wizard.openzeppelin.com). ([#2986](https://github.com/OpenZeppelin/openzeppelin-contracts/pull/2986))
 * `Governor`: add a relay function to help recover assets sent to a governor that is not its own executor (e.g. when using a timelock). ([#2926](https://github.com/OpenZeppelin/openzeppelin-contracts/pull/2926))
 * `GovernorPreventLateQuorum`: add new module to ensure a minimum voting duration is available after the quorum is reached. ([#2973](https://github.com/OpenZeppelin/openzeppelin-contracts/pull/2973))
 * `ERC721`: improved revert reason when transferring from wrong owner. ([#2975](https://github.com/OpenZeppelin/openzeppelin-contracts/pull/2975))
 * `Votes`: Added a base contract for vote tracking with delegation. ([#2944](https://github.com/OpenZeppelin/openzeppelin-contracts/pull/2944))
 * `ERC721Votes`: Added an extension of ERC721 enabled with vote tracking and delegation. ([#2944](https://github.com/OpenZeppelin/openzeppelin-contracts/pull/2944))
 * `ERC2771Context`: use immutable storage to store the forwarder address, no longer an issue since Solidity >=0.8.8 allows reading immutable variables in the constructor. ([#2917](https://github.com/OpenZeppelin/openzeppelin-contracts/pull/2917))
 * `Base64`: add a library to parse bytes into base64 strings using `encode(bytes memory)` function, and provide examples to show how to use to build URL-safe `tokenURIs`. ([#2884](https://github.com/OpenZeppelin/openzeppelin-contracts/pull/2884))
 * `ERC20`: reduce allowance before triggering transfer. ([#3056](https://github.com/OpenZeppelin/openzeppelin-contracts/pull/3056))
 * `ERC20`: do not update allowance on `transferFrom` when allowance is `type(uint256).max`. ([#3085](https://github.com/OpenZeppelin/openzeppelin-contracts/pull/3085))
 * `ERC777`: do not update allowance on `transferFrom` when allowance is `type(uint256).max`. ([#3085](https://github.com/OpenZeppelin/openzeppelin-contracts/pull/3085))
 * `SignedMath`: a new signed version of the Math library with `max`, `min`,  and `average`. ([#2686](https://github.com/OpenZeppelin/openzeppelin-contracts/pull/2686))
 * `SignedMath`: add a `abs(int256)` method that returns the unsigned absolute value of a signed value. ([#2984](https://github.com/OpenZeppelin/openzeppelin-contracts/pull/2984))
 * `ERC1967Upgrade`: Refactor the secure upgrade to use `ERC1822` instead of the previous rollback mechanism. This reduces code complexity and attack surface with similar security guarantees. ([#3021](https://github.com/OpenZeppelin/openzeppelin-contracts/pull/3021))
 * `UUPSUpgradeable`: Add `ERC1822` compliance to support the updated secure upgrade mechanism. ([#3021](https://github.com/OpenZeppelin/openzeppelin-contracts/pull/3021))
 * Some more functions have been made virtual to customize them via overrides. In many cases this will not imply that other functions in the contract will automatically adapt to the overridden definitions. People who wish to override should consult the source code to understand the impact and if they need to override any additional functions to achieve the desired behavior.

### Breaking changes

* `ERC1967Upgrade`: The function `_upgradeToAndCallSecure` was renamed to `_upgradeToAndCallUUPS`, along with the change in security mechanism described above.
* `Address`: The Solidity pragma is increased from `^0.8.0` to `^0.8.1`. This is required by the `account.code.length` syntax that replaces inline assembly. This may require users to bump their compiler version from `0.8.0` to `0.8.1` or later. Note that other parts of the code already include stricter requirements.

## 4.4.2 (2022-01-11)

### Bugfixes
 * `GovernorCompatibilityBravo`: Fix error in the encoding of calldata for proposals submitted through the compatibility interface with explicit signatures. ([#3100](https://github.com/OpenZeppelin/openzeppelin-contracts/pull/3100))

## 4.4.1 (2021-12-14)

 * `Initializable`: change the existing `initializer` modifier and add a new `onlyInitializing` modifier to prevent reentrancy risk. ([#3006](https://github.com/OpenZeppelin/openzeppelin-contracts/pull/3006))

### Breaking change

It is no longer possible to call an `initializer`-protected function from within another `initializer` function outside the context of a constructor. Projects using OpenZeppelin upgradeable proxies should continue to work as is, since in the common case the initializer is invoked in the constructor directly. If this is not the case for you, the suggested change is to use the new `onlyInitializing` modifier in the following way:

```diff
 contract A {
-    function initialize() public   initializer { ... }
+    function initialize() internal onlyInitializing { ... }
 }
 contract B is A {
     function initialize() public initializer {
         A.initialize();
     }
 }
```

## 4.4.0 (2021-11-25)

 * `Ownable`: add an internal `_transferOwnership(address)`. ([#2568](https://github.com/OpenZeppelin/openzeppelin-contracts/pull/2568))
 * `AccessControl`: add internal `_grantRole(bytes32,address)` and `_revokeRole(bytes32,address)`. ([#2568](https://github.com/OpenZeppelin/openzeppelin-contracts/pull/2568))
 * `AccessControl`: mark `_setupRole(bytes32,address)` as deprecated in favor of `_grantRole(bytes32,address)`. ([#2568](https://github.com/OpenZeppelin/openzeppelin-contracts/pull/2568))
 * `AccessControlEnumerable`: hook into `_grantRole(bytes32,address)` and `_revokeRole(bytes32,address)`. ([#2946](https://github.com/OpenZeppelin/openzeppelin-contracts/pull/2946))
 * `EIP712`: cache `address(this)` to immutable storage to avoid potential issues if a vanilla contract is used in a delegatecall context. ([#2852](https://github.com/OpenZeppelin/openzeppelin-contracts/pull/2852))
 * Add internal `_setApprovalForAll` to `ERC721` and `ERC1155`. ([#2834](https://github.com/OpenZeppelin/openzeppelin-contracts/pull/2834))
 * `Governor`: shift vote start and end by one block to better match Compound's GovernorBravo and prevent voting at the Governor level if the voting snapshot is not ready. ([#2892](https://github.com/OpenZeppelin/openzeppelin-contracts/pull/2892))
 * `GovernorCompatibilityBravo`: consider quorum an inclusive rather than exclusive minimum to match Compound's GovernorBravo. ([#2974](https://github.com/OpenZeppelin/openzeppelin-contracts/pull/2974))
 * `GovernorSettings`: a new governor module that manages voting settings updatable through governance actions. ([#2904](https://github.com/OpenZeppelin/openzeppelin-contracts/pull/2904))
 * `PaymentSplitter`: now supports ERC20 assets in addition to Ether. ([#2858](https://github.com/OpenZeppelin/openzeppelin-contracts/pull/2858))
 * `ECDSA`: add a variant of `toEthSignedMessageHash` for arbitrary length message hashing. ([#2865](https://github.com/OpenZeppelin/openzeppelin-contracts/pull/2865))
 * `MerkleProof`: add a `processProof` function that returns the rebuilt root hash given a leaf and a proof. ([#2841](https://github.com/OpenZeppelin/openzeppelin-contracts/pull/2841))
 * `VestingWallet`: new contract that handles the vesting of Ether and ERC20 tokens following a customizable vesting schedule. ([#2748](https://github.com/OpenZeppelin/openzeppelin-contracts/pull/2748))
 * `Governor`: enable receiving Ether when a Timelock contract is not used. ([#2748](https://github.com/OpenZeppelin/openzeppelin-contracts/pull/2849))
 * `GovernorTimelockCompound`: fix ability to use Ether stored in the Timelock contract. ([#2748](https://github.com/OpenZeppelin/openzeppelin-contracts/pull/2849))

## 4.3.3

 * `ERC1155Supply`: Handle `totalSupply` changes by hooking into `_beforeTokenTransfer` to ensure consistency of balances and supply during `IERC1155Receiver.onERC1155Received` calls.

## 4.3.2 (2021-09-14)

 * `UUPSUpgradeable`: Add modifiers to prevent `upgradeTo` and `upgradeToAndCall` being executed on any contract that is not the active ERC1967 proxy. This prevents these functions being called on implementation contracts or minimal ERC1167 clones, in particular.

## 4.3.1 (2021-08-26)

 * `TimelockController`: Add additional isOperationReady check.

## 4.3.0 (2021-08-17)

 * `ERC2771Context`: use private variable from storage to store the forwarder address. Fixes issues where `_msgSender()` was not callable from constructors. ([#2754](https://github.com/OpenZeppelin/openzeppelin-contracts/pull/2754))
 * `EnumerableSet`: add `values()` functions that returns an array containing all values in a single call. ([#2768](https://github.com/OpenZeppelin/openzeppelin-contracts/pull/2768))
 * `Governor`: added a modular system of `Governor` contracts based on `GovernorAlpha` and `GovernorBravo`. ([#2672](https://github.com/OpenZeppelin/openzeppelin-contracts/pull/2672))
 * Add an `interfaces` folder containing solidity interfaces to final ERCs. ([#2517](https://github.com/OpenZeppelin/openzeppelin-contracts/pull/2517))
 * `ECDSA`: add `tryRecover` functions that will not throw if the signature is invalid, and will return an error flag instead. ([#2661](https://github.com/OpenZeppelin/openzeppelin-contracts/pull/2661))
 * `SignatureChecker`: Reduce gas usage of the `isValidSignatureNow` function for the "signature by EOA" case. ([#2661](https://github.com/OpenZeppelin/openzeppelin-contracts/pull/2661))

## 4.2.0 (2021-06-30)

 * `ERC20Votes`: add a new extension of the `ERC20` token with support for voting snapshots and delegation. ([#2632](https://github.com/OpenZeppelin/openzeppelin-contracts/pull/2632))
 * `ERC20VotesComp`: Variant of `ERC20Votes` that is compatible with Compound's `Comp` token interface but restricts supply to `uint96`. ([#2706](https://github.com/OpenZeppelin/openzeppelin-contracts/pull/2706))
 * `ERC20Wrapper`: add a new extension of the `ERC20` token which wraps an underlying token. Deposit and withdraw guarantee that the total supply is backed by a corresponding amount of underlying token. ([#2633](https://github.com/OpenZeppelin/openzeppelin-contracts/pull/2633))
 * Enumerables: Improve gas cost of removal in `EnumerableSet` and `EnumerableMap`.
 * Enumerables: Improve gas cost of lookup in `EnumerableSet` and `EnumerableMap`.
 * `Counter`: add a reset method. ([#2678](https://github.com/OpenZeppelin/openzeppelin-contracts/pull/2678))
 * Tokens: Wrap definitely safe subtractions in `unchecked` blocks.
 * `Math`: Add a `ceilDiv` method for performing ceiling division.
 * `ERC1155Supply`: add a new `ERC1155` extension that keeps track of the totalSupply of each tokenId. ([#2593](https://github.com/OpenZeppelin/openzeppelin-contracts/pull/2593))
 * `BitMaps`: add a new `BitMaps` library that provides a storage efficient datastructure for `uint256` to `bool` mapping with contiguous keys. ([#2710](https://github.com/OpenZeppelin/openzeppelin-contracts/pull/2710))

### Breaking Changes

 * `ERC20FlashMint` is no longer a Draft ERC. ([#2673](https://github.com/OpenZeppelin/openzeppelin-contracts/pull/2673)))

**How to update:** Change your import paths by removing the `draft-` prefix from `@openzeppelin/contracts/token/ERC20/extensions/draft-ERC20FlashMint.sol`.

> See [Releases and Stability: Drafts](https://docs.openzeppelin.com/contracts/4.x/releases-stability#drafts).

## 4.1.0 (2021-04-29)

 * `IERC20Metadata`: add a new extended interface that includes the optional `name()`, `symbol()` and `decimals()` functions. ([#2561](https://github.com/OpenZeppelin/openzeppelin-contracts/pull/2561))
 * `ERC777`: make reception acquirement optional in `_mint`. ([#2552](https://github.com/OpenZeppelin/openzeppelin-contracts/pull/2552))
 * `ERC20Permit`: add a `_useNonce` to enable further usage of ERC712 signatures. ([#2565](https://github.com/OpenZeppelin/openzeppelin-contracts/pull/2565))
 * `ERC20FlashMint`: add an implementation of the ERC3156 extension for flash-minting ERC20 tokens. ([#2543](https://github.com/OpenZeppelin/openzeppelin-contracts/pull/2543))
 * `SignatureChecker`: add a signature verification library that supports both EOA and ERC1271 compliant contracts as signers. ([#2532](https://github.com/OpenZeppelin/openzeppelin-contracts/pull/2532))
 * `Multicall`: add abstract contract with `multicall(bytes[] calldata data)` function to bundle multiple calls together ([#2608](https://github.com/OpenZeppelin/openzeppelin-contracts/pull/2608))
 * `ECDSA`: add support for ERC2098 short-signatures. ([#2582](https://github.com/OpenZeppelin/openzeppelin-contracts/pull/2582))
 * `AccessControl`: add a `onlyRole` modifier to restrict specific function to callers bearing a specific role. ([#2609](https://github.com/OpenZeppelin/openzeppelin-contracts/pull/2609))
 * `StorageSlot`: add a library for reading and writing primitive types to specific storage slots. ([#2542](https://github.com/OpenZeppelin/openzeppelin-contracts/pull/2542))
 * UUPS Proxies: add `UUPSUpgradeable` to implement the UUPS proxy pattern together with `EIP1967Proxy`. ([#2542](https://github.com/OpenZeppelin/openzeppelin-contracts/pull/2542))

### Breaking changes

This release includes two small breaking changes in `TimelockController`.

1. The `onlyRole` modifier in this contract was designed to let anyone through if the role was granted to `address(0)`,
   allowing the possibility to to make a role "open", which can be used for `EXECUTOR_ROLE`. This modifier is now
   replaced by `AccessControl.onlyRole`, which does not have this ability. The previous behavior was moved to the
   modifier `TimelockController.onlyRoleOrOpenRole`.
2. It was possible to make `PROPOSER_ROLE` an open role (as described in the previous item) if it was granted to
   `address(0)`. This would affect the `schedule`, `scheduleBatch`, and `cancel` operations in `TimelockController`.
   This ability was removed as it does not make sense to open up the `PROPOSER_ROLE` in the same way that it does for
   `EXECUTOR_ROLE`.

## 4.0.0 (2021-03-23)

 * Now targeting the 0.8.x line of Solidity compilers. For 0.6.x (resp 0.7.x) support, use version 3.4.0 (resp 3.4.0-solc-0.7) of OpenZeppelin.
 * `Context`: making `_msgData` return `bytes calldata` instead of `bytes memory` ([#2492](https://github.com/OpenZeppelin/openzeppelin-contracts/pull/2492))
 * `ERC20`: removed the `_setDecimals` function and the storage slot associated to decimals. ([#2502](https://github.com/OpenZeppelin/openzeppelin-contracts/pull/2502))
 * `Strings`: addition of a `toHexString` function.  ([#2504](https://github.com/OpenZeppelin/openzeppelin-contracts/pull/2504))
 * `EnumerableMap`: change implementation to optimize for `key → value` lookups instead of enumeration. ([#2518](https://github.com/OpenZeppelin/openzeppelin-contracts/pull/2518))
 * `GSN`: deprecate GSNv1 support in favor of upcoming support for GSNv2. ([#2521](https://github.com/OpenZeppelin/openzeppelin-contracts/pull/2521))
 * `ERC165`: remove uses of storage in the base ERC165 implementation. ERC165 based contracts now use storage-less virtual functions. Old behavior remains available in the `ERC165Storage` extension. ([#2505](https://github.com/OpenZeppelin/openzeppelin-contracts/pull/2505))
 * `Initializable`: make initializer check stricter during construction. ([#2531](https://github.com/OpenZeppelin/openzeppelin-contracts/pull/2531))
 * `ERC721`: remove enumerability of tokens from the base implementation. This feature is now provided separately through the `ERC721Enumerable` extension. ([#2511](https://github.com/OpenZeppelin/openzeppelin-contracts/pull/2511))
 * `AccessControl`: removed enumerability by default for a more lightweight contract. It is now opt-in through `AccessControlEnumerable`. ([#2512](https://github.com/OpenZeppelin/openzeppelin-contracts/pull/2512))
 * Meta Transactions: add `ERC2771Context` and a `MinimalForwarder` for meta-transactions. ([#2508](https://github.com/OpenZeppelin/openzeppelin-contracts/pull/2508))
 * Overall reorganization of the contract folder to improve clarity and discoverability. ([#2503](https://github.com/OpenZeppelin/openzeppelin-contracts/pull/2503))
 * `ERC20Capped`: optimize gas usage by enforcing the check directly in `_mint`. ([#2524](https://github.com/OpenZeppelin/openzeppelin-contracts/pull/2524))
 * Rename `UpgradeableProxy` to `ERC1967Proxy`. ([#2547](https://github.com/OpenZeppelin/openzeppelin-contracts/pull/2547))
 * `ERC777`: optimize the gas costs of the constructor. ([#2551](https://github.com/OpenZeppelin/openzeppelin-contracts/pull/2551))
 * `ERC721URIStorage`: add a new extension that implements the `_setTokenURI` behavior as it was available in 3.4.0. ([#2555](https://github.com/OpenZeppelin/openzeppelin-contracts/pull/2555))
 * `AccessControl`: added ERC165 interface detection. ([#2562](https://github.com/OpenZeppelin/openzeppelin-contracts/pull/2562))
 * `ERC1155`: make `uri` public so overloading function can call it using super. ([#2576](https://github.com/OpenZeppelin/openzeppelin-contracts/pull/2576))

### Bug fixes for beta releases

 * `AccessControlEnumerable`: Fixed `renounceRole` not updating enumerable set of addresses for a role. ([#2572](https://github.com/OpenZeppelin/openzeppelin-contracts/pull/2572))

### How to upgrade from 3.x

Since this version has moved a few contracts to different directories, users upgrading from a previous version will need to adjust their import statements. To make this easier, the package includes a script that will migrate import statements automatically. After upgrading to the latest version of the package, run:

```
npx openzeppelin-contracts-migrate-imports
```

Make sure you're using git or another version control system to be able to recover from any potential error in our script.

### How to upgrade from 4.0-beta.x

Some further changes have been done between the different beta iterations. Transitions made during this period are configured in the `migrate-imports` script. Consequently, you can upgrade from any previous 4.0-beta.x version using the same script as described in the *How to upgrade from 3.x* section.

## 3.4.2

 * `TimelockController`: Add additional isOperationReady check.

## 3.4.1 (2021-03-03)

 * `ERC721`: made `_approve` an internal function (was private).

## 3.4.0 (2021-02-02)

 * `BeaconProxy`: added new kind of proxy that allows simultaneous atomic upgrades. ([#2411](https://github.com/OpenZeppelin/openzeppelin-contracts/pull/2411))
 * `EIP712`: added helpers to verify EIP712 typed data signatures on chain. ([#2418](https://github.com/OpenZeppelin/openzeppelin-contracts/pull/2418))
 * `ERC20Permit`: added an implementation of the ERC20 permit extension for gasless token approvals. ([#2237](https://github.com/OpenZeppelin/openzeppelin-contracts/pull/2237))
 * Presets: added token presets with preminted fixed supply `ERC20PresetFixedSupply` and `ERC777PresetFixedSupply`. ([#2399](https://github.com/OpenZeppelin/openzeppelin-contracts/pull/2399))
 * `Address`: added `functionDelegateCall`, similar to the existing `functionCall`. ([#2333](https://github.com/OpenZeppelin/openzeppelin-contracts/pull/2333))
 * `Clones`: added a library for deploying EIP 1167 minimal proxies. ([#2449](https://github.com/OpenZeppelin/openzeppelin-contracts/pull/2449))
 * `Context`: moved from `contracts/GSN` to `contracts/utils`. ([#2453](https://github.com/OpenZeppelin/openzeppelin-contracts/pull/2453))
 * `PaymentSplitter`: replace usage of `.transfer()` with `Address.sendValue` for improved compatibility with smart wallets. ([#2455](https://github.com/OpenZeppelin/openzeppelin-contracts/pull/2455))
 * `UpgradeableProxy`: bubble revert reasons from initialization calls. ([#2454](https://github.com/OpenZeppelin/openzeppelin-contracts/pull/2454))
 * `SafeMath`: fix a memory allocation issue by adding new `SafeMath.tryOp(uint,uint)→(bool,uint)` functions. `SafeMath.op(uint,uint,string)→uint` are now deprecated. ([#2462](https://github.com/OpenZeppelin/openzeppelin-contracts/pull/2462))
 * `EnumerableMap`: fix a memory allocation issue by adding new `EnumerableMap.tryGet(uint)→(bool,address)` functions. `EnumerableMap.get(uint)→string` is now deprecated. ([#2462](https://github.com/OpenZeppelin/openzeppelin-contracts/pull/2462))
 * `ERC165Checker`: added batch `getSupportedInterfaces`. ([#2469](https://github.com/OpenZeppelin/openzeppelin-contracts/pull/2469))
 * `RefundEscrow`: `beneficiaryWithdraw` will forward all available gas to the beneficiary. ([#2480](https://github.com/OpenZeppelin/openzeppelin-contracts/pull/2480))
 * Many view and pure functions have been made virtual to customize them via overrides. In many cases this will not imply that other functions in the contract will automatically adapt to the overridden definitions. People who wish to override should consult the source code to understand the impact and if they need to override any additional functions to achieve the desired behavior.

### Security Fixes

 * `ERC777`: fix potential reentrancy issues for custom extensions to `ERC777`. ([#2483](https://github.com/OpenZeppelin/openzeppelin-contracts/pull/2483))

If you're using our implementation of ERC777 from version 3.3.0 or earlier, and you define a custom `_beforeTokenTransfer` function that writes to a storage variable, you may be vulnerable to a reentrancy attack. If you're affected and would like assistance please write to security@openzeppelin.com. [Read more in the pull request.](https://github.com/OpenZeppelin/openzeppelin-contracts/pull/2483)

## 3.3.0 (2020-11-26)

 * Now supports both Solidity 0.6 and 0.7. Compiling with solc 0.7 will result in warnings. Install the `solc-0.7` tag to compile without warnings.
 * `Address`: added `functionStaticCall`, similar to the existing `functionCall`. ([#2333](https://github.com/OpenZeppelin/openzeppelin-contracts/pull/2333))
 * `TimelockController`: added a contract to augment access control schemes with a delay. ([#2354](https://github.com/OpenZeppelin/openzeppelin-contracts/pull/2354))
 * `EnumerableSet`: added `Bytes32Set`, for sets of `bytes32`. ([#2395](https://github.com/OpenZeppelin/openzeppelin-contracts/pull/2395))

## 3.2.2-solc-0.7 (2020-10-28)
 * Resolve warnings introduced by Solidity 0.7.4. ([#2396](https://github.com/OpenZeppelin/openzeppelin-contracts/pull/2396))

## 3.2.1-solc-0.7 (2020-09-15)
 * `ERC777`: Remove a warning about function state visibility in Solidity 0.7. ([#2327](https://github.com/OpenZeppelin/openzeppelin-contracts/pull/2327))

## 3.2.0 (2020-09-10)

### New features
 * Proxies: added the proxy contracts from OpenZeppelin SDK. ([#2335](https://github.com/OpenZeppelin/openzeppelin-contracts/pull/2335))

#### Proxy changes with respect to OpenZeppelin SDK

Aside from upgrading them from Solidity 0.5 to 0.6, we've changed a few minor things from the proxy contracts as they were found in OpenZeppelin SDK.

- `UpgradeabilityProxy` was renamed to `UpgradeableProxy`.
- `AdminUpgradeabilityProxy` was renamed to `TransparentUpgradeableProxy`.
- `Proxy._willFallback` was renamed to `Proxy._beforeFallback`.
- `UpgradeabilityProxy._setImplementation` and `AdminUpgradeabilityProxy._setAdmin` were made private.

### Improvements
 * `Address.isContract`: switched from `extcodehash` to `extcodesize` for less gas usage. ([#2311](https://github.com/OpenZeppelin/openzeppelin-contracts/pull/2311))

### Breaking changes
 * `ERC20Snapshot`: switched to using `_beforeTokenTransfer` hook instead of overriding ERC20 operations. ([#2312](https://github.com/OpenZeppelin/openzeppelin-contracts/pull/2312))

This small change in the way we implemented `ERC20Snapshot` may affect users who are combining this contract with
other ERC20 flavors, since it no longer overrides `_transfer`, `_mint`, and `_burn`. This can result in having to remove Solidity `override(...)` specifiers in derived contracts for these functions, and to instead have to add it for `_beforeTokenTransfer`. See [Using Hooks](https://docs.openzeppelin.com/contracts/3.x/extending-contracts#using-hooks) in the documentation.

## 3.1.0 (2020-06-23)

### New features
 * `SafeCast`: added functions to downcast signed integers (e.g. `toInt32`), improving usability of `SignedSafeMath`. ([#2243](https://github.com/OpenZeppelin/openzeppelin-contracts/pull/2243))
 * `functionCall`: new helpers that replicate Solidity's function call semantics, reducing the need to rely on `call`. ([#2264](https://github.com/OpenZeppelin/openzeppelin-contracts/pull/2264))
 * `ERC1155`: added support for a base implementation, non-standard extensions and a preset contract. ([#2014](https://github.com/OpenZeppelin/openzeppelin-contracts/pull/2014), [#2230](https://github.com/OpenZeppelin/openzeppelin-contracts/issues/2230))

### Improvements
 * `ReentrancyGuard`: reduced overhead of using the `nonReentrant` modifier. ([#2171](https://github.com/OpenZeppelin/openzeppelin-contracts/pull/2171))
 * `AccessControl`: added a `RoleAdminChanged` event to `_setAdminRole`. ([#2214](https://github.com/OpenZeppelin/openzeppelin-contracts/pull/2214))
 * Made all `public` functions in the token preset contracts `virtual`. ([#2257](https://github.com/OpenZeppelin/openzeppelin-contracts/pull/2257))

### Deprecations
 * `SafeERC20`: deprecated `safeApprove`. ([#2268](https://github.com/OpenZeppelin/openzeppelin-contracts/pull/2268))

## 3.0.2 (2020-06-08)

### Improvements
 * Added SPX license identifier to all contracts. ([#2235](https://github.com/OpenZeppelin/openzeppelin-contracts/pull/2235))

## 3.0.1 (2020-04-27)

### Bugfixes
 * `ERC777`: fixed the `_approve` internal function not validating some of their arguments for non-zero addresses. ([#2213](https://github.com/OpenZeppelin/openzeppelin-contracts/pull/2213))

## 3.0.0 (2020-04-20)

### New features
 * `AccessControl`: new contract for managing permissions in a system, replacement for `Ownable` and `Roles`. ([#2112](https://github.com/OpenZeppelin/openzeppelin-contracts/pull/2112))
 * `SafeCast`: new functions to convert to and from signed and unsigned values: `toUint256` and `toInt256`. ([#2123](https://github.com/OpenZeppelin/openzeppelin-contracts/pull/2123))
 * `EnumerableMap`: a new data structure for key-value pairs (like `mapping`) that can be iterated over. ([#2160](https://github.com/OpenZeppelin/openzeppelin-contracts/pull/2160))

### Breaking changes
 * `ERC721`: `burn(owner, tokenId)` was removed, use `burn(tokenId)` instead. ([#2125](https://github.com/OpenZeppelin/openzeppelin-contracts/pull/2125))
 * `ERC721`: `_checkOnERC721Received` was removed. ([#2125](https://github.com/OpenZeppelin/openzeppelin-contracts/pull/2125))
 * `ERC721`: `_transferFrom` and `_safeTransferFrom` were renamed to `_transfer` and `_safeTransfer`. ([#2162](https://github.com/OpenZeppelin/openzeppelin-contracts/pull/2162))
 * `Ownable`: removed `_transferOwnership`. ([#2162](https://github.com/OpenZeppelin/openzeppelin-contracts/pull/2162))
 * `PullPayment`, `Escrow`: `withdrawWithGas` was removed. The old `withdraw` function now forwards all gas. ([#2125](https://github.com/OpenZeppelin/openzeppelin-contracts/pull/2125))
 * `Roles` was removed, use `AccessControl` as a replacement. ([#2112](https://github.com/OpenZeppelin/openzeppelin-contracts/pull/2112))
 * `ECDSA`: when receiving an invalid signature, `recover` now reverts instead of returning the zero address. ([#2114](https://github.com/OpenZeppelin/openzeppelin-contracts/pull/2114))
 * `Create2`: added an `amount` argument to `deploy` for contracts with `payable` constructors. ([#2117](https://github.com/OpenZeppelin/openzeppelin-contracts/pull/2117))
 * `Pausable`: moved to the `utils` directory. ([#2122](https://github.com/OpenZeppelin/openzeppelin-contracts/pull/2122))
 * `Strings`: moved to the `utils` directory. ([#2122](https://github.com/OpenZeppelin/openzeppelin-contracts/pull/2122))
 * `Counters`: moved to the `utils` directory. ([#2122](https://github.com/OpenZeppelin/openzeppelin-contracts/pull/2122))
 * `SignedSafeMath`: moved to the `math` directory. ([#2122](https://github.com/OpenZeppelin/openzeppelin-contracts/pull/2122))
 * `ERC20Snapshot`: moved to the `token/ERC20` directory. `snapshot` was changed into an `internal` function. ([#2122](https://github.com/OpenZeppelin/openzeppelin-contracts/pull/2122))
 * `Ownable`: moved to the `access` directory. ([#2120](https://github.com/OpenZeppelin/openzeppelin-contracts/pull/2120))
 * `Ownable`: removed `isOwner`. ([#2120](https://github.com/OpenZeppelin/openzeppelin-contracts/pull/2120))
 * `Secondary`: removed from the library, use `Ownable` instead. ([#2120](https://github.com/OpenZeppelin/openzeppelin-contracts/pull/2120))
 * `Escrow`, `ConditionalEscrow`, `RefundEscrow`: these now use `Ownable` instead of `Secondary`, their external API changed accordingly. ([#2120](https://github.com/OpenZeppelin/openzeppelin-contracts/pull/2120))
 * `ERC20`: removed `_burnFrom`. ([#2119](https://github.com/OpenZeppelin/openzeppelin-contracts/pull/2119))
 * `Address`: removed `toPayable`, use `payable(address)` instead. ([#2133](https://github.com/OpenZeppelin/openzeppelin-contracts/pull/2133))
 * `ERC777`: `_send`, `_mint` and `_burn` now use the caller as the operator. ([#2134](https://github.com/OpenZeppelin/openzeppelin-contracts/pull/2134))
 * `ERC777`: removed `_callsTokensToSend` and `_callTokensReceived`. ([#2134](https://github.com/OpenZeppelin/openzeppelin-contracts/pull/2134))
 * `EnumerableSet`: renamed `get` to `at`. ([#2151](https://github.com/OpenZeppelin/openzeppelin-contracts/pull/2151))
 * `ERC165Checker`: functions no longer have a leading underscore. ([#2150](https://github.com/OpenZeppelin/openzeppelin-contracts/pull/2150))
 * `ERC721Metadata`, `ERC721Enumerable`: these contracts were removed, and their functionality merged into `ERC721`. ([#2160](https://github.com/OpenZeppelin/openzeppelin-contracts/pull/2160))
 * `ERC721`: added a constructor for `name` and `symbol`. ([#2160](https://github.com/OpenZeppelin/openzeppelin-contracts/pull/2160))
 * `ERC20Detailed`: this contract was removed and its functionality merged into `ERC20`. ([#2161](https://github.com/OpenZeppelin/openzeppelin-contracts/pull/2161))
 * `ERC20`: added a constructor for `name` and `symbol`. `decimals` now defaults to 18. ([#2161](https://github.com/OpenZeppelin/openzeppelin-contracts/pull/2161))
 * `Strings`: renamed `fromUint256` to `toString` ([#2188](https://github.com/OpenZeppelin/openzeppelin-contracts/pull/2188))

## 2.5.1 (2020-04-24)

### Bugfixes
 * `ERC777`: fixed the `_send` and `_approve` internal functions not validating some of their arguments for non-zero addresses. ([#2212](https://github.com/OpenZeppelin/openzeppelin-contracts/pull/2212))

## 2.5.0 (2020-02-04)

### New features
 * `SafeCast.toUintXX`: new library for integer downcasting, which allows for safe operation on smaller types (e.g. `uint32`) when combined with `SafeMath`. ([#1926](https://github.com/OpenZeppelin/openzeppelin-solidity/pull/1926))
 * `ERC721Metadata`: added `baseURI`, which can be used for dramatic gas savings when all token URIs share a prefix (e.g. `http://api.myapp.com/tokens/<id>`). ([#1970](https://github.com/OpenZeppelin/openzeppelin-solidity/pull/1970))
 * `EnumerableSet`: new library for storing enumerable sets of values. Only `AddressSet` is supported in this release. ([#2061](https://github.com/OpenZeppelin/openzeppelin-solidity/pull/2061))
 * `Create2`: simple library to make usage of the `CREATE2` opcode easier. ([#1744](https://github.com/OpenZeppelin/openzeppelin-contracts/pull/1744))

### Improvements
 * `ERC777`: `_burn` is now internal, providing more flexibility and making it easier to create tokens that deflate. ([#1908](https://github.com/OpenZeppelin/openzeppelin-contracts/pull/1908))
 * `ReentrancyGuard`: greatly improved gas efficiency by using the net gas metering mechanism introduced in the Istanbul hardfork. ([#1992](https://github.com/OpenZeppelin/openzeppelin-contracts/pull/1992), [#1996](https://github.com/OpenZeppelin/openzeppelin-contracts/pull/1996))
 * `ERC777`: improve extensibility by making `_send` and related functions `internal`. ([#2027](https://github.com/OpenZeppelin/openzeppelin-contracts/pull/2027))
 * `ERC721`: improved revert reason when transferring tokens to a non-recipient contract. ([#2018](https://github.com/OpenZeppelin/openzeppelin-contracts/pull/2018))

### Breaking changes
 * `ERC165Checker` now requires a minimum Solidity compiler version of 0.5.10. ([#1829](https://github.com/OpenZeppelin/openzeppelin-solidity/pull/1829))

## 2.4.0 (2019-10-29)

### New features
 * `Address.toPayable`: added a helper to convert between address types without having to resort to low-level casting. ([#1773](https://github.com/OpenZeppelin/openzeppelin-solidity/pull/1773))
 * Facilities to make metatransaction-enabled contracts through the Gas Station Network. ([#1844](https://github.com/OpenZeppelin/openzeppelin-contracts/pull/1844))
 * `Address.sendValue`: added a replacement to Solidity's `transfer`, removing the fixed gas stipend. ([#1962](https://github.com/OpenZeppelin/openzeppelin-solidity/pull/1962))
 * Added replacement for functions that don't forward all gas (which have been deprecated): ([#1976](https://github.com/OpenZeppelin/openzeppelin-solidity/pull/1976))
   * `PullPayment.withdrawPaymentsWithGas(address payable payee)`
   * `Escrow.withdrawWithGas(address payable payee)`
 * `SafeMath`: added support for custom error messages to `sub`, `div` and `mod` functions. ([#1828](https://github.com/OpenZeppelin/openzeppelin-contracts/pull/1828))

### Improvements
 * `Address.isContract`: switched from `extcodesize` to `extcodehash` for less gas usage. ([#1802](https://github.com/OpenZeppelin/openzeppelin-solidity/pull/1802))
 * `ERC20` and `ERC777` updated to throw custom errors on subtraction overflows. ([#1828](https://github.com/OpenZeppelin/openzeppelin-contracts/pull/1828))

### Deprecations
 * Deprecated functions that don't forward all gas: ([#1976](https://github.com/OpenZeppelin/openzeppelin-solidity/pull/1976))
   * `PullPayment.withdrawPayments(address payable payee)`
   * `Escrow.withdraw(address payable payee)`

### Breaking changes
 * `Address` now requires a minimum Solidity compiler version of 0.5.5. ([#1802](https://github.com/OpenZeppelin/openzeppelin-solidity/pull/1802))
 * `SignatureBouncer` has been removed from drafts, both to avoid confusions with the GSN and `GSNRecipientSignature` (previously called `GSNBouncerSignature`) and because the API was not very clear. ([#1879](https://github.com/OpenZeppelin/openzeppelin-contracts/pull/1879))

### How to upgrade from 2.4.0-beta

The final 2.4.0 release includes a refactor of the GSN contracts that will be a breaking change for 2.4.0-beta users.

 * The default empty implementations of `_preRelayedCall` and `_postRelayedCall` were removed and must now be explicitly implemented always in custom recipients. If your custom recipient didn't include an implementation, you can provide an empty one.
 * `GSNRecipient`, `GSNBouncerBase`, and `GSNContext` were all merged into `GSNRecipient`.
 * `GSNBouncerSignature` and `GSNBouncerERC20Fee` were renamed to `GSNRecipientSignature` and `GSNRecipientERC20Fee`.
 * It is no longer necessary to inherit from `GSNRecipient` when using `GSNRecipientSignature` and `GSNRecipientERC20Fee`.

For example, a contract using `GSNBouncerSignature` would have to be changed in the following way.

```diff
-contract MyDapp is GSNRecipient, GSNBouncerSignature {
+contract MyDapp is GSNRecipientSignature {
```

Refer to the table below to adjust your inheritance list.

| 2.4.0-beta                         | 2.4.0                        |
| ---------------------------------- | ---------------------------- |
| `GSNRecipient, GSNBouncerSignature`| `GSNRecipientSignature`      |
| `GSNRecipient, GSNBouncerERC20Fee` | `GSNRecipientERC20Fee`       |
| `GSNBouncerBase`                   | `GSNRecipient`               |

## 2.3.0 (2019-05-27)

### New features
 * `ERC1820`: added support for interacting with the [ERC1820](https://eips.ethereum.org/EIPS/eip-1820) registry contract (`IERC1820Registry`), as well as base contracts that can be registered as implementers there. ([#1677](https://github.com/OpenZeppelin/openzeppelin-solidity/pull/1677))
 * `ERC777`: support for the [ERC777 token](https://eips.ethereum.org/EIPS/eip-777), which has multiple improvements over `ERC20` (but is backwards compatible with it) such as built-in burning, a more  straightforward permission system, and optional sender and receiver hooks on transfer (mandatory for contracts!). ([#1684](https://github.com/OpenZeppelin/openzeppelin-solidity/pull/1684))
 * All contracts now have revert reason strings, which give insight into error conditions, and help debug failing transactions. ([#1704](https://github.com/OpenZeppelin/openzeppelin-solidity/pull/1704))

### Improvements
 * Reverted the Solidity version bump done in v2.2.0, setting the minimum compiler version to v0.5.0, to prevent unexpected build breakage. Users are encouraged however to stay on top of new compiler releases, which usually include bugfixes. ([#1729](https://github.com/OpenZeppelin/openzeppelin-solidity/pull/1729))

### Bugfixes
 * `PostDeliveryCrowdsale`: some validations where skipped when paired with other crowdsale flavors, such as `AllowanceCrowdsale`, or `MintableCrowdsale` and `ERC20Capped`, which could cause buyers to not be able to claim their purchased tokens. ([#1721](https://github.com/OpenZeppelin/openzeppelin-solidity/pull/1721))
 * `ERC20._transfer`: the `from` argument was allowed to be the zero address, so it was possible to internally trigger a transfer of 0 tokens from the zero address. This address is not a valid destinatary of transfers, nor can it give or receive allowance, so this behavior was inconsistent. It now reverts. ([#1752](https://github.com/OpenZeppelin/openzeppelin-solidity/pull/1752))

## 2.2.0 (2019-03-14)

### New features
 * `ERC20Snapshot`: create snapshots on demand of the token balances and total supply, to later retrieve and e.g. calculate dividends at a past time. ([#1617](https://github.com/OpenZeppelin/openzeppelin-solidity/pull/1617))
 * `SafeERC20`: `ERC20` contracts with no return value (i.e. that revert on failure) are now supported. ([#1655](https://github.com/OpenZeppelin/openzeppelin-solidity/pull/1655))
 * `ERC20`: added internal `_approve(address owner, address spender, uint256 value)`, allowing derived contracts to set the allowance of arbitrary accounts. ([#1609](https://github.com/OpenZeppelin/openzeppelin-solidity/pull/1609))
 * `ERC20Metadata`: added internal `_setTokenURI(string memory tokenURI)`. ([#1618](https://github.com/OpenZeppelin/openzeppelin-solidity/pull/1618))
 * `TimedCrowdsale`: added internal `_extendTime(uint256 newClosingTime)` as well as `TimedCrowdsaleExtended(uint256 prevClosingTime, uint256 newClosingTime)` event allowing to extend the crowdsale, as long as it hasn't already closed.

### Improvements
 * Upgraded the minimum compiler version to v0.5.2: this removes many Solidity warnings that were false positives. ([#1606](https://github.com/OpenZeppelin/openzeppelin-solidity/pull/1606))
 * `ECDSA`: `recover` no longer accepts malleable signatures (those using upper-range values for `s`, or 0/1 for `v`). ([#1622](https://github.com/OpenZeppelin/openzeppelin-solidity/pull/1622))
 * ``ERC721``'s transfers are now more gas efficient due to removal of unnecessary `SafeMath` calls. ([#1610](https://github.com/OpenZeppelin/openzeppelin-solidity/pull/1610))
 * Fixed variable shadowing issues. ([#1606](https://github.com/OpenZeppelin/openzeppelin-solidity/pull/1606))

### Bugfixes
 * (minor) `SafeERC20`: `safeApprove` wasn't properly checking for a zero allowance when attempting to set a non-zero allowance. ([#1647](https://github.com/OpenZeppelin/openzeppelin-solidity/pull/1647))

### Breaking changes in drafts
 * `TokenMetadata` has been renamed to `ERC20Metadata`. ([#1618](https://github.com/OpenZeppelin/openzeppelin-solidity/pull/1618))
 * The library `Counter` has been renamed to `Counters` and its API has been improved. See an example in `ERC721`, lines [17](https://github.com/OpenZeppelin/openzeppelin-solidity/blob/3cb4a00fce1da76196ac0ac3a0ae9702b99642b5/contracts/token/ERC721/ERC721.sol#L17) and [204](https://github.com/OpenZeppelin/openzeppelin-solidity/blob/3cb4a00fce1da76196ac0ac3a0ae9702b99642b5/contracts/token/ERC721/ERC721.sol#L204). ([#1610](https://github.com/OpenZeppelin/openzeppelin-solidity/pull/1610))

## 2.1.3 (2019-02-26)
 * Backported `SafeERC20.safeApprove` bugfix. ([#1647](https://github.com/OpenZeppelin/openzeppelin-solidity/pull/1647))

## 2.1.2 (2019-01-17)
 * Removed most of the test suite from the npm package, except `PublicRole.behavior.js`, which may be useful to users testing their own `Roles`.

## 2.1.1 (2019-01-04)
 * Version bump to avoid conflict in the npm registry.

## 2.1.0 (2019-01-04)

### New features
 * Now targeting the 0.5.x line of Solidity compilers. For 0.4.24 support, use version 2.0 of OpenZeppelin.
 * `WhitelistCrowdsale`: a crowdsale where only whitelisted accounts (`WhitelistedRole`) can purchase tokens. Adding or removing accounts from the whitelist is done by whitelist admins (`WhitelistAdminRole`). Similar to the pre-2.0 `WhitelistedCrowdsale`. ([#1525](https://github.com/OpenZeppelin/openzeppelin-solidity/pull/1525), [#1589](https://github.com/OpenZeppelin/openzeppelin-solidity/pull/1589))
 * `RefundablePostDeliveryCrowdsale`: replacement for `RefundableCrowdsale` (deprecated, see below) where tokens are only granted once the crowdsale ends (if it meets its goal). ([#1543](https://github.com/OpenZeppelin/openzeppelin-solidity/pull/1543))
 * `PausableCrowdsale`: allows for pausers (`PauserRole`) to pause token purchases. Other crowdsale operations (e.g. withdrawals and refunds, if applicable) are not affected. ([#832](https://github.com/OpenZeppelin/openzeppelin-solidity/pull/832))
 * `ERC20`: `transferFrom` and `_burnFrom ` now emit `Approval` events, to represent the token's state comprehensively through events. ([#1524](https://github.com/OpenZeppelin/openzeppelin-solidity/pull/1524))
 * `ERC721`: added `_burn(uint256 tokenId)`, replacing the similar deprecated function (see below). ([#1550](https://github.com/OpenZeppelin/openzeppelin-solidity/pull/1550))
 * `ERC721`: added `_tokensOfOwner(address owner)`, allowing to internally retrieve the array of an account's owned tokens. ([#1522](https://github.com/OpenZeppelin/openzeppelin-solidity/pull/1522))
 * Crowdsales: all constructors are now `public`, meaning it is not necessary to extend these contracts in order to deploy them. The exception is `FinalizableCrowdsale`, since it is meaningless unless extended. ([#1564](https://github.com/OpenZeppelin/openzeppelin-solidity/pull/1564))
 * `SignedSafeMath`: added overflow-safe operations for signed integers (`int256`). ([#1559](https://github.com/OpenZeppelin/openzeppelin-solidity/pull/1559), [#1588](https://github.com/OpenZeppelin/openzeppelin-solidity/pull/1588))

### Improvements
 * The compiler version required by `Array` was behind the rest of the libray so it was updated to `v0.4.24`. ([#1553](https://github.com/OpenZeppelin/openzeppelin-solidity/pull/1553))
 * Now conforming to a 4-space indentation code style. ([1508](https://github.com/OpenZeppelin/openzeppelin-solidity/pull/1508))
 * `ERC20`: more gas efficient due to removed redundant `require`s. ([#1409](https://github.com/OpenZeppelin/openzeppelin-solidity/pull/1409))
 * `ERC721`: fixed a bug that prevented internal data structures from being properly cleaned, missing potential gas refunds. ([#1539](https://github.com/OpenZeppelin/openzeppelin-solidity/pull/1539) and [#1549](https://github.com/OpenZeppelin/openzeppelin-solidity/pull/1549))
 * `ERC721`: general gas savings on `transferFrom`, `_mint` and `_burn`, due to redudant `require`s and `SSTORE`s. ([#1549](https://github.com/OpenZeppelin/openzeppelin-solidity/pull/1549))

### Bugfixes

### Breaking changes

### Deprecations
 * `ERC721._burn(address owner, uint256 tokenId)`: due to the `owner` parameter being unnecessary. ([#1550](https://github.com/OpenZeppelin/openzeppelin-solidity/pull/1550))
 * `RefundableCrowdsale`: due to trading abuse potential on crowdsales that miss their goal. ([#1543](https://github.com/OpenZeppelin/openzeppelin-solidity/pull/1543))<|MERGE_RESOLUTION|>--- conflicted
+++ resolved
@@ -2,15 +2,11 @@
 
 ## Unreleased
 
-<<<<<<< HEAD
  * `AccessControl`: add a virtual `_onlyRole(bytes32)` function that can be overriden to alter the the `onlyRole` modifier behavior. ([#xxxx](https://github.com/OpenZeppelin/openzeppelin-contracts/pull/xxxx))
 
 ## Unreleased
 
- * `ERC2891`: add implementation of the royalty standard, and the respective extensions for `ERC721` and `ERC1155`. ([#3012](https://github.com/OpenZeppelin/openzeppelin-contracts/pull/3012))
-=======
  * `ERC2981`: add implementation of the royalty standard, and the respective extensions for `ERC721` and `ERC1155`. ([#3012](https://github.com/OpenZeppelin/openzeppelin-contracts/pull/3012))
->>>>>>> 78deae5a
  * `GovernorTimelockControl`: improve the `state()` function to have it reflect cases where a proposal has been canceled directly on the timelock. ([#2977](https://github.com/OpenZeppelin/openzeppelin-contracts/pull/2977))
  * Preset contracts are now deprecated in favor of [Contracts Wizard](https://wizard.openzeppelin.com). ([#2986](https://github.com/OpenZeppelin/openzeppelin-contracts/pull/2986))
  * `Governor`: add a relay function to help recover assets sent to a governor that is not its own executor (e.g. when using a timelock). ([#2926](https://github.com/OpenZeppelin/openzeppelin-contracts/pull/2926))
