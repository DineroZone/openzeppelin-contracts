--- conflicted
+++ resolved
@@ -2,21 +2,17 @@
 
 ## 2.2.0 (unreleased)
 
-<<<<<<< HEAD
 ### New features:
 
 ### Improvements::
+ * Upgraded the minimum compiler version to v0.5.2: this removes many Solidity warnings that were false positives.
  * `Counter`'s API has been improved, and is now used by `ERC721` (though it is still in `drafts`).
  * `ERC721`'s transfers are now more gas efficient due to removal of unnecessary `SafeMath` calls.
-=======
-### Improvements:
- * Upgraded the minimum compiler version to v0.5.2: this removes many Solidity warnings that were false positives.
  * Fixed variable shadowing issues.
 
 ### Bugfixes:
 
 ### Breaking changes:
->>>>>>> b7d60f2f
 
 ## 2.1.1 (2019-04-01)
  * Version bump to avoid conflict in the npm registry.
