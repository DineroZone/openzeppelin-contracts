# Changelog

## Unreleased

<<<<<<< HEAD
 * Add an `interface` folder containing solidity interfaces to final ERCs. ([#2517](https://github.com/OpenZeppelin/openzeppelin-contracts/pull/2517))

## Unreleased
=======
* `ERC20Votes`: add a new extension of the `ERC20` token with support for voting snapshots and delegation. This extension is compatible with Compound's `Comp` token interface. ([#2632](https://github.com/OpenZeppelin/openzeppelin-contracts/pull/2632))
 * Enumerables: Improve gas cost of removal in `EnumerableSet` and `EnumerableMap`.
 * Enumerables: Improve gas cost of lookup in `EnumerableSet` and `EnumerableMap`.

## 4.1.0 (2021-04-29)
>>>>>>> c3ae4790

 * `IERC20Metadata`: add a new extended interface that includes the optional `name()`, `symbol()` and `decimals()` functions. ([#2561](https://github.com/OpenZeppelin/openzeppelin-contracts/pull/2561))
 * `ERC777`: make reception acquirement optional in `_mint`. ([#2552](https://github.com/OpenZeppelin/openzeppelin-contracts/pull/2552))
 * `ERC20Permit`: add a `_useNonce` to enable further usage of ERC712 signatures. ([#2565](https://github.com/OpenZeppelin/openzeppelin-contracts/pull/2565))
 * `ERC20FlashMint`: add an implementation of the ERC3156 extension for flash-minting ERC20 tokens. ([#2543](https://github.com/OpenZeppelin/openzeppelin-contracts/pull/2543))
 * `SignatureChecker`: add a signature verification library that supports both EOA and ERC1271 compliant contracts as signers. ([#2532](https://github.com/OpenZeppelin/openzeppelin-contracts/pull/2532))
 * `Multicall`: add abstract contract with `multicall(bytes[] calldata data)` function to bundle multiple calls together ([#2608](https://github.com/OpenZeppelin/openzeppelin-contracts/pull/2608))
 * `ECDSA`: add support for ERC2098 short-signatures. ([#2582](https://github.com/OpenZeppelin/openzeppelin-contracts/pull/2582))
 * `AccessControl`: add a `onlyRole` modifier to restrict specific function to callers bearing a specific role. ([#2609](https://github.com/OpenZeppelin/openzeppelin-contracts/pull/2609))
 * `StorageSlot`: add a library for reading and writing primitive types to specific storage slots. ([#2542](https://github.com/OpenZeppelin/openzeppelin-contracts/pull/2542))
 * UUPS Proxies: add `UUPSUpgradeable` to implement the UUPS proxy pattern together with `EIP1967Proxy`. ([#2542](https://github.com/OpenZeppelin/openzeppelin-contracts/pull/2542))

### Breaking changes

This release includes two small breaking changes in `TimelockController`.

1. The `onlyRole` modifier in this contract was designed to let anyone through if the role was granted to `address(0)`,
   allowing the possibility to to make a role "open", which can be used for `EXECUTOR_ROLE`. This modifier is now
   replaced by `AccessControl.onlyRole`, which does not have this ability. The previous behavior was moved to the
   modifier `TimelockController.onlyRoleOrOpenRole`.
2. It was possible to make `PROPOSER_ROLE` an open role (as described in the previous item) if it was granted to
   `address(0)`. This would affect the `schedule`, `scheduleBatch`, and `cancel` operations in `TimelockController`.
   This ability was removed as it does not make sense to open up the `PROPOSER_ROLE` in the same way that it does for
   `EXECUTOR_ROLE`.

## 4.0.0 (2021-03-23)

 * Now targeting the 0.8.x line of Solidity compilers. For 0.6.x (resp 0.7.x) support, use version 3.4.0 (resp 3.4.0-solc-0.7) of OpenZeppelin.
 * `Context`: making `_msgData` return `bytes calldata` instead of `bytes memory` ([#2492](https://github.com/OpenZeppelin/openzeppelin-contracts/pull/2492))
 * `ERC20`: removed the `_setDecimals` function and the storage slot associated to decimals. ([#2502](https://github.com/OpenZeppelin/openzeppelin-contracts/pull/2502))
 * `Strings`: addition of a `toHexString` function.  ([#2504](https://github.com/OpenZeppelin/openzeppelin-contracts/pull/2504))
 * `EnumerableMap`: change implementation to optimize for `key → value` lookups instead of enumeration. ([#2518](https://github.com/OpenZeppelin/openzeppelin-contracts/pull/2518))
 * `GSN`: deprecate GSNv1 support in favor of upcoming support for GSNv2. ([#2521](https://github.com/OpenZeppelin/openzeppelin-contracts/pull/2521))
 * `ERC165`: remove uses of storage in the base ERC165 implementation. ERC165 based contracts now use storage-less virtual functions. Old behavior remains available in the `ERC165Storage` extension. ([#2505](https://github.com/OpenZeppelin/openzeppelin-contracts/pull/2505))
 * `Initializable`: make initializer check stricter during construction. ([#2531](https://github.com/OpenZeppelin/openzeppelin-contracts/pull/2531))
 * `ERC721`: remove enumerability of tokens from the base implementation. This feature is now provided separately through the `ERC721Enumerable` extension. ([#2511](https://github.com/OpenZeppelin/openzeppelin-contracts/pull/2511))
 * `AccessControl`: removed enumerability by default for a more lightweight contract. It is now opt-in through `AccessControlEnumerable`. ([#2512](https://github.com/OpenZeppelin/openzeppelin-contracts/pull/2512))
 * Meta Transactions: add `ERC2771Context` and a `MinimalForwarder` for meta-transactions. ([#2508](https://github.com/OpenZeppelin/openzeppelin-contracts/pull/2508))
 * Overall reorganization of the contract folder to improve clarity and discoverability. ([#2503](https://github.com/OpenZeppelin/openzeppelin-contracts/pull/2503))
 * `ERC20Capped`: optimize gas usage by enforcing the check directly in `_mint`. ([#2524](https://github.com/OpenZeppelin/openzeppelin-contracts/pull/2524))
 * Rename `UpgradeableProxy` to `ERC1967Proxy`. ([#2547](https://github.com/OpenZeppelin/openzeppelin-contracts/pull/2547))
 * `ERC777`: optimize the gas costs of the constructor. ([#2551](https://github.com/OpenZeppelin/openzeppelin-contracts/pull/2551))
 * `ERC721URIStorage`: add a new extension that implements the `_setTokenURI` behavior as it was available in 3.4.0. ([#2555](https://github.com/OpenZeppelin/openzeppelin-contracts/pull/2555))
 * `AccessControl`: added ERC165 interface detection. ([#2562](https://github.com/OpenZeppelin/openzeppelin-contracts/pull/2562))
 * `ERC1155`: make `uri` public so overloading function can call it using super. ([#2576](https://github.com/OpenZeppelin/openzeppelin-contracts/pull/2576))

### Bug fixes for beta releases

 * `AccessControlEnumerable`: Fixed `renounceRole` not updating enumerable set of addresses for a role. ([#2572](https://github.com/OpenZeppelin/openzeppelin-contracts/pull/2572))

### How to upgrade from 3.x

Since this version has moved a few contracts to different directories, users upgrading from a previous version will need to adjust their import statements. To make this easier, the package includes a script that will migrate import statements automatically. After upgrading to the latest version of the package, run:

```
npx openzeppelin-contracts-migrate-imports
```

Make sure you're using git or another version control system to be able to recover from any potential error in our script.

### How to upgrade from 4.0-beta.x

Some further changes have been done between the different beta iterations. Transitions made during this period are configured in the `migrate-imports` script. Consequently, you can upgrade from any previous 4.0-beta.x version using the same script as described in the *How to upgrade from 3.x* section.

## 3.4.0 (2021-02-02)

 * `BeaconProxy`: added new kind of proxy that allows simultaneous atomic upgrades. ([#2411](https://github.com/OpenZeppelin/openzeppelin-contracts/pull/2411))
 * `EIP712`: added helpers to verify EIP712 typed data signatures on chain. ([#2418](https://github.com/OpenZeppelin/openzeppelin-contracts/pull/2418))
 * `ERC20Permit`: added an implementation of the ERC20 permit extension for gasless token approvals. ([#2237](https://github.com/OpenZeppelin/openzeppelin-contracts/pull/2237))
 * Presets: added token presets with preminted fixed supply `ERC20PresetFixedSupply` and `ERC777PresetFixedSupply`. ([#2399](https://github.com/OpenZeppelin/openzeppelin-contracts/pull/2399))
 * `Address`: added `functionDelegateCall`, similar to the existing `functionCall`. ([#2333](https://github.com/OpenZeppelin/openzeppelin-contracts/pull/2333))
 * `Clones`: added a library for deploying EIP 1167 minimal proxies. ([#2449](https://github.com/OpenZeppelin/openzeppelin-contracts/pull/2449))
 * `Context`: moved from `contracts/GSN` to `contracts/utils`. ([#2453](https://github.com/OpenZeppelin/openzeppelin-contracts/pull/2453))
 * `PaymentSplitter`: replace usage of `.transfer()` with `Address.sendValue` for improved compatibility with smart wallets. ([#2455](https://github.com/OpenZeppelin/openzeppelin-contracts/pull/2455))
 * `UpgradeableProxy`: bubble revert reasons from initialization calls. ([#2454](https://github.com/OpenZeppelin/openzeppelin-contracts/pull/2454))
 * `SafeMath`: fix a memory allocation issue by adding new `SafeMath.tryOp(uint,uint)→(bool,uint)` functions. `SafeMath.op(uint,uint,string)→uint` are now deprecated. ([#2462](https://github.com/OpenZeppelin/openzeppelin-contracts/pull/2462))
 * `EnumerableMap`: fix a memory allocation issue by adding new `EnumerableMap.tryGet(uint)→(bool,address)` functions. `EnumerableMap.get(uint)→string` is now deprecated. ([#2462](https://github.com/OpenZeppelin/openzeppelin-contracts/pull/2462))
 * `ERC165Checker`: added batch `getSupportedInterfaces`. ([#2469](https://github.com/OpenZeppelin/openzeppelin-contracts/pull/2469))
 * `RefundEscrow`: `beneficiaryWithdraw` will forward all available gas to the beneficiary. ([#2480](https://github.com/OpenZeppelin/openzeppelin-contracts/pull/2480))
 * Many view and pure functions have been made virtual to customize them via overrides. In many cases this will not imply that other functions in the contract will automatically adapt to the overridden definitions. People who wish to override should consult the source code to understand the impact and if they need to override any additional functions to achieve the desired behavior.

### Security Fixes

 * `ERC777`: fix potential reentrancy issues for custom extensions to `ERC777`. ([#2483](https://github.com/OpenZeppelin/openzeppelin-contracts/pull/2483))

If you're using our implementation of ERC777 from version 3.3.0 or earlier, and you define a custom `_beforeTokenTransfer` function that writes to a storage variable, you may be vulnerable to a reentrancy attack. If you're affected and would like assistance please write to security@openzeppelin.com. [Read more in the pull request.](https://github.com/OpenZeppelin/openzeppelin-contracts/pull/2483)

## 3.3.0 (2020-11-26)

 * Now supports both Solidity 0.6 and 0.7. Compiling with solc 0.7 will result in warnings. Install the `solc-0.7` tag to compile without warnings.
 * `Address`: added `functionStaticCall`, similar to the existing `functionCall`. ([#2333](https://github.com/OpenZeppelin/openzeppelin-contracts/pull/2333))
 * `TimelockController`: added a contract to augment access control schemes with a delay. ([#2354](https://github.com/OpenZeppelin/openzeppelin-contracts/pull/2354))
 * `EnumerableSet`: added `Bytes32Set`, for sets of `bytes32`. ([#2395](https://github.com/OpenZeppelin/openzeppelin-contracts/pull/2395))

## 3.2.2-solc-0.7 (2020-10-28)
 * Resolve warnings introduced by Solidity 0.7.4. ([#2396](https://github.com/OpenZeppelin/openzeppelin-contracts/pull/2396))

## 3.2.1-solc-0.7 (2020-09-15)
 * `ERC777`: Remove a warning about function state visibility in Solidity 0.7. ([#2327](https://github.com/OpenZeppelin/openzeppelin-contracts/pull/2327))

## 3.2.0 (2020-09-10)

### New features
 * Proxies: added the proxy contracts from OpenZeppelin SDK. ([#2335](https://github.com/OpenZeppelin/openzeppelin-contracts/pull/2335))

#### Proxy changes with respect to OpenZeppelin SDK

Aside from upgrading them from Solidity 0.5 to 0.6, we've changed a few minor things from the proxy contracts as they were found in OpenZeppelin SDK.

- `UpgradeabilityProxy` was renamed to `UpgradeableProxy`.
- `AdminUpgradeabilityProxy` was renamed to `TransparentUpgradeableProxy`.
- `Proxy._willFallback` was renamed to `Proxy._beforeFallback`.
- `UpgradeabilityProxy._setImplementation` and `AdminUpgradeabilityProxy._setAdmin` were made private.

### Improvements
 * `Address.isContract`: switched from `extcodehash` to `extcodesize` for less gas usage. ([#2311](https://github.com/OpenZeppelin/openzeppelin-contracts/pull/2311))

### Breaking changes
 * `ERC20Snapshot`: switched to using `_beforeTokenTransfer` hook instead of overriding ERC20 operations. ([#2312](https://github.com/OpenZeppelin/openzeppelin-contracts/pull/2312))

This small change in the way we implemented `ERC20Snapshot` may affect users who are combining this contract with
other ERC20 flavors, since it no longer overrides `_transfer`, `_mint`, and `_burn`. This can result in having to remove Solidity `override(...)` specifiers in derived contracts for these functions, and to instead have to add it for `_beforeTokenTransfer`. See [Using Hooks](https://docs.openzeppelin.com/contracts/3.x/extending-contracts#using-hooks) in the documentation.

## 3.1.0 (2020-06-23)

### New features
 * `SafeCast`: added functions to downcast signed integers (e.g. `toInt32`), improving usability of `SignedSafeMath`. ([#2243](https://github.com/OpenZeppelin/openzeppelin-contracts/pull/2243))
 * `functionCall`: new helpers that replicate Solidity's function call semantics, reducing the need to rely on `call`. ([#2264](https://github.com/OpenZeppelin/openzeppelin-contracts/pull/2264))
 * `ERC1155`: added support for a base implementation, non-standard extensions and a preset contract. ([#2014](https://github.com/OpenZeppelin/openzeppelin-contracts/pull/2014), [#2230](https://github.com/OpenZeppelin/openzeppelin-contracts/issues/2230))

### Improvements
 * `ReentrancyGuard`: reduced overhead of using the `nonReentrant` modifier. ([#2171](https://github.com/OpenZeppelin/openzeppelin-contracts/pull/2171))
 * `AccessControl`: added a `RoleAdminChanged` event to `_setAdminRole`. ([#2214](https://github.com/OpenZeppelin/openzeppelin-contracts/pull/2214))
 * Made all `public` functions in the token preset contracts `virtual`. ([#2257](https://github.com/OpenZeppelin/openzeppelin-contracts/pull/2257))

### Deprecations
 * `SafeERC20`: deprecated `safeApprove`. ([#2268](https://github.com/OpenZeppelin/openzeppelin-contracts/pull/2268))

## 3.0.2 (2020-06-08)

### Improvements
 * Added SPX license identifier to all contracts. ([#2235](https://github.com/OpenZeppelin/openzeppelin-contracts/pull/2235))

## 3.0.1 (2020-04-27)

### Bugfixes
 * `ERC777`: fixed the `_approve` internal function not validating some of their arguments for non-zero addresses. ([#2213](https://github.com/OpenZeppelin/openzeppelin-contracts/pull/2213))

## 3.0.0 (2020-04-20)

### New features
 * `AccessControl`: new contract for managing permissions in a system, replacement for `Ownable` and `Roles`. ([#2112](https://github.com/OpenZeppelin/openzeppelin-contracts/pull/2112))
 * `SafeCast`: new functions to convert to and from signed and unsigned values: `toUint256` and `toInt256`. ([#2123](https://github.com/OpenZeppelin/openzeppelin-contracts/pull/2123))
 * `EnumerableMap`: a new data structure for key-value pairs (like `mapping`) that can be iterated over. ([#2160](https://github.com/OpenZeppelin/openzeppelin-contracts/pull/2160))

### Breaking changes
 * `ERC721`: `burn(owner, tokenId)` was removed, use `burn(tokenId)` instead. ([#2125](https://github.com/OpenZeppelin/openzeppelin-contracts/pull/2125))
 * `ERC721`: `_checkOnERC721Received` was removed. ([#2125](https://github.com/OpenZeppelin/openzeppelin-contracts/pull/2125))
 * `ERC721`: `_transferFrom` and `_safeTransferFrom` were renamed to `_transfer` and `_safeTransfer`. ([#2162](https://github.com/OpenZeppelin/openzeppelin-contracts/pull/2162))
 * `Ownable`: removed `_transferOwnership`. ([#2162](https://github.com/OpenZeppelin/openzeppelin-contracts/pull/2162))
 * `PullPayment`, `Escrow`: `withdrawWithGas` was removed. The old `withdraw` function now forwards all gas. ([#2125](https://github.com/OpenZeppelin/openzeppelin-contracts/pull/2125))
 * `Roles` was removed, use `AccessControl` as a replacement. ([#2112](https://github.com/OpenZeppelin/openzeppelin-contracts/pull/2112))
 * `ECDSA`: when receiving an invalid signature, `recover` now reverts instead of returning the zero address. ([#2114](https://github.com/OpenZeppelin/openzeppelin-contracts/pull/2114))
 * `Create2`: added an `amount` argument to `deploy` for contracts with `payable` constructors. ([#2117](https://github.com/OpenZeppelin/openzeppelin-contracts/pull/2117))
 * `Pausable`: moved to the `utils` directory. ([#2122](https://github.com/OpenZeppelin/openzeppelin-contracts/pull/2122))
 * `Strings`: moved to the `utils` directory. ([#2122](https://github.com/OpenZeppelin/openzeppelin-contracts/pull/2122))
 * `Counters`: moved to the `utils` directory. ([#2122](https://github.com/OpenZeppelin/openzeppelin-contracts/pull/2122))
 * `SignedSafeMath`: moved to the `math` directory. ([#2122](https://github.com/OpenZeppelin/openzeppelin-contracts/pull/2122))
 * `ERC20Snapshot`: moved to the `token/ERC20` directory. `snapshot` was changed into an `internal` function. ([#2122](https://github.com/OpenZeppelin/openzeppelin-contracts/pull/2122))
 * `Ownable`: moved to the `access` directory. ([#2120](https://github.com/OpenZeppelin/openzeppelin-contracts/pull/2120))
 * `Ownable`: removed `isOwner`. ([#2120](https://github.com/OpenZeppelin/openzeppelin-contracts/pull/2120))
 * `Secondary`: removed from the library, use `Ownable` instead. ([#2120](https://github.com/OpenZeppelin/openzeppelin-contracts/pull/2120))
 * `Escrow`, `ConditionalEscrow`, `RefundEscrow`: these now use `Ownable` instead of `Secondary`, their external API changed accordingly. ([#2120](https://github.com/OpenZeppelin/openzeppelin-contracts/pull/2120))
 * `ERC20`: removed `_burnFrom`. ([#2119](https://github.com/OpenZeppelin/openzeppelin-contracts/pull/2119))
 * `Address`: removed `toPayable`, use `payable(address)` instead. ([#2133](https://github.com/OpenZeppelin/openzeppelin-contracts/pull/2133))
 * `ERC777`: `_send`, `_mint` and `_burn` now use the caller as the operator. ([#2134](https://github.com/OpenZeppelin/openzeppelin-contracts/pull/2134))
 * `ERC777`: removed `_callsTokensToSend` and `_callTokensReceived`. ([#2134](https://github.com/OpenZeppelin/openzeppelin-contracts/pull/2134))
 * `EnumerableSet`: renamed `get` to `at`. ([#2151](https://github.com/OpenZeppelin/openzeppelin-contracts/pull/2151))
 * `ERC165Checker`: functions no longer have a leading underscore. ([#2150](https://github.com/OpenZeppelin/openzeppelin-contracts/pull/2150))
 * `ERC721Metadata`, `ERC721Enumerable`: these contracts were removed, and their functionality merged into `ERC721`. ([#2160](https://github.com/OpenZeppelin/openzeppelin-contracts/pull/2160))
 * `ERC721`: added a constructor for `name` and `symbol`. ([#2160](https://github.com/OpenZeppelin/openzeppelin-contracts/pull/2160))
 * `ERC20Detailed`: this contract was removed and its functionality merged into `ERC20`. ([#2161](https://github.com/OpenZeppelin/openzeppelin-contracts/pull/2161))
 * `ERC20`: added a constructor for `name` and `symbol`. `decimals` now defaults to 18. ([#2161](https://github.com/OpenZeppelin/openzeppelin-contracts/pull/2161))
 * `Strings`: renamed `fromUint256` to `toString` ([#2188](https://github.com/OpenZeppelin/openzeppelin-contracts/pull/2188))

## 2.5.1 (2020-04-24)

### Bugfixes
 * `ERC777`: fixed the `_send` and `_approve` internal functions not validating some of their arguments for non-zero addresses. ([#2212](https://github.com/OpenZeppelin/openzeppelin-contracts/pull/2212))

## 2.5.0 (2020-02-04)

### New features
 * `SafeCast.toUintXX`: new library for integer downcasting, which allows for safe operation on smaller types (e.g. `uint32`) when combined with `SafeMath`. ([#1926](https://github.com/OpenZeppelin/openzeppelin-solidity/pull/1926))
 * `ERC721Metadata`: added `baseURI`, which can be used for dramatic gas savings when all token URIs share a prefix (e.g. `http://api.myapp.com/tokens/<id>`). ([#1970](https://github.com/OpenZeppelin/openzeppelin-solidity/pull/1970))
 * `EnumerableSet`: new library for storing enumerable sets of values. Only `AddressSet` is supported in this release. ([#2061](https://github.com/OpenZeppelin/openzeppelin-solidity/pull/2061))
 * `Create2`: simple library to make usage of the `CREATE2` opcode easier. ([#1744](https://github.com/OpenZeppelin/openzeppelin-contracts/pull/1744))

### Improvements
 * `ERC777`: `_burn` is now internal, providing more flexibility and making it easier to create tokens that deflate. ([#1908](https://github.com/OpenZeppelin/openzeppelin-contracts/pull/1908))
 * `ReentrancyGuard`: greatly improved gas efficiency by using the net gas metering mechanism introduced in the Istanbul hardfork. ([#1992](https://github.com/OpenZeppelin/openzeppelin-contracts/pull/1992), [#1996](https://github.com/OpenZeppelin/openzeppelin-contracts/pull/1996))
 * `ERC777`: improve extensibility by making `_send` and related functions `internal`. ([#2027](https://github.com/OpenZeppelin/openzeppelin-contracts/pull/2027))
 * `ERC721`: improved revert reason when transferring tokens to a non-recipient contract. ([#2018](https://github.com/OpenZeppelin/openzeppelin-contracts/pull/2018))

### Breaking changes
 * `ERC165Checker` now requires a minimum Solidity compiler version of 0.5.10. ([#1829](https://github.com/OpenZeppelin/openzeppelin-solidity/pull/1829))

## 2.4.0 (2019-10-29)

### New features
 * `Address.toPayable`: added a helper to convert between address types without having to resort to low-level casting. ([#1773](https://github.com/OpenZeppelin/openzeppelin-solidity/pull/1773))
 * Facilities to make metatransaction-enabled contracts through the Gas Station Network. ([#1844](https://github.com/OpenZeppelin/openzeppelin-contracts/pull/1844))
 * `Address.sendValue`: added a replacement to Solidity's `transfer`, removing the fixed gas stipend. ([#1962](https://github.com/OpenZeppelin/openzeppelin-solidity/pull/1962))
 * Added replacement for functions that don't forward all gas (which have been deprecated): ([#1976](https://github.com/OpenZeppelin/openzeppelin-solidity/pull/1976))
   * `PullPayment.withdrawPaymentsWithGas(address payable payee)`
   * `Escrow.withdrawWithGas(address payable payee)`
 * `SafeMath`: added support for custom error messages to `sub`, `div` and `mod` functions. ([#1828](https://github.com/OpenZeppelin/openzeppelin-contracts/pull/1828))

### Improvements
 * `Address.isContract`: switched from `extcodesize` to `extcodehash` for less gas usage. ([#1802](https://github.com/OpenZeppelin/openzeppelin-solidity/pull/1802))
 * `ERC20` and `ERC777` updated to throw custom errors on subtraction overflows. ([#1828](https://github.com/OpenZeppelin/openzeppelin-contracts/pull/1828))

### Deprecations
 * Deprecated functions that don't forward all gas: ([#1976](https://github.com/OpenZeppelin/openzeppelin-solidity/pull/1976))
   * `PullPayment.withdrawPayments(address payable payee)`
   * `Escrow.withdraw(address payable payee)`

### Breaking changes
 * `Address` now requires a minimum Solidity compiler version of 0.5.5. ([#1802](https://github.com/OpenZeppelin/openzeppelin-solidity/pull/1802))
 * `SignatureBouncer` has been removed from drafts, both to avoid confusions with the GSN and `GSNRecipientSignature` (previously called `GSNBouncerSignature`) and because the API was not very clear. ([#1879](https://github.com/OpenZeppelin/openzeppelin-contracts/pull/1879))

### How to upgrade from 2.4.0-beta

The final 2.4.0 release includes a refactor of the GSN contracts that will be a breaking change for 2.4.0-beta users.

 * The default empty implementations of `_preRelayedCall` and `_postRelayedCall` were removed and must now be explicitly implemented always in custom recipients. If your custom recipient didn't include an implementation, you can provide an empty one.
 * `GSNRecipient`, `GSNBouncerBase`, and `GSNContext` were all merged into `GSNRecipient`.
 * `GSNBouncerSignature` and `GSNBouncerERC20Fee` were renamed to `GSNRecipientSignature` and `GSNRecipientERC20Fee`.
 * It is no longer necessary to inherit from `GSNRecipient` when using `GSNRecipientSignature` and `GSNRecipientERC20Fee`.

For example, a contract using `GSNBouncerSignature` would have to be changed in the following way.

```diff
-contract MyDapp is GSNRecipient, GSNBouncerSignature {
+contract MyDapp is GSNRecipientSignature {
```

Refer to the table below to adjust your inheritance list.

| 2.4.0-beta                         | 2.4.0                        |
| ---------------------------------- | ---------------------------- |
| `GSNRecipient, GSNBouncerSignature`| `GSNRecipientSignature`      |
| `GSNRecipient, GSNBouncerERC20Fee` | `GSNRecipientERC20Fee`       |
| `GSNBouncerBase`                   | `GSNRecipient`               |

## 2.3.0 (2019-05-27)

### New features
 * `ERC1820`: added support for interacting with the [ERC1820](https://eips.ethereum.org/EIPS/eip-1820) registry contract (`IERC1820Registry`), as well as base contracts that can be registered as implementers there. ([#1677](https://github.com/OpenZeppelin/openzeppelin-solidity/pull/1677))
 * `ERC777`: support for the [ERC777 token](https://eips.ethereum.org/EIPS/eip-777), which has multiple improvements over `ERC20` (but is backwards compatible with it) such as built-in burning, a more  straightforward permission system, and optional sender and receiver hooks on transfer (mandatory for contracts!). ([#1684](https://github.com/OpenZeppelin/openzeppelin-solidity/pull/1684))
 * All contracts now have revert reason strings, which give insight into error conditions, and help debug failing transactions. ([#1704](https://github.com/OpenZeppelin/openzeppelin-solidity/pull/1704))

### Improvements
 * Reverted the Solidity version bump done in v2.2.0, setting the minimum compiler version to v0.5.0, to prevent unexpected build breakage. Users are encouraged however to stay on top of new compiler releases, which usually include bugfixes. ([#1729](https://github.com/OpenZeppelin/openzeppelin-solidity/pull/1729))

### Bugfixes
 * `PostDeliveryCrowdsale`: some validations where skipped when paired with other crowdsale flavors, such as `AllowanceCrowdsale`, or `MintableCrowdsale` and `ERC20Capped`, which could cause buyers to not be able to claim their purchased tokens. ([#1721](https://github.com/OpenZeppelin/openzeppelin-solidity/pull/1721))
 * `ERC20._transfer`: the `from` argument was allowed to be the zero address, so it was possible to internally trigger a transfer of 0 tokens from the zero address. This address is not a valid destinatary of transfers, nor can it give or receive allowance, so this behavior was inconsistent. It now reverts. ([#1752](https://github.com/OpenZeppelin/openzeppelin-solidity/pull/1752))

## 2.2.0 (2019-03-14)

### New features
 * `ERC20Snapshot`: create snapshots on demand of the token balances and total supply, to later retrieve and e.g. calculate dividends at a past time. ([#1617](https://github.com/OpenZeppelin/openzeppelin-solidity/pull/1617))
 * `SafeERC20`: `ERC20` contracts with no return value (i.e. that revert on failure) are now supported. ([#1655](https://github.com/OpenZeppelin/openzeppelin-solidity/pull/1655))
 * `ERC20`: added internal `_approve(address owner, address spender, uint256 value)`, allowing derived contracts to set the allowance of arbitrary accounts. ([#1609](https://github.com/OpenZeppelin/openzeppelin-solidity/pull/1609))
 * `ERC20Metadata`: added internal `_setTokenURI(string memory tokenURI)`. ([#1618](https://github.com/OpenZeppelin/openzeppelin-solidity/pull/1618))
 * `TimedCrowdsale`: added internal `_extendTime(uint256 newClosingTime)` as well as `TimedCrowdsaleExtended(uint256 prevClosingTime, uint256 newClosingTime)` event allowing to extend the crowdsale, as long as it hasn't already closed.

### Improvements
 * Upgraded the minimum compiler version to v0.5.2: this removes many Solidity warnings that were false positives. ([#1606](https://github.com/OpenZeppelin/openzeppelin-solidity/pull/1606))
 * `ECDSA`: `recover` no longer accepts malleable signatures (those using upper-range values for `s`, or 0/1 for `v`). ([#1622](https://github.com/OpenZeppelin/openzeppelin-solidity/pull/1622))
 * ``ERC721``'s transfers are now more gas efficient due to removal of unnecessary `SafeMath` calls. ([#1610](https://github.com/OpenZeppelin/openzeppelin-solidity/pull/1610))
 * Fixed variable shadowing issues. ([#1606](https://github.com/OpenZeppelin/openzeppelin-solidity/pull/1606))

### Bugfixes
 * (minor) `SafeERC20`: `safeApprove` wasn't properly checking for a zero allowance when attempting to set a non-zero allowance. ([#1647](https://github.com/OpenZeppelin/openzeppelin-solidity/pull/1647))

### Breaking changes in drafts
 * `TokenMetadata` has been renamed to `ERC20Metadata`. ([#1618](https://github.com/OpenZeppelin/openzeppelin-solidity/pull/1618))
 * The library `Counter` has been renamed to `Counters` and its API has been improved. See an example in `ERC721`, lines [17](https://github.com/OpenZeppelin/openzeppelin-solidity/blob/3cb4a00fce1da76196ac0ac3a0ae9702b99642b5/contracts/token/ERC721/ERC721.sol#L17) and [204](https://github.com/OpenZeppelin/openzeppelin-solidity/blob/3cb4a00fce1da76196ac0ac3a0ae9702b99642b5/contracts/token/ERC721/ERC721.sol#L204). ([#1610](https://github.com/OpenZeppelin/openzeppelin-solidity/pull/1610))

## 2.1.3 (2019-02-26)
 * Backported `SafeERC20.safeApprove` bugfix. ([#1647](https://github.com/OpenZeppelin/openzeppelin-solidity/pull/1647))

## 2.1.2 (2019-01-17)
 * Removed most of the test suite from the npm package, except `PublicRole.behavior.js`, which may be useful to users testing their own `Roles`.

## 2.1.1 (2019-01-04)
 * Version bump to avoid conflict in the npm registry.

## 2.1.0 (2019-01-04)

### New features
 * Now targeting the 0.5.x line of Solidity compilers. For 0.4.24 support, use version 2.0 of OpenZeppelin.
 * `WhitelistCrowdsale`: a crowdsale where only whitelisted accounts (`WhitelistedRole`) can purchase tokens. Adding or removing accounts from the whitelist is done by whitelist admins (`WhitelistAdminRole`). Similar to the pre-2.0 `WhitelistedCrowdsale`. ([#1525](https://github.com/OpenZeppelin/openzeppelin-solidity/pull/1525), [#1589](https://github.com/OpenZeppelin/openzeppelin-solidity/pull/1589))
 * `RefundablePostDeliveryCrowdsale`: replacement for `RefundableCrowdsale` (deprecated, see below) where tokens are only granted once the crowdsale ends (if it meets its goal). ([#1543](https://github.com/OpenZeppelin/openzeppelin-solidity/pull/1543))
 * `PausableCrowdsale`: allows for pausers (`PauserRole`) to pause token purchases. Other crowdsale operations (e.g. withdrawals and refunds, if applicable) are not affected. ([#832](https://github.com/OpenZeppelin/openzeppelin-solidity/pull/832))
 * `ERC20`: `transferFrom` and `_burnFrom ` now emit `Approval` events, to represent the token's state comprehensively through events. ([#1524](https://github.com/OpenZeppelin/openzeppelin-solidity/pull/1524))
 * `ERC721`: added `_burn(uint256 tokenId)`, replacing the similar deprecated function (see below). ([#1550](https://github.com/OpenZeppelin/openzeppelin-solidity/pull/1550))
 * `ERC721`: added `_tokensOfOwner(address owner)`, allowing to internally retrieve the array of an account's owned tokens. ([#1522](https://github.com/OpenZeppelin/openzeppelin-solidity/pull/1522))
 * Crowdsales: all constructors are now `public`, meaning it is not necessary to extend these contracts in order to deploy them. The exception is `FinalizableCrowdsale`, since it is meaningless unless extended. ([#1564](https://github.com/OpenZeppelin/openzeppelin-solidity/pull/1564))
 * `SignedSafeMath`: added overflow-safe operations for signed integers (`int256`). ([#1559](https://github.com/OpenZeppelin/openzeppelin-solidity/pull/1559), [#1588](https://github.com/OpenZeppelin/openzeppelin-solidity/pull/1588))

### Improvements
 * The compiler version required by `Array` was behind the rest of the libray so it was updated to `v0.4.24`. ([#1553](https://github.com/OpenZeppelin/openzeppelin-solidity/pull/1553))
 * Now conforming to a 4-space indentation code style. ([1508](https://github.com/OpenZeppelin/openzeppelin-solidity/pull/1508))
 * `ERC20`: more gas efficient due to removed redundant `require`s. ([#1409](https://github.com/OpenZeppelin/openzeppelin-solidity/pull/1409))
 * `ERC721`: fixed a bug that prevented internal data structures from being properly cleaned, missing potential gas refunds. ([#1539](https://github.com/OpenZeppelin/openzeppelin-solidity/pull/1539) and [#1549](https://github.com/OpenZeppelin/openzeppelin-solidity/pull/1549))
 * `ERC721`: general gas savings on `transferFrom`, `_mint` and `_burn`, due to redudant `require`s and `SSTORE`s. ([#1549](https://github.com/OpenZeppelin/openzeppelin-solidity/pull/1549))

### Bugfixes

### Breaking changes

### Deprecations
 * `ERC721._burn(address owner, uint256 tokenId)`: due to the `owner` parameter being unnecessary. ([#1550](https://github.com/OpenZeppelin/openzeppelin-solidity/pull/1550))
 * `RefundableCrowdsale`: due to trading abuse potential on crowdsales that miss their goal. ([#1543](https://github.com/OpenZeppelin/openzeppelin-solidity/pull/1543))<|MERGE_RESOLUTION|>--- conflicted
+++ resolved
@@ -2,17 +2,12 @@
 
 ## Unreleased
 
-<<<<<<< HEAD
- * Add an `interface` folder containing solidity interfaces to final ERCs. ([#2517](https://github.com/OpenZeppelin/openzeppelin-contracts/pull/2517))
-
-## Unreleased
-=======
 * `ERC20Votes`: add a new extension of the `ERC20` token with support for voting snapshots and delegation. This extension is compatible with Compound's `Comp` token interface. ([#2632](https://github.com/OpenZeppelin/openzeppelin-contracts/pull/2632))
  * Enumerables: Improve gas cost of removal in `EnumerableSet` and `EnumerableMap`.
  * Enumerables: Improve gas cost of lookup in `EnumerableSet` and `EnumerableMap`.
+ * Add an `interface` folder containing solidity interfaces to final ERCs. ([#2517](https://github.com/OpenZeppelin/openzeppelin-contracts/pull/2517))
 
 ## 4.1.0 (2021-04-29)
->>>>>>> c3ae4790
 
  * `IERC20Metadata`: add a new extended interface that includes the optional `name()`, `symbol()` and `decimals()` functions. ([#2561](https://github.com/OpenZeppelin/openzeppelin-contracts/pull/2561))
  * `ERC777`: make reception acquirement optional in `_mint`. ([#2552](https://github.com/OpenZeppelin/openzeppelin-contracts/pull/2552))
