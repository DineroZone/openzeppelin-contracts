--- conflicted
+++ resolved
@@ -12,12 +12,9 @@
  * `Governor`: Add a way to parameterize votes. This can be used to implement voting systems such as fractionalized voting, ERC721 based voting, or any number of other systems. The `params` argument added to `_countVote` method, and included in the newly added `_getVotes` method, can be used by counting and voting modules respectively for such purposes.
  * `TimelockController`: Add a separate canceller role for the ability to cancel. ([#3165](https://github.com/OpenZeppelin/openzeppelin-contracts/pull/3165))
  * `draft-ERC20Permit`: replace `immutable` with `constant` for `_PERMIT_TYPEHASH` since the `keccak256` of string literals is treated specially and the hash is evaluated at compile time. ([#3196](https://github.com/OpenZeppelin/openzeppelin-contracts/pull/3196))
-<<<<<<< HEAD
+ * `ERC20Wrapper`: the `decimals()` function now tries to fetch the value from the underlying token instance. If that calls revert, then the default value is used. ([#3259](https://github.com/OpenZeppelin/openzeppelin-contracts/pull/3259))
  * `Governor`: Implement `IERC721Receiver` and `IERC1155Receiver` to improve token custody by governors. ([#3230](https://github.com/OpenZeppelin/openzeppelin-contracts/pull/3230))
  * `TimelockController`: Implement `IERC721Receiver` and `IERC1155Receiver` to improve token custody by timelocks. ([#3230](https://github.com/OpenZeppelin/openzeppelin-contracts/pull/3230))
-=======
- * `ERC20Wrapper`: the `decimals()` function now tries to fetch the value from the underlying token instance. If that calls revert, then the default value is used. ([#3259](https://github.com/OpenZeppelin/openzeppelin-contracts/pull/3259))
->>>>>>> 74c9130a
 
 ### Breaking changes
 
