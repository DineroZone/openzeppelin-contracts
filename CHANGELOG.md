--- conflicted
+++ resolved
@@ -2,13 +2,6 @@
 
 ### Removals
 
-<<<<<<< HEAD
- * `Math`: add `modExp`, a new modular exponentiation wrapper function. ([#3298](https://github.com/OpenZeppelin/openzeppelin-contracts/pull/3298))
- * `ReentrancyGuard`: Add a `_reentrancyGuardEntered` function to expose the guard status. ([#3714](https://github.com/OpenZeppelin/openzeppelin-contracts/pull/3714))
- * `ERC20Votes`: optimize by using unchecked arithmetic. ([#3748](https://github.com/OpenZeppelin/openzeppelin-contracts/pull/3748))
- * `Initializable`: optimize `_disableInitializers` by using `!=` instead of `<`. ([#3787](https://github.com/OpenZeppelin/openzeppelin-contracts/pull/3787))
- * `Math`: optimize `log256` rounding check. ([#3745](https://github.com/OpenZeppelin/openzeppelin-contracts/pull/3745))
-=======
 The following contracts, libraries and functions were removed:
 
 - `Address.isContract` (because of its ambiguous nature and potential for misuse)
@@ -108,7 +101,6 @@
 
 - `EIP712`: Addition of ERC5267 support requires support for user defined value types, which was released in Solidity version 0.8.8. This requires a pragma change from `^0.8.0` to `^0.8.8`.
 - `EIP712`: Optimization of the cache for the upgradeable version affects the way `name` and `version` are set. This is no longer done through an initializer, and is instead part of the implementation's constructor. As a consequence, all proxies using the same implementation will necessarily share the same `name` and `version`. Additionally, an implementation upgrade risks changing the EIP712 domain unless the same `name` and `version` are used when deploying the new implementation contract.
->>>>>>> 1d5bcd04
 
 ### Deprecations
 
