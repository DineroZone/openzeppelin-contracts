--- conflicted
+++ resolved
@@ -22,17 +22,14 @@
  * `VestingWallet`: add `releasable` getters. ([#3580](https://github.com/OpenZeppelin/openzeppelin-contracts/pull/3580))
  * `Create2`: optimize address computation by using assembly instead of `abi.encodePacked`. ([#3600](https://github.com/OpenZeppelin/openzeppelin-contracts/pull/3600))
  * `Clones`: optimized the assembly to use only the scratch space during deployments, and optimized `predictDeterministicAddress` to use lesser operations. ([#3640](https://github.com/OpenZeppelin/openzeppelin-contracts/pull/3640))
-<<<<<<< HEAD
- * `Ownable2Step`: extension of `Ownable` that makes the ownership transfers a two step process. ([#3620](https://github.com/OpenZeppelin/openzeppelin-contracts/pull/3620))
-=======
  * `Checkpoints`: Use procedural generation to support multiple key/value lengths. ([#3589](https://github.com/OpenZeppelin/openzeppelin-contracts/pull/3589))
  * `Checkpoints`: Add new lookup mechanisms. ([#3589](https://github.com/OpenZeppelin/openzeppelin-contracts/pull/3589))
  * `Array`: Add `unsafeAccess` functions that allow reading and writing to an element in a storage array bypassing Solidity's "out-of-bounds" check. ([#3589](https://github.com/OpenZeppelin/openzeppelin-contracts/pull/3589))
+ * `Ownable2Step`: extension of `Ownable` that makes the ownership transfers a two step process. ([#3620](https://github.com/OpenZeppelin/openzeppelin-contracts/pull/3620))
 
 ### Breaking changes
 
  * `ERC4626`: Conversion from shares to assets (and vice-versa) in an empty vault used to consider the possible mismatch between the underlying asset's and the vault's decimals. This initial conversion rate is now set to 1-to-1 irrespective of decimals, which are meant for usability purposes only. The vault now uses the assets decimals by default, so off-chain the numbers should appear the same. Developers overriding the vault decimals to a value that does not match the underlying asset may want to override the `_initialConvertToShares` and `_initialConvertToAssets` to replicate the previous behavior.
->>>>>>> affe2456
 
 ### Deprecations
 
