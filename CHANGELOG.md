# Changelog

<<<<<<< HEAD
## Unreleased
 * Enumerables: Improve gas cost of removal in `EnumerableSet` and `EnumerableMap`.
 * Enumerables: Improve gas cost of lookup in `EnumerableSet` and `EnumerableMap`.

## Unreleased
=======
## 4.1.0 (2021-04-29)
>>>>>>> 23869e5b

 * `IERC20Metadata`: add a new extended interface that includes the optional `name()`, `symbol()` and `decimals()` functions. ([#2561](https://github.com/OpenZeppelin/openzeppelin-contracts/pull/2561))
 * `ERC777`: make reception acquirement optional in `_mint`. ([#2552](https://github.com/OpenZeppelin/openzeppelin-contracts/pull/2552))
 * `ERC20Permit`: add a `_useNonce` to enable further usage of ERC712 signatures. ([#2565](https://github.com/OpenZeppelin/openzeppelin-contracts/pull/2565))
 * `ERC20FlashMint`: add an implementation of the ERC3156 extension for flash-minting ERC20 tokens. ([#2543](https://github.com/OpenZeppelin/openzeppelin-contracts/pull/2543))
 * `SignatureChecker`: add a signature verification library that supports both EOA and ERC1271 compliant contracts as signers. ([#2532](https://github.com/OpenZeppelin/openzeppelin-contracts/pull/2532))
 * `Multicall`: add abstract contract with `multicall(bytes[] calldata data)` function to bundle multiple calls together ([#2608](https://github.com/OpenZeppelin/openzeppelin-contracts/pull/2608))
 * `ECDSA`: add support for ERC2098 short-signatures. ([#2582](https://github.com/OpenZeppelin/openzeppelin-contracts/pull/2582))
 * `AccessControl`: add a `onlyRole` modifier to restrict specific function to callers bearing a specific role. ([#2609](https://github.com/OpenZeppelin/openzeppelin-contracts/pull/2609))
 * `StorageSlot`: add a library for reading and writing primitive types to specific storage slots. ([#2542](https://github.com/OpenZeppelin/openzeppelin-contracts/pull/2542))
 * UUPS Proxies: add `UUPSUpgradeable` to implement the UUPS proxy pattern together with `EIP1967Proxy`. ([#2542](https://github.com/OpenZeppelin/openzeppelin-contracts/pull/2542))

### Breaking changes

This release includes two small breaking changes in `TimelockController`.

1. The `onlyRole` modifier in this contract was designed to let anyone through if the role was granted to `address(0)`,
   allowing the possibility to to make a role "open", which can be used for `EXECUTOR_ROLE`. This modifier is now
   replaced by `AccessControl.onlyRole`, which does not have this ability. The previous behavior was moved to the
   modifier `TimelockController.onlyRoleOrOpenRole`.
2. It was possible to make `PROPOSER_ROLE` an open role (as described in the previous item) if it was granted to
   `address(0)`. This would affect the `schedule`, `scheduleBatch`, and `cancel` operations in `TimelockController`.
   This ability was removed as it does not make sense to open up the `PROPOSER_ROLE` in the same way that it does for
   `EXECUTOR_ROLE`.

## 4.0.0 (2021-03-23)

 * Now targeting the 0.8.x line of Solidity compilers. For 0.6.x (resp 0.7.x) support, use version 3.4.0 (resp 3.4.0-solc-0.7) of OpenZeppelin.
 * `Context`: making `_msgData` return `bytes calldata` instead of `bytes memory` ([#2492](https://github.com/OpenZeppelin/openzeppelin-contracts/pull/2492))
 * `ERC20`: removed the `_setDecimals` function and the storage slot associated to decimals. ([#2502](https://github.com/OpenZeppelin/openzeppelin-contracts/pull/2502))
 * `Strings`: addition of a `toHexString` function.  ([#2504](https://github.com/OpenZeppelin/openzeppelin-contracts/pull/2504))
 * `EnumerableMap`: change implementation to optimize for `key → value` lookups instead of enumeration. ([#2518](https://github.com/OpenZeppelin/openzeppelin-contracts/pull/2518))
 * `GSN`: deprecate GSNv1 support in favor of upcoming support for GSNv2. ([#2521](https://github.com/OpenZeppelin/openzeppelin-contracts/pull/2521))
 * `ERC165`: remove uses of storage in the base ERC165 implementation. ERC165 based contracts now use storage-less virtual functions. Old behavior remains available in the `ERC165Storage` extension. ([#2505](https://github.com/OpenZeppelin/openzeppelin-contracts/pull/2505))
 * `Initializable`: make initializer check stricter during construction. ([#2531](https://github.com/OpenZeppelin/openzeppelin-contracts/pull/2531))
 * `ERC721`: remove enumerability of tokens from the base implementation. This feature is now provided separately through the `ERC721Enumerable` extension. ([#2511](https://github.com/OpenZeppelin/openzeppelin-contracts/pull/2511))
 * `AccessControl`: removed enumerability by default for a more lightweight contract. It is now opt-in through `AccessControlEnumerable`. ([#2512](https://github.com/OpenZeppelin/openzeppelin-contracts/pull/2512))
 * Meta Transactions: add `ERC2771Context` and a `MinimalForwarder` for meta-transactions. ([#2508](https://github.com/OpenZeppelin/openzeppelin-contracts/pull/2508))
 * Overall reorganization of the contract folder to improve clarity and discoverability. ([#2503](https://github.com/OpenZeppelin/openzeppelin-contracts/pull/2503))
 * `ERC20Capped`: optimize gas usage by enforcing the check directly in `_mint`. ([#2524](https://github.com/OpenZeppelin/openzeppelin-contracts/pull/2524))
 * Rename `UpgradeableProxy` to `ERC1967Proxy`. ([#2547](https://github.com/OpenZeppelin/openzeppelin-contracts/pull/2547))
 * `ERC777`: optimize the gas costs of the constructor. ([#2551](https://github.com/OpenZeppelin/openzeppelin-contracts/pull/2551))
 * `ERC721URIStorage`: add a new extension that implements the `_setTokenURI` behavior as it was available in 3.4.0. ([#2555](https://github.com/OpenZeppelin/openzeppelin-contracts/pull/2555))
 * `AccessControl`: added ERC165 interface detection. ([#2562](https://github.com/OpenZeppelin/openzeppelin-contracts/pull/2562))
 * `ERC1155`: make `uri` public so overloading function can call it using super. ([#2576](https://github.com/OpenZeppelin/openzeppelin-contracts/pull/2576))

### Bug fixes for beta releases

 * `AccessControlEnumerable`: Fixed `renounceRole` not updating enumerable set of addresses for a role. ([#2572](https://github.com/OpenZeppelin/openzeppelin-contracts/pull/2572))

### How to upgrade from 3.x

Since this version has moved a few contracts to different directories, users upgrading from a previous version will need to adjust their import statements. To make this easier, the package includes a script that will migrate import statements automatically. After upgrading to the latest version of the package, run:

```
npx openzeppelin-contracts-migrate-imports
```

Make sure you're using git or another version control system to be able to recover from any potential error in our script.

### How to upgrade from 4.0-beta.x

Some further changes have been done between the different beta iterations. Transitions made during this period are configured in the `migrate-imports` script. Consequently, you can upgrade from any previous 4.0-beta.x version using the same script as described in the *How to upgrade from 3.x* section.

## 3.4.0 (2021-02-02)

 * `BeaconProxy`: added new kind of proxy that allows simultaneous atomic upgrades. ([#2411](https://github.com/OpenZeppelin/openzeppelin-contracts/pull/2411))
 * `EIP712`: added helpers to verify EIP712 typed data signatures on chain. ([#2418](https://github.com/OpenZeppelin/openzeppelin-contracts/pull/2418))
 * `ERC20Permit`: added an implementation of the ERC20 permit extension for gasless token approvals. ([#2237](https://github.com/OpenZeppelin/openzeppelin-contracts/pull/2237))
 * Presets: added token presets with preminted fixed supply `ERC20PresetFixedSupply` and `ERC777PresetFixedSupply`. ([#2399](https://github.com/OpenZeppelin/openzeppelin-contracts/pull/2399))
 * `Address`: added `functionDelegateCall`, similar to the existing `functionCall`. ([#2333](https://github.com/OpenZeppelin/openzeppelin-contracts/pull/2333))
 * `Clones`: added a library for deploying EIP 1167 minimal proxies. ([#2449](https://github.com/OpenZeppelin/openzeppelin-contracts/pull/2449))
 * `Context`: moved from `contracts/GSN` to `contracts/utils`. ([#2453](https://github.com/OpenZeppelin/openzeppelin-contracts/pull/2453))
 * `PaymentSplitter`: replace usage of `.transfer()` with `Address.sendValue` for improved compatibility with smart wallets. ([#2455](https://github.com/OpenZeppelin/openzeppelin-contracts/pull/2455))
 * `UpgradeableProxy`: bubble revert reasons from initialization calls. ([#2454](https://github.com/OpenZeppelin/openzeppelin-contracts/pull/2454))
 * `SafeMath`: fix a memory allocation issue by adding new `SafeMath.tryOp(uint,uint)→(bool,uint)` functions. `SafeMath.op(uint,uint,string)→uint` are now deprecated. ([#2462](https://github.com/OpenZeppelin/openzeppelin-contracts/pull/2462))
 * `EnumerableMap`: fix a memory allocation issue by adding new `EnumerableMap.tryGet(uint)→(bool,address)` functions. `EnumerableMap.get(uint)→string` is now deprecated. ([#2462](https://github.com/OpenZeppelin/openzeppelin-contracts/pull/2462))
 * `ERC165Checker`: added batch `getSupportedInterfaces`. ([#2469](https://github.com/OpenZeppelin/openzeppelin-contracts/pull/2469))
 * `RefundEscrow`: `beneficiaryWithdraw` will forward all available gas to the beneficiary. ([#2480](https://github.com/OpenZeppelin/openzeppelin-contracts/pull/2480))
 * Many view and pure functions have been made virtual to customize them via overrides. In many cases this will not imply that other functions in the contract will automatically adapt to the overridden definitions. People who wish to override should consult the source code to understand the impact and if they need to override any additional functions to achieve the desired behavior.

### Security Fixes

 * `ERC777`: fix potential reentrancy issues for custom extensions to `ERC777`. ([#2483](https://github.com/OpenZeppelin/openzeppelin-contracts/pull/2483))

If you're using our implementation of ERC777 from version 3.3.0 or earlier, and you define a custom `_beforeTokenTransfer` function that writes to a storage variable, you may be vulnerable to a reentrancy attack. If you're affected and would like assistance please write to security@openzeppelin.com. [Read more in the pull request.](https://github.com/OpenZeppelin/openzeppelin-contracts/pull/2483)

## 3.3.0 (2020-11-26)

 * Now supports both Solidity 0.6 and 0.7. Compiling with solc 0.7 will result in warnings. Install the `solc-0.7` tag to compile without warnings.
 * `Address`: added `functionStaticCall`, similar to the existing `functionCall`. ([#2333](https://github.com/OpenZeppelin/openzeppelin-contracts/pull/2333))
 * `TimelockController`: added a contract to augment access control schemes with a delay. ([#2354](https://github.com/OpenZeppelin/openzeppelin-contracts/pull/2354))
 * `EnumerableSet`: added `Bytes32Set`, for sets of `bytes32`. ([#2395](https://github.com/OpenZeppelin/openzeppelin-contracts/pull/2395))

## 3.2.2-solc-0.7 (2020-10-28)
 * Resolve warnings introduced by Solidity 0.7.4. ([#2396](https://github.com/OpenZeppelin/openzeppelin-contracts/pull/2396))

## 3.2.1-solc-0.7 (2020-09-15)
 * `ERC777`: Remove a warning about function state visibility in Solidity 0.7. ([#2327](https://github.com/OpenZeppelin/openzeppelin-contracts/pull/2327))

## 3.2.0 (2020-09-10)

### New features
 * Proxies: added the proxy contracts from OpenZeppelin SDK. ([#2335](https://github.com/OpenZeppelin/openzeppelin-contracts/pull/2335))

#### Proxy changes with respect to OpenZeppelin SDK

Aside from upgrading them from Solidity 0.5 to 0.6, we've changed a few minor things from the proxy contracts as they were found in OpenZeppelin SDK.

- `UpgradeabilityProxy` was renamed to `UpgradeableProxy`.
- `AdminUpgradeabilityProxy` was renamed to `TransparentUpgradeableProxy`.
- `Proxy._willFallback` was renamed to `Proxy._beforeFallback`.
- `UpgradeabilityProxy._setImplementation` and `AdminUpgradeabilityProxy._setAdmin` were made private.

### Improvements
 * `Address.isContract`: switched from `extcodehash` to `extcodesize` for less gas usage. ([#2311](https://github.com/OpenZeppelin/openzeppelin-contracts/pull/2311))

### Breaking changes
 * `ERC20Snapshot`: switched to using `_beforeTokenTransfer` hook instead of overriding ERC20 operations. ([#2312](https://github.com/OpenZeppelin/openzeppelin-contracts/pull/2312))

This small change in the way we implemented `ERC20Snapshot` may affect users who are combining this contract with
other ERC20 flavors, since it no longer overrides `_transfer`, `_mint`, and `_burn`. This can result in having to remove Solidity `override(...)` specifiers in derived contracts for these functions, and to instead have to add it for `_beforeTokenTransfer`. See [Using Hooks](https://docs.openzeppelin.com/contracts/3.x/extending-contracts#using-hooks) in the documentation.

## 3.1.0 (2020-06-23)

### New features
 * `SafeCast`: added functions to downcast signed integers (e.g. `toInt32`), improving usability of `SignedSafeMath`. ([#2243](https://github.com/OpenZeppelin/openzeppelin-contracts/pull/2243))
 * `functionCall`: new helpers that replicate Solidity's function call semantics, reducing the need to rely on `call`. ([#2264](https://github.com/OpenZeppelin/openzeppelin-contracts/pull/2264))
 * `ERC1155`: added support for a base implementation, non-standard extensions and a preset contract. ([#2014](https://github.com/OpenZeppelin/openzeppelin-contracts/pull/2014), [#2230](https://github.com/OpenZeppelin/openzeppelin-contracts/issues/2230))

### Improvements
 * `ReentrancyGuard`: reduced overhead of using the `nonReentrant` modifier. ([#2171](https://github.com/OpenZeppelin/openzeppelin-contracts/pull/2171))
 * `AccessControl`: added a `RoleAdminChanged` event to `_setAdminRole`. ([#2214](https://github.com/OpenZeppelin/openzeppelin-contracts/pull/2214))
 * Made all `public` functions in the token preset contracts `virtual`. ([#2257](https://github.com/OpenZeppelin/openzeppelin-contracts/pull/2257))

### Deprecations
 * `SafeERC20`: deprecated `safeApprove`. ([#2268](https://github.com/OpenZeppelin/openzeppelin-contracts/pull/2268))

## 3.0.2 (2020-06-08)

### Improvements
 * Added SPX license identifier to all contracts. ([#2235](https://github.com/OpenZeppelin/openzeppelin-contracts/pull/2235))

## 3.0.1 (2020-04-27)

### Bugfixes
 * `ERC777`: fixed the `_approve` internal function not validating some of their arguments for non-zero addresses. ([#2213](https://github.com/OpenZeppelin/openzeppelin-contracts/pull/2213))

## 3.0.0 (2020-04-20)

### New features
 * `AccessControl`: new contract for managing permissions in a system, replacement for `Ownable` and `Roles`. ([#2112](https://github.com/OpenZeppelin/openzeppelin-contracts/pull/2112))
 * `SafeCast`: new functions to convert to and from signed and unsigned values: `toUint256` and `toInt256`. ([#2123](https://github.com/OpenZeppelin/openzeppelin-contracts/pull/2123))
 * `EnumerableMap`: a new data structure for key-value pairs (like `mapping`) that can be iterated over. ([#2160](https://github.com/OpenZeppelin/openzeppelin-contracts/pull/2160))

### Breaking changes
 * `ERC721`: `burn(owner, tokenId)` was removed, use `burn(tokenId)` instead. ([#2125](https://github.com/OpenZeppelin/openzeppelin-contracts/pull/2125))
 * `ERC721`: `_checkOnERC721Received` was removed. ([#2125](https://github.com/OpenZeppelin/openzeppelin-contracts/pull/2125))
 * `ERC721`: `_transferFrom` and `_safeTransferFrom` were renamed to `_transfer` and `_safeTransfer`. ([#2162](https://github.com/OpenZeppelin/openzeppelin-contracts/pull/2162))
 * `Ownable`: removed `_transferOwnership`. ([#2162](https://github.com/OpenZeppelin/openzeppelin-contracts/pull/2162))
 * `PullPayment`, `Escrow`: `withdrawWithGas` was removed. The old `withdraw` function now forwards all gas. ([#2125](https://github.com/OpenZeppelin/openzeppelin-contracts/pull/2125))
 * `Roles` was removed, use `AccessControl` as a replacement. ([#2112](https://github.com/OpenZeppelin/openzeppelin-contracts/pull/2112))
 * `ECDSA`: when receiving an invalid signature, `recover` now reverts instead of returning the zero address. ([#2114](https://github.com/OpenZeppelin/openzeppelin-contracts/pull/2114))
 * `Create2`: added an `amount` argument to `deploy` for contracts with `payable` constructors. ([#2117](https://github.com/OpenZeppelin/openzeppelin-contracts/pull/2117))
 * `Pausable`: moved to the `utils` directory. ([#2122](https://github.com/OpenZeppelin/openzeppelin-contracts/pull/2122))
 * `Strings`: moved to the `utils` directory. ([#2122](https://github.com/OpenZeppelin/openzeppelin-contracts/pull/2122))
 * `Counters`: moved to the `utils` directory. ([#2122](https://github.com/OpenZeppelin/openzeppelin-contracts/pull/2122))
 * `SignedSafeMath`: moved to the `math` directory. ([#2122](https://github.com/OpenZeppelin/openzeppelin-contracts/pull/2122))
 * `ERC20Snapshot`: moved to the `token/ERC20` directory. `snapshot` was changed into an `internal` function. ([#2122](https://github.com/OpenZeppelin/openzeppelin-contracts/pull/2122))
 * `Ownable`: moved to the `access` directory. ([#2120](https://github.com/OpenZeppelin/openzeppelin-contracts/pull/2120))
 * `Ownable`: removed `isOwner`. ([#2120](https://github.com/OpenZeppelin/openzeppelin-contracts/pull/2120))
 * `Secondary`: removed from the library, use `Ownable` instead. ([#2120](https://github.com/OpenZeppelin/openzeppelin-contracts/pull/2120))
 * `Escrow`, `ConditionalEscrow`, `RefundEscrow`: these now use `Ownable` instead of `Secondary`, their external API changed accordingly. ([#2120](https://github.com/OpenZeppelin/openzeppelin-contracts/pull/2120))
 * `ERC20`: removed `_burnFrom`. ([#2119](https://github.com/OpenZeppelin/openzeppelin-contracts/pull/2119))
 * `Address`: removed `toPayable`, use `payable(address)` instead. ([#2133](https://github.com/OpenZeppelin/openzeppelin-contracts/pull/2133))
 * `ERC777`: `_send`, `_mint` and `_burn` now use the caller as the operator. ([#2134](https://github.com/OpenZeppelin/openzeppelin-contracts/pull/2134))
 * `ERC777`: removed `_callsTokensToSend` and `_callTokensReceived`. ([#2134](https://github.com/OpenZeppelin/openzeppelin-contracts/pull/2134))
 * `EnumerableSet`: renamed `get` to `at`. ([#2151](https://github.com/OpenZeppelin/openzeppelin-contracts/pull/2151))
 * `ERC165Checker`: functions no longer have a leading underscore. ([#2150](https://github.com/OpenZeppelin/openzeppelin-contracts/pull/2150))
 * `ERC721Metadata`, `ERC721Enumerable`: these contracts were removed, and their functionality merged into `ERC721`. ([#2160](https://github.com/OpenZeppelin/openzeppelin-contracts/pull/2160))
 * `ERC721`: added a constructor for `name` and `symbol`. ([#2160](https://github.com/OpenZeppelin/openzeppelin-contracts/pull/2160))
 * `ERC20Detailed`: this contract was removed and its functionality merged into `ERC20`. ([#2161](https://github.com/OpenZeppelin/openzeppelin-contracts/pull/2161))
 * `ERC20`: added a constructor for `name` and `symbol`. `decimals` now defaults to 18. ([#2161](https://github.com/OpenZeppelin/openzeppelin-contracts/pull/2161))
 * `Strings`: renamed `fromUint256` to `toString` ([#2188](https://github.com/OpenZeppelin/openzeppelin-contracts/pull/2188))

## 2.5.1 (2020-04-24)

### Bugfixes
 * `ERC777`: fixed the `_send` and `_approve` internal functions not validating some of their arguments for non-zero addresses. ([#2212](https://github.com/OpenZeppelin/openzeppelin-contracts/pull/2212))

## 2.5.0 (2020-02-04)

### New features
 * `SafeCast.toUintXX`: new library for integer downcasting, which allows for safe operation on smaller types (e.g. `uint32`) when combined with `SafeMath`. ([#1926](https://github.com/OpenZeppelin/openzeppelin-solidity/pull/1926))
 * `ERC721Metadata`: added `baseURI`, which can be used for dramatic gas savings when all token URIs share a prefix (e.g. `http://api.myapp.com/tokens/<id>`). ([#1970](https://github.com/OpenZeppelin/openzeppelin-solidity/pull/1970))
 * `EnumerableSet`: new library for storing enumerable sets of values. Only `AddressSet` is supported in this release. ([#2061](https://github.com/OpenZeppelin/openzeppelin-solidity/pull/2061))
 * `Create2`: simple library to make usage of the `CREATE2` opcode easier. ([#1744](https://github.com/OpenZeppelin/openzeppelin-contracts/pull/1744))

### Improvements
 * `ERC777`: `_burn` is now internal, providing more flexibility and making it easier to create tokens that deflate. ([#1908](https://github.com/OpenZeppelin/openzeppelin-contracts/pull/1908))
 * `ReentrancyGuard`: greatly improved gas efficiency by using the net gas metering mechanism introduced in the Istanbul hardfork. ([#1992](https://github.com/OpenZeppelin/openzeppelin-contracts/pull/1992), [#1996](https://github.com/OpenZeppelin/openzeppelin-contracts/pull/1996))
 * `ERC777`: improve extensibility by making `_send` and related functions `internal`. ([#2027](https://github.com/OpenZeppelin/openzeppelin-contracts/pull/2027))
 * `ERC721`: improved revert reason when transferring tokens to a non-recipient contract. ([#2018](https://github.com/OpenZeppelin/openzeppelin-contracts/pull/2018))

### Breaking changes
 * `ERC165Checker` now requires a minimum Solidity compiler version of 0.5.10. ([#1829](https://github.com/OpenZeppelin/openzeppelin-solidity/pull/1829))

## 2.4.0 (2019-10-29)

### New features
 * `Address.toPayable`: added a helper to convert between address types without having to resort to low-level casting. ([#1773](https://github.com/OpenZeppelin/openzeppelin-solidity/pull/1773))
 * Facilities to make metatransaction-enabled contracts through the Gas Station Network. ([#1844](https://github.com/OpenZeppelin/openzeppelin-contracts/pull/1844))
 * `Address.sendValue`: added a replacement to Solidity's `transfer`, removing the fixed gas stipend. ([#1962](https://github.com/OpenZeppelin/openzeppelin-solidity/pull/1962))
 * Added replacement for functions that don't forward all gas (which have been deprecated): ([#1976](https://github.com/OpenZeppelin/openzeppelin-solidity/pull/1976))
   * `PullPayment.withdrawPaymentsWithGas(address payable payee)`
   * `Escrow.withdrawWithGas(address payable payee)`
 * `SafeMath`: added support for custom error messages to `sub`, `div` and `mod` functions. ([#1828](https://github.com/OpenZeppelin/openzeppelin-contracts/pull/1828))

### Improvements
 * `Address.isContract`: switched from `extcodesize` to `extcodehash` for less gas usage. ([#1802](https://github.com/OpenZeppelin/openzeppelin-solidity/pull/1802))
 * `ERC20` and `ERC777` updated to throw custom errors on subtraction overflows. ([#1828](https://github.com/OpenZeppelin/openzeppelin-contracts/pull/1828))

### Deprecations
 * Deprecated functions that don't forward all gas: ([#1976](https://github.com/OpenZeppelin/openzeppelin-solidity/pull/1976))
   * `PullPayment.withdrawPayments(address payable payee)`
   * `Escrow.withdraw(address payable payee)`

### Breaking changes
 * `Address` now requires a minimum Solidity compiler version of 0.5.5. ([#1802](https://github.com/OpenZeppelin/openzeppelin-solidity/pull/1802))
 * `SignatureBouncer` has been removed from drafts, both to avoid confusions with the GSN and `GSNRecipientSignature` (previously called `GSNBouncerSignature`) and because the API was not very clear. ([#1879](https://github.com/OpenZeppelin/openzeppelin-contracts/pull/1879))

### How to upgrade from 2.4.0-beta

The final 2.4.0 release includes a refactor of the GSN contracts that will be a breaking change for 2.4.0-beta users.

 * The default empty implementations of `_preRelayedCall` and `_postRelayedCall` were removed and must now be explicitly implemented always in custom recipients. If your custom recipient didn't include an implementation, you can provide an empty one.
 * `GSNRecipient`, `GSNBouncerBase`, and `GSNContext` were all merged into `GSNRecipient`.
 * `GSNBouncerSignature` and `GSNBouncerERC20Fee` were renamed to `GSNRecipientSignature` and `GSNRecipientERC20Fee`.
 * It is no longer necessary to inherit from `GSNRecipient` when using `GSNRecipientSignature` and `GSNRecipientERC20Fee`.

For example, a contract using `GSNBouncerSignature` would have to be changed in the following way.

```diff
-contract MyDapp is GSNRecipient, GSNBouncerSignature {
+contract MyDapp is GSNRecipientSignature {
```

Refer to the table below to adjust your inheritance list.

| 2.4.0-beta                         | 2.4.0                        |
| ---------------------------------- | ---------------------------- |
| `GSNRecipient, GSNBouncerSignature`| `GSNRecipientSignature`      |
| `GSNRecipient, GSNBouncerERC20Fee` | `GSNRecipientERC20Fee`       |
| `GSNBouncerBase`                   | `GSNRecipient`               |

## 2.3.0 (2019-05-27)

### New features
 * `ERC1820`: added support for interacting with the [ERC1820](https://eips.ethereum.org/EIPS/eip-1820) registry contract (`IERC1820Registry`), as well as base contracts that can be registered as implementers there. ([#1677](https://github.com/OpenZeppelin/openzeppelin-solidity/pull/1677))
 * `ERC777`: support for the [ERC777 token](https://eips.ethereum.org/EIPS/eip-777), which has multiple improvements over `ERC20` (but is backwards compatible with it) such as built-in burning, a more  straightforward permission system, and optional sender and receiver hooks on transfer (mandatory for contracts!). ([#1684](https://github.com/OpenZeppelin/openzeppelin-solidity/pull/1684))
 * All contracts now have revert reason strings, which give insight into error conditions, and help debug failing transactions. ([#1704](https://github.com/OpenZeppelin/openzeppelin-solidity/pull/1704))

### Improvements
 * Reverted the Solidity version bump done in v2.2.0, setting the minimum compiler version to v0.5.0, to prevent unexpected build breakage. Users are encouraged however to stay on top of new compiler releases, which usually include bugfixes. ([#1729](https://github.com/OpenZeppelin/openzeppelin-solidity/pull/1729))

### Bugfixes
 * `PostDeliveryCrowdsale`: some validations where skipped when paired with other crowdsale flavors, such as `AllowanceCrowdsale`, or `MintableCrowdsale` and `ERC20Capped`, which could cause buyers to not be able to claim their purchased tokens. ([#1721](https://github.com/OpenZeppelin/openzeppelin-solidity/pull/1721))
 * `ERC20._transfer`: the `from` argument was allowed to be the zero address, so it was possible to internally trigger a transfer of 0 tokens from the zero address. This address is not a valid destinatary of transfers, nor can it give or receive allowance, so this behavior was inconsistent. It now reverts. ([#1752](https://github.com/OpenZeppelin/openzeppelin-solidity/pull/1752))

## 2.2.0 (2019-03-14)

### New features
 * `ERC20Snapshot`: create snapshots on demand of the token balances and total supply, to later retrieve and e.g. calculate dividends at a past time. ([#1617](https://github.com/OpenZeppelin/openzeppelin-solidity/pull/1617))
 * `SafeERC20`: `ERC20` contracts with no return value (i.e. that revert on failure) are now supported. ([#1655](https://github.com/OpenZeppelin/openzeppelin-solidity/pull/1655))
 * `ERC20`: added internal `_approve(address owner, address spender, uint256 value)`, allowing derived contracts to set the allowance of arbitrary accounts. ([#1609](https://github.com/OpenZeppelin/openzeppelin-solidity/pull/1609))
 * `ERC20Metadata`: added internal `_setTokenURI(string memory tokenURI)`. ([#1618](https://github.com/OpenZeppelin/openzeppelin-solidity/pull/1618))
 * `TimedCrowdsale`: added internal `_extendTime(uint256 newClosingTime)` as well as `TimedCrowdsaleExtended(uint256 prevClosingTime, uint256 newClosingTime)` event allowing to extend the crowdsale, as long as it hasn't already closed.

### Improvements
 * Upgraded the minimum compiler version to v0.5.2: this removes many Solidity warnings that were false positives. ([#1606](https://github.com/OpenZeppelin/openzeppelin-solidity/pull/1606))
 * `ECDSA`: `recover` no longer accepts malleable signatures (those using upper-range values for `s`, or 0/1 for `v`). ([#1622](https://github.com/OpenZeppelin/openzeppelin-solidity/pull/1622))
 * ``ERC721``'s transfers are now more gas efficient due to removal of unnecessary `SafeMath` calls. ([#1610](https://github.com/OpenZeppelin/openzeppelin-solidity/pull/1610))
 * Fixed variable shadowing issues. ([#1606](https://github.com/OpenZeppelin/openzeppelin-solidity/pull/1606))

### Bugfixes
 * (minor) `SafeERC20`: `safeApprove` wasn't properly checking for a zero allowance when attempting to set a non-zero allowance. ([#1647](https://github.com/OpenZeppelin/openzeppelin-solidity/pull/1647))

### Breaking changes in drafts
 * `TokenMetadata` has been renamed to `ERC20Metadata`. ([#1618](https://github.com/OpenZeppelin/openzeppelin-solidity/pull/1618))
 * The library `Counter` has been renamed to `Counters` and its API has been improved. See an example in `ERC721`, lines [17](https://github.com/OpenZeppelin/openzeppelin-solidity/blob/3cb4a00fce1da76196ac0ac3a0ae9702b99642b5/contracts/token/ERC721/ERC721.sol#L17) and [204](https://github.com/OpenZeppelin/openzeppelin-solidity/blob/3cb4a00fce1da76196ac0ac3a0ae9702b99642b5/contracts/token/ERC721/ERC721.sol#L204). ([#1610](https://github.com/OpenZeppelin/openzeppelin-solidity/pull/1610))

## 2.1.3 (2019-02-26)
 * Backported `SafeERC20.safeApprove` bugfix. ([#1647](https://github.com/OpenZeppelin/openzeppelin-solidity/pull/1647))

## 2.1.2 (2019-01-17)
 * Removed most of the test suite from the npm package, except `PublicRole.behavior.js`, which may be useful to users testing their own `Roles`.

## 2.1.1 (2019-01-04)
 * Version bump to avoid conflict in the npm registry.

## 2.1.0 (2019-01-04)

### New features
 * Now targeting the 0.5.x line of Solidity compilers. For 0.4.24 support, use version 2.0 of OpenZeppelin.
 * `WhitelistCrowdsale`: a crowdsale where only whitelisted accounts (`WhitelistedRole`) can purchase tokens. Adding or removing accounts from the whitelist is done by whitelist admins (`WhitelistAdminRole`). Similar to the pre-2.0 `WhitelistedCrowdsale`. ([#1525](https://github.com/OpenZeppelin/openzeppelin-solidity/pull/1525), [#1589](https://github.com/OpenZeppelin/openzeppelin-solidity/pull/1589))
 * `RefundablePostDeliveryCrowdsale`: replacement for `RefundableCrowdsale` (deprecated, see below) where tokens are only granted once the crowdsale ends (if it meets its goal). ([#1543](https://github.com/OpenZeppelin/openzeppelin-solidity/pull/1543))
 * `PausableCrowdsale`: allows for pausers (`PauserRole`) to pause token purchases. Other crowdsale operations (e.g. withdrawals and refunds, if applicable) are not affected. ([#832](https://github.com/OpenZeppelin/openzeppelin-solidity/pull/832))
 * `ERC20`: `transferFrom` and `_burnFrom ` now emit `Approval` events, to represent the token's state comprehensively through events. ([#1524](https://github.com/OpenZeppelin/openzeppelin-solidity/pull/1524))
 * `ERC721`: added `_burn(uint256 tokenId)`, replacing the similar deprecated function (see below). ([#1550](https://github.com/OpenZeppelin/openzeppelin-solidity/pull/1550))
 * `ERC721`: added `_tokensOfOwner(address owner)`, allowing to internally retrieve the array of an account's owned tokens. ([#1522](https://github.com/OpenZeppelin/openzeppelin-solidity/pull/1522))
 * Crowdsales: all constructors are now `public`, meaning it is not necessary to extend these contracts in order to deploy them. The exception is `FinalizableCrowdsale`, since it is meaningless unless extended. ([#1564](https://github.com/OpenZeppelin/openzeppelin-solidity/pull/1564))
 * `SignedSafeMath`: added overflow-safe operations for signed integers (`int256`). ([#1559](https://github.com/OpenZeppelin/openzeppelin-solidity/pull/1559), [#1588](https://github.com/OpenZeppelin/openzeppelin-solidity/pull/1588))

### Improvements
 * The compiler version required by `Array` was behind the rest of the libray so it was updated to `v0.4.24`. ([#1553](https://github.com/OpenZeppelin/openzeppelin-solidity/pull/1553))
 * Now conforming to a 4-space indentation code style. ([1508](https://github.com/OpenZeppelin/openzeppelin-solidity/pull/1508))
 * `ERC20`: more gas efficient due to removed redundant `require`s. ([#1409](https://github.com/OpenZeppelin/openzeppelin-solidity/pull/1409))
 * `ERC721`: fixed a bug that prevented internal data structures from being properly cleaned, missing potential gas refunds. ([#1539](https://github.com/OpenZeppelin/openzeppelin-solidity/pull/1539) and [#1549](https://github.com/OpenZeppelin/openzeppelin-solidity/pull/1549))
 * `ERC721`: general gas savings on `transferFrom`, `_mint` and `_burn`, due to redudant `require`s and `SSTORE`s. ([#1549](https://github.com/OpenZeppelin/openzeppelin-solidity/pull/1549))

### Bugfixes

### Breaking changes

### Deprecations
 * `ERC721._burn(address owner, uint256 tokenId)`: due to the `owner` parameter being unnecessary. ([#1550](https://github.com/OpenZeppelin/openzeppelin-solidity/pull/1550))
 * `RefundableCrowdsale`: due to trading abuse potential on crowdsales that miss their goal. ([#1543](https://github.com/OpenZeppelin/openzeppelin-solidity/pull/1543))<|MERGE_RESOLUTION|>--- conflicted
+++ resolved
@@ -1,14 +1,10 @@
 # Changelog
 
-<<<<<<< HEAD
 ## Unreleased
  * Enumerables: Improve gas cost of removal in `EnumerableSet` and `EnumerableMap`.
  * Enumerables: Improve gas cost of lookup in `EnumerableSet` and `EnumerableMap`.
 
-## Unreleased
-=======
 ## 4.1.0 (2021-04-29)
->>>>>>> 23869e5b
 
  * `IERC20Metadata`: add a new extended interface that includes the optional `name()`, `symbol()` and `decimals()` functions. ([#2561](https://github.com/OpenZeppelin/openzeppelin-contracts/pull/2561))
  * `ERC777`: make reception acquirement optional in `_mint`. ([#2552](https://github.com/OpenZeppelin/openzeppelin-contracts/pull/2552))
