--- conflicted
+++ resolved
@@ -14,11 +14,8 @@
  * `SafeMath`: fix a memory allocation issue by adding new `SafeMath.tryOp(uint,uint)→(bool,uint)` functions. `SafeMath.op(uint,uint,string)→uint` are now deprecated. ([#2462](https://github.com/OpenZeppelin/openzeppelin-contracts/pull/2462))
  * `EnumerableMap`: fix a memory allocation issue by adding new `EnumerableMap.tryGet(uint)→(bool,address)` functions. `EnumerableMap.get(uint)→string` is now deprecated. ([#2462](https://github.com/OpenZeppelin/openzeppelin-contracts/pull/2462))
  * `ERC165Checker`: added batch `getSupportedInterfaces`. ([#2469](https://github.com/OpenZeppelin/openzeppelin-contracts/pull/2469))
-<<<<<<< HEAD
+ * `RefundEscrow`: `beneficiaryWithdraw` will forward all available gas to the beneficiary. ([#2480](https://github.com/OpenZeppelin/openzeppelin-contracts/pull/2480))
  * Many view and pure functions have been made virtual to customize them via overrides. In many cases this will not imply that other functions in the contract will automatically adapt to the overridden definitions. People who wish to override should consult the source code to understand the impact and if they need to override any additional functions to achieve the desired behavior.
-=======
- * `RefundEscrow`: `beneficiaryWithdraw` will forward all available gas to the beneficiary. ([#2480](https://github.com/OpenZeppelin/openzeppelin-contracts/pull/2480))
->>>>>>> 0931062a
 
 ### Security Fixes
 
