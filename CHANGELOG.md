# Changelog

## Unreleased

 * `ERC20Votes`: add a new extension of the `ERC20` token with support for voting snapshots and delegation. This extension is compatible with Compound's `Comp` token interface. ([#2632](https://github.com/OpenZeppelin/openzeppelin-contracts/pull/2632))
 * Enumerables: Improve gas cost of removal in `EnumerableSet` and `EnumerableMap`.
 * Enumerables: Improve gas cost of lookup in `EnumerableSet` and `EnumerableMap`.
 * `Counter`: add a reset method. ([#2678](https://github.com/OpenZeppelin/openzeppelin-contracts/pull/2678))
<<<<<<< HEAD
 * Add an `interface` folder containing solidity interfaces to final ERCs. ([#2517](https://github.com/OpenZeppelin/openzeppelin-contracts/pull/2517))
=======
 * Tokens: Wrap definitely safe subtractions in `unchecked` blocks. 
 * `Math`: Add a `ceilDiv` method for performing ceiling division.

 ### Breaking Changes
 
 * `ERC20FlashMint` is no longer a Draft ERC. ([#2673](https://github.com/OpenZeppelin/openzeppelin-contracts/pull/2673)))
 
**How to update:** Change your import paths by removing the `draft-` prefix from `@openzeppelin/contracts/token/ERC20/extensions/draft-ERC20FlashMint.sol`.

> See [Releases and Stability: Drafts](https://docs.openzeppelin.com/contracts/4.x/releases-stability#drafts).
>>>>>>> 5f50b9f6

## 4.1.0 (2021-04-29)

 * `IERC20Metadata`: add a new extended interface that includes the optional `name()`, `symbol()` and `decimals()` functions. ([#2561](https://github.com/OpenZeppelin/openzeppelin-contracts/pull/2561))
 * `ERC777`: make reception acquirement optional in `_mint`. ([#2552](https://github.com/OpenZeppelin/openzeppelin-contracts/pull/2552))
 * `ERC20Permit`: add a `_useNonce` to enable further usage of ERC712 signatures. ([#2565](https://github.com/OpenZeppelin/openzeppelin-contracts/pull/2565))
 * `ERC20FlashMint`: add an implementation of the ERC3156 extension for flash-minting ERC20 tokens. ([#2543](https://github.com/OpenZeppelin/openzeppelin-contracts/pull/2543))
 * `SignatureChecker`: add a signature verification library that supports both EOA and ERC1271 compliant contracts as signers. ([#2532](https://github.com/OpenZeppelin/openzeppelin-contracts/pull/2532))
 * `Multicall`: add abstract contract with `multicall(bytes[] calldata data)` function to bundle multiple calls together ([#2608](https://github.com/OpenZeppelin/openzeppelin-contracts/pull/2608))
 * `ECDSA`: add support for ERC2098 short-signatures. ([#2582](https://github.com/OpenZeppelin/openzeppelin-contracts/pull/2582))
 * `AccessControl`: add a `onlyRole` modifier to restrict specific function to callers bearing a specific role. ([#2609](https://github.com/OpenZeppelin/openzeppelin-contracts/pull/2609))
 * `StorageSlot`: add a library for reading and writing primitive types to specific storage slots. ([#2542](https://github.com/OpenZeppelin/openzeppelin-contracts/pull/2542))
 * UUPS Proxies: add `UUPSUpgradeable` to implement the UUPS proxy pattern together with `EIP1967Proxy`. ([#2542](https://github.com/OpenZeppelin/openzeppelin-contracts/pull/2542))

### Breaking changes

This release includes two small breaking changes in `TimelockController`.

1. The `onlyRole` modifier in this contract was designed to let anyone through if the role was granted to `address(0)`,
   allowing the possibility to to make a role "open", which can be used for `EXECUTOR_ROLE`. This modifier is now
   replaced by `AccessControl.onlyRole`, which does not have this ability. The previous behavior was moved to the
   modifier `TimelockController.onlyRoleOrOpenRole`.
2. It was possible to make `PROPOSER_ROLE` an open role (as described in the previous item) if it was granted to
   `address(0)`. This would affect the `schedule`, `scheduleBatch`, and `cancel` operations in `TimelockController`.
   This ability was removed as it does not make sense to open up the `PROPOSER_ROLE` in the same way that it does for
   `EXECUTOR_ROLE`.

## 4.0.0 (2021-03-23)

 * Now targeting the 0.8.x line of Solidity compilers. For 0.6.x (resp 0.7.x) support, use version 3.4.0 (resp 3.4.0-solc-0.7) of OpenZeppelin.
 * `Context`: making `_msgData` return `bytes calldata` instead of `bytes memory` ([#2492](https://github.com/OpenZeppelin/openzeppelin-contracts/pull/2492))
 * `ERC20`: removed the `_setDecimals` function and the storage slot associated to decimals. ([#2502](https://github.com/OpenZeppelin/openzeppelin-contracts/pull/2502))
 * `Strings`: addition of a `toHexString` function.  ([#2504](https://github.com/OpenZeppelin/openzeppelin-contracts/pull/2504))
 * `EnumerableMap`: change implementation to optimize for `key → value` lookups instead of enumeration. ([#2518](https://github.com/OpenZeppelin/openzeppelin-contracts/pull/2518))
 * `GSN`: deprecate GSNv1 support in favor of upcoming support for GSNv2. ([#2521](https://github.com/OpenZeppelin/openzeppelin-contracts/pull/2521))
 * `ERC165`: remove uses of storage in the base ERC165 implementation. ERC165 based contracts now use storage-less virtual functions. Old behavior remains available in the `ERC165Storage` extension. ([#2505](https://github.com/OpenZeppelin/openzeppelin-contracts/pull/2505))
 * `Initializable`: make initializer check stricter during construction. ([#2531](https://github.com/OpenZeppelin/openzeppelin-contracts/pull/2531))
 * `ERC721`: remove enumerability of tokens from the base implementation. This feature is now provided separately through the `ERC721Enumerable` extension. ([#2511](https://github.com/OpenZeppelin/openzeppelin-contracts/pull/2511))
 * `AccessControl`: removed enumerability by default for a more lightweight contract. It is now opt-in through `AccessControlEnumerable`. ([#2512](https://github.com/OpenZeppelin/openzeppelin-contracts/pull/2512))
 * Meta Transactions: add `ERC2771Context` and a `MinimalForwarder` for meta-transactions. ([#2508](https://github.com/OpenZeppelin/openzeppelin-contracts/pull/2508))
 * Overall reorganization of the contract folder to improve clarity and discoverability. ([#2503](https://github.com/OpenZeppelin/openzeppelin-contracts/pull/2503))
 * `ERC20Capped`: optimize gas usage by enforcing the check directly in `_mint`. ([#2524](https://github.com/OpenZeppelin/openzeppelin-contracts/pull/2524))
 * Rename `UpgradeableProxy` to `ERC1967Proxy`. ([#2547](https://github.com/OpenZeppelin/openzeppelin-contracts/pull/2547))
 * `ERC777`: optimize the gas costs of the constructor. ([#2551](https://github.com/OpenZeppelin/openzeppelin-contracts/pull/2551))
 * `ERC721URIStorage`: add a new extension that implements the `_setTokenURI` behavior as it was available in 3.4.0. ([#2555](https://github.com/OpenZeppelin/openzeppelin-contracts/pull/2555))
 * `AccessControl`: added ERC165 interface detection. ([#2562](https://github.com/OpenZeppelin/openzeppelin-contracts/pull/2562))
 * `ERC1155`: make `uri` public so overloading function can call it using super. ([#2576](https://github.com/OpenZeppelin/openzeppelin-contracts/pull/2576))

### Bug fixes for beta releases

 * `AccessControlEnumerable`: Fixed `renounceRole` not updating enumerable set of addresses for a role. ([#2572](https://github.com/OpenZeppelin/openzeppelin-contracts/pull/2572))

### How to upgrade from 3.x

Since this version has moved a few contracts to different directories, users upgrading from a previous version will need to adjust their import statements. To make this easier, the package includes a script that will migrate import statements automatically. After upgrading to the latest version of the package, run:

```
npx openzeppelin-contracts-migrate-imports
```

Make sure you're using git or another version control system to be able to recover from any potential error in our script.

### How to upgrade from 4.0-beta.x

Some further changes have been done between the different beta iterations. Transitions made during this period are configured in the `migrate-imports` script. Consequently, you can upgrade from any previous 4.0-beta.x version using the same script as described in the *How to upgrade from 3.x* section.

## 3.4.0 (2021-02-02)

 * `BeaconProxy`: added new kind of proxy that allows simultaneous atomic upgrades. ([#2411](https://github.com/OpenZeppelin/openzeppelin-contracts/pull/2411))
 * `EIP712`: added helpers to verify EIP712 typed data signatures on chain. ([#2418](https://github.com/OpenZeppelin/openzeppelin-contracts/pull/2418))
 * `ERC20Permit`: added an implementation of the ERC20 permit extension for gasless token approvals. ([#2237](https://github.com/OpenZeppelin/openzeppelin-contracts/pull/2237))
 * Presets: added token presets with preminted fixed supply `ERC20PresetFixedSupply` and `ERC777PresetFixedSupply`. ([#2399](https://github.com/OpenZeppelin/openzeppelin-contracts/pull/2399))
 * `Address`: added `functionDelegateCall`, similar to the existing `functionCall`. ([#2333](https://github.com/OpenZeppelin/openzeppelin-contracts/pull/2333))
 * `Clones`: added a library for deploying EIP 1167 minimal proxies. ([#2449](https://github.com/OpenZeppelin/openzeppelin-contracts/pull/2449))
 * `Context`: moved from `contracts/GSN` to `contracts/utils`. ([#2453](https://github.com/OpenZeppelin/openzeppelin-contracts/pull/2453))
 * `PaymentSplitter`: replace usage of `.transfer()` with `Address.sendValue` for improved compatibility with smart wallets. ([#2455](https://github.com/OpenZeppelin/openzeppelin-contracts/pull/2455))
 * `UpgradeableProxy`: bubble revert reasons from initialization calls. ([#2454](https://github.com/OpenZeppelin/openzeppelin-contracts/pull/2454))
 * `SafeMath`: fix a memory allocation issue by adding new `SafeMath.tryOp(uint,uint)→(bool,uint)` functions. `SafeMath.op(uint,uint,string)→uint` are now deprecated. ([#2462](https://github.com/OpenZeppelin/openzeppelin-contracts/pull/2462))
 * `EnumerableMap`: fix a memory allocation issue by adding new `EnumerableMap.tryGet(uint)→(bool,address)` functions. `EnumerableMap.get(uint)→string` is now deprecated. ([#2462](https://github.com/OpenZeppelin/openzeppelin-contracts/pull/2462))
 * `ERC165Checker`: added batch `getSupportedInterfaces`. ([#2469](https://github.com/OpenZeppelin/openzeppelin-contracts/pull/2469))
 * `RefundEscrow`: `beneficiaryWithdraw` will forward all available gas to the beneficiary. ([#2480](https://github.com/OpenZeppelin/openzeppelin-contracts/pull/2480))
 * Many view and pure functions have been made virtual to customize them via overrides. In many cases this will not imply that other functions in the contract will automatically adapt to the overridden definitions. People who wish to override should consult the source code to understand the impact and if they need to override any additional functions to achieve the desired behavior.

### Security Fixes

 * `ERC777`: fix potential reentrancy issues for custom extensions to `ERC777`. ([#2483](https://github.com/OpenZeppelin/openzeppelin-contracts/pull/2483))

If you're using our implementation of ERC777 from version 3.3.0 or earlier, and you define a custom `_beforeTokenTransfer` function that writes to a storage variable, you may be vulnerable to a reentrancy attack. If you're affected and would like assistance please write to security@openzeppelin.com. [Read more in the pull request.](https://github.com/OpenZeppelin/openzeppelin-contracts/pull/2483)

## 3.3.0 (2020-11-26)

 * Now supports both Solidity 0.6 and 0.7. Compiling with solc 0.7 will result in warnings. Install the `solc-0.7` tag to compile without warnings.
 * `Address`: added `functionStaticCall`, similar to the existing `functionCall`. ([#2333](https://github.com/OpenZeppelin/openzeppelin-contracts/pull/2333))
 * `TimelockController`: added a contract to augment access control schemes with a delay. ([#2354](https://github.com/OpenZeppelin/openzeppelin-contracts/pull/2354))
 * `EnumerableSet`: added `Bytes32Set`, for sets of `bytes32`. ([#2395](https://github.com/OpenZeppelin/openzeppelin-contracts/pull/2395))

## 3.2.2-solc-0.7 (2020-10-28)
 * Resolve warnings introduced by Solidity 0.7.4. ([#2396](https://github.com/OpenZeppelin/openzeppelin-contracts/pull/2396))

## 3.2.1-solc-0.7 (2020-09-15)
 * `ERC777`: Remove a warning about function state visibility in Solidity 0.7. ([#2327](https://github.com/OpenZeppelin/openzeppelin-contracts/pull/2327))

## 3.2.0 (2020-09-10)

### New features
 * Proxies: added the proxy contracts from OpenZeppelin SDK. ([#2335](https://github.com/OpenZeppelin/openzeppelin-contracts/pull/2335))

#### Proxy changes with respect to OpenZeppelin SDK

Aside from upgrading them from Solidity 0.5 to 0.6, we've changed a few minor things from the proxy contracts as they were found in OpenZeppelin SDK.

- `UpgradeabilityProxy` was renamed to `UpgradeableProxy`.
- `AdminUpgradeabilityProxy` was renamed to `TransparentUpgradeableProxy`.
- `Proxy._willFallback` was renamed to `Proxy._beforeFallback`.
- `UpgradeabilityProxy._setImplementation` and `AdminUpgradeabilityProxy._setAdmin` were made private.

### Improvements
 * `Address.isContract`: switched from `extcodehash` to `extcodesize` for less gas usage. ([#2311](https://github.com/OpenZeppelin/openzeppelin-contracts/pull/2311))

### Breaking changes
 * `ERC20Snapshot`: switched to using `_beforeTokenTransfer` hook instead of overriding ERC20 operations. ([#2312](https://github.com/OpenZeppelin/openzeppelin-contracts/pull/2312))

This small change in the way we implemented `ERC20Snapshot` may affect users who are combining this contract with
other ERC20 flavors, since it no longer overrides `_transfer`, `_mint`, and `_burn`. This can result in having to remove Solidity `override(...)` specifiers in derived contracts for these functions, and to instead have to add it for `_beforeTokenTransfer`. See [Using Hooks](https://docs.openzeppelin.com/contracts/3.x/extending-contracts#using-hooks) in the documentation.

## 3.1.0 (2020-06-23)

### New features
 * `SafeCast`: added functions to downcast signed integers (e.g. `toInt32`), improving usability of `SignedSafeMath`. ([#2243](https://github.com/OpenZeppelin/openzeppelin-contracts/pull/2243))
 * `functionCall`: new helpers that replicate Solidity's function call semantics, reducing the need to rely on `call`. ([#2264](https://github.com/OpenZeppelin/openzeppelin-contracts/pull/2264))
 * `ERC1155`: added support for a base implementation, non-standard extensions and a preset contract. ([#2014](https://github.com/OpenZeppelin/openzeppelin-contracts/pull/2014), [#2230](https://github.com/OpenZeppelin/openzeppelin-contracts/issues/2230))

### Improvements
 * `ReentrancyGuard`: reduced overhead of using the `nonReentrant` modifier. ([#2171](https://github.com/OpenZeppelin/openzeppelin-contracts/pull/2171))
 * `AccessControl`: added a `RoleAdminChanged` event to `_setAdminRole`. ([#2214](https://github.com/OpenZeppelin/openzeppelin-contracts/pull/2214))
 * Made all `public` functions in the token preset contracts `virtual`. ([#2257](https://github.com/OpenZeppelin/openzeppelin-contracts/pull/2257))

### Deprecations
 * `SafeERC20`: deprecated `safeApprove`. ([#2268](https://github.com/OpenZeppelin/openzeppelin-contracts/pull/2268))

## 3.0.2 (2020-06-08)

### Improvements
 * Added SPX license identifier to all contracts. ([#2235](https://github.com/OpenZeppelin/openzeppelin-contracts/pull/2235))

## 3.0.1 (2020-04-27)

### Bugfixes
 * `ERC777`: fixed the `_approve` internal function not validating some of their arguments for non-zero addresses. ([#2213](https://github.com/OpenZeppelin/openzeppelin-contracts/pull/2213))

## 3.0.0 (2020-04-20)

### New features
 * `AccessControl`: new contract for managing permissions in a system, replacement for `Ownable` and `Roles`. ([#2112](https://github.com/OpenZeppelin/openzeppelin-contracts/pull/2112))
 * `SafeCast`: new functions to convert to and from signed and unsigned values: `toUint256` and `toInt256`. ([#2123](https://github.com/OpenZeppelin/openzeppelin-contracts/pull/2123))
 * `EnumerableMap`: a new data structure for key-value pairs (like `mapping`) that can be iterated over. ([#2160](https://github.com/OpenZeppelin/openzeppelin-contracts/pull/2160))

### Breaking changes
 * `ERC721`: `burn(owner, tokenId)` was removed, use `burn(tokenId)` instead. ([#2125](https://github.com/OpenZeppelin/openzeppelin-contracts/pull/2125))
 * `ERC721`: `_checkOnERC721Received` was removed. ([#2125](https://github.com/OpenZeppelin/openzeppelin-contracts/pull/2125))
 * `ERC721`: `_transferFrom` and `_safeTransferFrom` were renamed to `_transfer` and `_safeTransfer`. ([#2162](https://github.com/OpenZeppelin/openzeppelin-contracts/pull/2162))
 * `Ownable`: removed `_transferOwnership`. ([#2162](https://github.com/OpenZeppelin/openzeppelin-contracts/pull/2162))
 * `PullPayment`, `Escrow`: `withdrawWithGas` was removed. The old `withdraw` function now forwards all gas. ([#2125](https://github.com/OpenZeppelin/openzeppelin-contracts/pull/2125))
 * `Roles` was removed, use `AccessControl` as a replacement. ([#2112](https://github.com/OpenZeppelin/openzeppelin-contracts/pull/2112))
 * `ECDSA`: when receiving an invalid signature, `recover` now reverts instead of returning the zero address. ([#2114](https://github.com/OpenZeppelin/openzeppelin-contracts/pull/2114))
 * `Create2`: added an `amount` argument to `deploy` for contracts with `payable` constructors. ([#2117](https://github.com/OpenZeppelin/openzeppelin-contracts/pull/2117))
 * `Pausable`: moved to the `utils` directory. ([#2122](https://github.com/OpenZeppelin/openzeppelin-contracts/pull/2122))
 * `Strings`: moved to the `utils` directory. ([#2122](https://github.com/OpenZeppelin/openzeppelin-contracts/pull/2122))
 * `Counters`: moved to the `utils` directory. ([#2122](https://github.com/OpenZeppelin/openzeppelin-contracts/pull/2122))
 * `SignedSafeMath`: moved to the `math` directory. ([#2122](https://github.com/OpenZeppelin/openzeppelin-contracts/pull/2122))
 * `ERC20Snapshot`: moved to the `token/ERC20` directory. `snapshot` was changed into an `internal` function. ([#2122](https://github.com/OpenZeppelin/openzeppelin-contracts/pull/2122))
 * `Ownable`: moved to the `access` directory. ([#2120](https://github.com/OpenZeppelin/openzeppelin-contracts/pull/2120))
 * `Ownable`: removed `isOwner`. ([#2120](https://github.com/OpenZeppelin/openzeppelin-contracts/pull/2120))
 * `Secondary`: removed from the library, use `Ownable` instead. ([#2120](https://github.com/OpenZeppelin/openzeppelin-contracts/pull/2120))
 * `Escrow`, `ConditionalEscrow`, `RefundEscrow`: these now use `Ownable` instead of `Secondary`, their external API changed accordingly. ([#2120](https://github.com/OpenZeppelin/openzeppelin-contracts/pull/2120))
 * `ERC20`: removed `_burnFrom`. ([#2119](https://github.com/OpenZeppelin/openzeppelin-contracts/pull/2119))
 * `Address`: removed `toPayable`, use `payable(address)` instead. ([#2133](https://github.com/OpenZeppelin/openzeppelin-contracts/pull/2133))
 * `ERC777`: `_send`, `_mint` and `_burn` now use the caller as the operator. ([#2134](https://github.com/OpenZeppelin/openzeppelin-contracts/pull/2134))
 * `ERC777`: removed `_callsTokensToSend` and `_callTokensReceived`. ([#2134](https://github.com/OpenZeppelin/openzeppelin-contracts/pull/2134))
 * `EnumerableSet`: renamed `get` to `at`. ([#2151](https://github.com/OpenZeppelin/openzeppelin-contracts/pull/2151))
 * `ERC165Checker`: functions no longer have a leading underscore. ([#2150](https://github.com/OpenZeppelin/openzeppelin-contracts/pull/2150))
 * `ERC721Metadata`, `ERC721Enumerable`: these contracts were removed, and their functionality merged into `ERC721`. ([#2160](https://github.com/OpenZeppelin/openzeppelin-contracts/pull/2160))
 * `ERC721`: added a constructor for `name` and `symbol`. ([#2160](https://github.com/OpenZeppelin/openzeppelin-contracts/pull/2160))
 * `ERC20Detailed`: this contract was removed and its functionality merged into `ERC20`. ([#2161](https://github.com/OpenZeppelin/openzeppelin-contracts/pull/2161))
 * `ERC20`: added a constructor for `name` and `symbol`. `decimals` now defaults to 18. ([#2161](https://github.com/OpenZeppelin/openzeppelin-contracts/pull/2161))
 * `Strings`: renamed `fromUint256` to `toString` ([#2188](https://github.com/OpenZeppelin/openzeppelin-contracts/pull/2188))

## 2.5.1 (2020-04-24)

### Bugfixes
 * `ERC777`: fixed the `_send` and `_approve` internal functions not validating some of their arguments for non-zero addresses. ([#2212](https://github.com/OpenZeppelin/openzeppelin-contracts/pull/2212))

## 2.5.0 (2020-02-04)

### New features
 * `SafeCast.toUintXX`: new library for integer downcasting, which allows for safe operation on smaller types (e.g. `uint32`) when combined with `SafeMath`. ([#1926](https://github.com/OpenZeppelin/openzeppelin-solidity/pull/1926))
 * `ERC721Metadata`: added `baseURI`, which can be used for dramatic gas savings when all token URIs share a prefix (e.g. `http://api.myapp.com/tokens/<id>`). ([#1970](https://github.com/OpenZeppelin/openzeppelin-solidity/pull/1970))
 * `EnumerableSet`: new library for storing enumerable sets of values. Only `AddressSet` is supported in this release. ([#2061](https://github.com/OpenZeppelin/openzeppelin-solidity/pull/2061))
 * `Create2`: simple library to make usage of the `CREATE2` opcode easier. ([#1744](https://github.com/OpenZeppelin/openzeppelin-contracts/pull/1744))

### Improvements
 * `ERC777`: `_burn` is now internal, providing more flexibility and making it easier to create tokens that deflate. ([#1908](https://github.com/OpenZeppelin/openzeppelin-contracts/pull/1908))
 * `ReentrancyGuard`: greatly improved gas efficiency by using the net gas metering mechanism introduced in the Istanbul hardfork. ([#1992](https://github.com/OpenZeppelin/openzeppelin-contracts/pull/1992), [#1996](https://github.com/OpenZeppelin/openzeppelin-contracts/pull/1996))
 * `ERC777`: improve extensibility by making `_send` and related functions `internal`. ([#2027](https://github.com/OpenZeppelin/openzeppelin-contracts/pull/2027))
 * `ERC721`: improved revert reason when transferring tokens to a non-recipient contract. ([#2018](https://github.com/OpenZeppelin/openzeppelin-contracts/pull/2018))

### Breaking changes
 * `ERC165Checker` now requires a minimum Solidity compiler version of 0.5.10. ([#1829](https://github.com/OpenZeppelin/openzeppelin-solidity/pull/1829))

## 2.4.0 (2019-10-29)

### New features
 * `Address.toPayable`: added a helper to convert between address types without having to resort to low-level casting. ([#1773](https://github.com/OpenZeppelin/openzeppelin-solidity/pull/1773))
 * Facilities to make metatransaction-enabled contracts through the Gas Station Network. ([#1844](https://github.com/OpenZeppelin/openzeppelin-contracts/pull/1844))
 * `Address.sendValue`: added a replacement to Solidity's `transfer`, removing the fixed gas stipend. ([#1962](https://github.com/OpenZeppelin/openzeppelin-solidity/pull/1962))
 * Added replacement for functions that don't forward all gas (which have been deprecated): ([#1976](https://github.com/OpenZeppelin/openzeppelin-solidity/pull/1976))
   * `PullPayment.withdrawPaymentsWithGas(address payable payee)`
   * `Escrow.withdrawWithGas(address payable payee)`
 * `SafeMath`: added support for custom error messages to `sub`, `div` and `mod` functions. ([#1828](https://github.com/OpenZeppelin/openzeppelin-contracts/pull/1828))

### Improvements
 * `Address.isContract`: switched from `extcodesize` to `extcodehash` for less gas usage. ([#1802](https://github.com/OpenZeppelin/openzeppelin-solidity/pull/1802))
 * `ERC20` and `ERC777` updated to throw custom errors on subtraction overflows. ([#1828](https://github.com/OpenZeppelin/openzeppelin-contracts/pull/1828))

### Deprecations
 * Deprecated functions that don't forward all gas: ([#1976](https://github.com/OpenZeppelin/openzeppelin-solidity/pull/1976))
   * `PullPayment.withdrawPayments(address payable payee)`
   * `Escrow.withdraw(address payable payee)`

### Breaking changes
 * `Address` now requires a minimum Solidity compiler version of 0.5.5. ([#1802](https://github.com/OpenZeppelin/openzeppelin-solidity/pull/1802))
 * `SignatureBouncer` has been removed from drafts, both to avoid confusions with the GSN and `GSNRecipientSignature` (previously called `GSNBouncerSignature`) and because the API was not very clear. ([#1879](https://github.com/OpenZeppelin/openzeppelin-contracts/pull/1879))

### How to upgrade from 2.4.0-beta

The final 2.4.0 release includes a refactor of the GSN contracts that will be a breaking change for 2.4.0-beta users.

 * The default empty implementations of `_preRelayedCall` and `_postRelayedCall` were removed and must now be explicitly implemented always in custom recipients. If your custom recipient didn't include an implementation, you can provide an empty one.
 * `GSNRecipient`, `GSNBouncerBase`, and `GSNContext` were all merged into `GSNRecipient`.
 * `GSNBouncerSignature` and `GSNBouncerERC20Fee` were renamed to `GSNRecipientSignature` and `GSNRecipientERC20Fee`.
 * It is no longer necessary to inherit from `GSNRecipient` when using `GSNRecipientSignature` and `GSNRecipientERC20Fee`.

For example, a contract using `GSNBouncerSignature` would have to be changed in the following way.

```diff
-contract MyDapp is GSNRecipient, GSNBouncerSignature {
+contract MyDapp is GSNRecipientSignature {
```

Refer to the table below to adjust your inheritance list.

| 2.4.0-beta                         | 2.4.0                        |
| ---------------------------------- | ---------------------------- |
| `GSNRecipient, GSNBouncerSignature`| `GSNRecipientSignature`      |
| `GSNRecipient, GSNBouncerERC20Fee` | `GSNRecipientERC20Fee`       |
| `GSNBouncerBase`                   | `GSNRecipient`               |

## 2.3.0 (2019-05-27)

### New features
 * `ERC1820`: added support for interacting with the [ERC1820](https://eips.ethereum.org/EIPS/eip-1820) registry contract (`IERC1820Registry`), as well as base contracts that can be registered as implementers there. ([#1677](https://github.com/OpenZeppelin/openzeppelin-solidity/pull/1677))
 * `ERC777`: support for the [ERC777 token](https://eips.ethereum.org/EIPS/eip-777), which has multiple improvements over `ERC20` (but is backwards compatible with it) such as built-in burning, a more  straightforward permission system, and optional sender and receiver hooks on transfer (mandatory for contracts!). ([#1684](https://github.com/OpenZeppelin/openzeppelin-solidity/pull/1684))
 * All contracts now have revert reason strings, which give insight into error conditions, and help debug failing transactions. ([#1704](https://github.com/OpenZeppelin/openzeppelin-solidity/pull/1704))

### Improvements
 * Reverted the Solidity version bump done in v2.2.0, setting the minimum compiler version to v0.5.0, to prevent unexpected build breakage. Users are encouraged however to stay on top of new compiler releases, which usually include bugfixes. ([#1729](https://github.com/OpenZeppelin/openzeppelin-solidity/pull/1729))

### Bugfixes
 * `PostDeliveryCrowdsale`: some validations where skipped when paired with other crowdsale flavors, such as `AllowanceCrowdsale`, or `MintableCrowdsale` and `ERC20Capped`, which could cause buyers to not be able to claim their purchased tokens. ([#1721](https://github.com/OpenZeppelin/openzeppelin-solidity/pull/1721))
 * `ERC20._transfer`: the `from` argument was allowed to be the zero address, so it was possible to internally trigger a transfer of 0 tokens from the zero address. This address is not a valid destinatary of transfers, nor can it give or receive allowance, so this behavior was inconsistent. It now reverts. ([#1752](https://github.com/OpenZeppelin/openzeppelin-solidity/pull/1752))

## 2.2.0 (2019-03-14)

### New features
 * `ERC20Snapshot`: create snapshots on demand of the token balances and total supply, to later retrieve and e.g. calculate dividends at a past time. ([#1617](https://github.com/OpenZeppelin/openzeppelin-solidity/pull/1617))
 * `SafeERC20`: `ERC20` contracts with no return value (i.e. that revert on failure) are now supported. ([#1655](https://github.com/OpenZeppelin/openzeppelin-solidity/pull/1655))
 * `ERC20`: added internal `_approve(address owner, address spender, uint256 value)`, allowing derived contracts to set the allowance of arbitrary accounts. ([#1609](https://github.com/OpenZeppelin/openzeppelin-solidity/pull/1609))
 * `ERC20Metadata`: added internal `_setTokenURI(string memory tokenURI)`. ([#1618](https://github.com/OpenZeppelin/openzeppelin-solidity/pull/1618))
 * `TimedCrowdsale`: added internal `_extendTime(uint256 newClosingTime)` as well as `TimedCrowdsaleExtended(uint256 prevClosingTime, uint256 newClosingTime)` event allowing to extend the crowdsale, as long as it hasn't already closed.

### Improvements
 * Upgraded the minimum compiler version to v0.5.2: this removes many Solidity warnings that were false positives. ([#1606](https://github.com/OpenZeppelin/openzeppelin-solidity/pull/1606))
 * `ECDSA`: `recover` no longer accepts malleable signatures (those using upper-range values for `s`, or 0/1 for `v`). ([#1622](https://github.com/OpenZeppelin/openzeppelin-solidity/pull/1622))
 * ``ERC721``'s transfers are now more gas efficient due to removal of unnecessary `SafeMath` calls. ([#1610](https://github.com/OpenZeppelin/openzeppelin-solidity/pull/1610))
 * Fixed variable shadowing issues. ([#1606](https://github.com/OpenZeppelin/openzeppelin-solidity/pull/1606))

### Bugfixes
 * (minor) `SafeERC20`: `safeApprove` wasn't properly checking for a zero allowance when attempting to set a non-zero allowance. ([#1647](https://github.com/OpenZeppelin/openzeppelin-solidity/pull/1647))

### Breaking changes in drafts
 * `TokenMetadata` has been renamed to `ERC20Metadata`. ([#1618](https://github.com/OpenZeppelin/openzeppelin-solidity/pull/1618))
 * The library `Counter` has been renamed to `Counters` and its API has been improved. See an example in `ERC721`, lines [17](https://github.com/OpenZeppelin/openzeppelin-solidity/blob/3cb4a00fce1da76196ac0ac3a0ae9702b99642b5/contracts/token/ERC721/ERC721.sol#L17) and [204](https://github.com/OpenZeppelin/openzeppelin-solidity/blob/3cb4a00fce1da76196ac0ac3a0ae9702b99642b5/contracts/token/ERC721/ERC721.sol#L204). ([#1610](https://github.com/OpenZeppelin/openzeppelin-solidity/pull/1610))

## 2.1.3 (2019-02-26)
 * Backported `SafeERC20.safeApprove` bugfix. ([#1647](https://github.com/OpenZeppelin/openzeppelin-solidity/pull/1647))

## 2.1.2 (2019-01-17)
 * Removed most of the test suite from the npm package, except `PublicRole.behavior.js`, which may be useful to users testing their own `Roles`.

## 2.1.1 (2019-01-04)
 * Version bump to avoid conflict in the npm registry.

## 2.1.0 (2019-01-04)

### New features
 * Now targeting the 0.5.x line of Solidity compilers. For 0.4.24 support, use version 2.0 of OpenZeppelin.
 * `WhitelistCrowdsale`: a crowdsale where only whitelisted accounts (`WhitelistedRole`) can purchase tokens. Adding or removing accounts from the whitelist is done by whitelist admins (`WhitelistAdminRole`). Similar to the pre-2.0 `WhitelistedCrowdsale`. ([#1525](https://github.com/OpenZeppelin/openzeppelin-solidity/pull/1525), [#1589](https://github.com/OpenZeppelin/openzeppelin-solidity/pull/1589))
 * `RefundablePostDeliveryCrowdsale`: replacement for `RefundableCrowdsale` (deprecated, see below) where tokens are only granted once the crowdsale ends (if it meets its goal). ([#1543](https://github.com/OpenZeppelin/openzeppelin-solidity/pull/1543))
 * `PausableCrowdsale`: allows for pausers (`PauserRole`) to pause token purchases. Other crowdsale operations (e.g. withdrawals and refunds, if applicable) are not affected. ([#832](https://github.com/OpenZeppelin/openzeppelin-solidity/pull/832))
 * `ERC20`: `transferFrom` and `_burnFrom ` now emit `Approval` events, to represent the token's state comprehensively through events. ([#1524](https://github.com/OpenZeppelin/openzeppelin-solidity/pull/1524))
 * `ERC721`: added `_burn(uint256 tokenId)`, replacing the similar deprecated function (see below). ([#1550](https://github.com/OpenZeppelin/openzeppelin-solidity/pull/1550))
 * `ERC721`: added `_tokensOfOwner(address owner)`, allowing to internally retrieve the array of an account's owned tokens. ([#1522](https://github.com/OpenZeppelin/openzeppelin-solidity/pull/1522))
 * Crowdsales: all constructors are now `public`, meaning it is not necessary to extend these contracts in order to deploy them. The exception is `FinalizableCrowdsale`, since it is meaningless unless extended. ([#1564](https://github.com/OpenZeppelin/openzeppelin-solidity/pull/1564))
 * `SignedSafeMath`: added overflow-safe operations for signed integers (`int256`). ([#1559](https://github.com/OpenZeppelin/openzeppelin-solidity/pull/1559), [#1588](https://github.com/OpenZeppelin/openzeppelin-solidity/pull/1588))

### Improvements
 * The compiler version required by `Array` was behind the rest of the libray so it was updated to `v0.4.24`. ([#1553](https://github.com/OpenZeppelin/openzeppelin-solidity/pull/1553))
 * Now conforming to a 4-space indentation code style. ([1508](https://github.com/OpenZeppelin/openzeppelin-solidity/pull/1508))
 * `ERC20`: more gas efficient due to removed redundant `require`s. ([#1409](https://github.com/OpenZeppelin/openzeppelin-solidity/pull/1409))
 * `ERC721`: fixed a bug that prevented internal data structures from being properly cleaned, missing potential gas refunds. ([#1539](https://github.com/OpenZeppelin/openzeppelin-solidity/pull/1539) and [#1549](https://github.com/OpenZeppelin/openzeppelin-solidity/pull/1549))
 * `ERC721`: general gas savings on `transferFrom`, `_mint` and `_burn`, due to redudant `require`s and `SSTORE`s. ([#1549](https://github.com/OpenZeppelin/openzeppelin-solidity/pull/1549))

### Bugfixes

### Breaking changes

### Deprecations
 * `ERC721._burn(address owner, uint256 tokenId)`: due to the `owner` parameter being unnecessary. ([#1550](https://github.com/OpenZeppelin/openzeppelin-solidity/pull/1550))
 * `RefundableCrowdsale`: due to trading abuse potential on crowdsales that miss their goal. ([#1543](https://github.com/OpenZeppelin/openzeppelin-solidity/pull/1543))<|MERGE_RESOLUTION|>--- conflicted
+++ resolved
@@ -6,20 +6,17 @@
  * Enumerables: Improve gas cost of removal in `EnumerableSet` and `EnumerableMap`.
  * Enumerables: Improve gas cost of lookup in `EnumerableSet` and `EnumerableMap`.
  * `Counter`: add a reset method. ([#2678](https://github.com/OpenZeppelin/openzeppelin-contracts/pull/2678))
-<<<<<<< HEAD
- * Add an `interface` folder containing solidity interfaces to final ERCs. ([#2517](https://github.com/OpenZeppelin/openzeppelin-contracts/pull/2517))
-=======
  * Tokens: Wrap definitely safe subtractions in `unchecked` blocks. 
  * `Math`: Add a `ceilDiv` method for performing ceiling division.
-
- ### Breaking Changes
+ * Add an `interface` folder containing solidity interfaces to final ERCs. ([#2517](https://github.com/OpenZeppelin/openzeppelin-contracts/pull/2517))
+
+### Breaking Changes
  
  * `ERC20FlashMint` is no longer a Draft ERC. ([#2673](https://github.com/OpenZeppelin/openzeppelin-contracts/pull/2673)))
  
 **How to update:** Change your import paths by removing the `draft-` prefix from `@openzeppelin/contracts/token/ERC20/extensions/draft-ERC20FlashMint.sol`.
 
 > See [Releases and Stability: Drafts](https://docs.openzeppelin.com/contracts/4.x/releases-stability#drafts).
->>>>>>> 5f50b9f6
 
 ## 4.1.0 (2021-04-29)
 
