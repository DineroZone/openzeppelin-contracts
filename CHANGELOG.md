--- conflicted
+++ resolved
@@ -12,15 +12,10 @@
  * `Votes`: Added a base contract for vote tracking with delegation. ([#2944](https://github.com/OpenZeppelin/openzeppelin-contracts/pull/2944))
  * `ERC721Votes`: Added an extension of ERC721 enabled with vote tracking and delegation. ([#2944](https://github.com/OpenZeppelin/openzeppelin-contracts/pull/2944))
  * `ERC2771Context`: use immutable storage to store the forwarder address, no longer an issue since Solidity >=0.8.8 allows reading immutable variables in the constructor. ([#2917](https://github.com/OpenZeppelin/openzeppelin-contracts/pull/2917))
-<<<<<<< HEAD
- * `Base64`: add a library to parse bytes into base64 strings using `encode(bytes memory)` function, and provide examples to show how to use to build URL-safe `tokenURIs` ([#2884](https://github.com/OpenZeppelin/openzeppelin-contracts/pull/#2884))
- * `ERC20`: reduce allowance before triggering transfer.
+ * `Base64`: add a library to parse bytes into base64 strings using `encode(bytes memory)` function, and provide examples to show how to use to build URL-safe `tokenURIs`. ([#2884](https://github.com/OpenZeppelin/openzeppelin-contracts/pull/#2884))
+ * `ERC20`: reduce allowance before triggering transfer. ([#3056](https://github.com/OpenZeppelin/openzeppelin-contracts/pull/#3056))
  * `ERC20`: do not update allowance on `transferFrom` when allowance is `type(uint256).max`. ([#3085](https://github.com/OpenZeppelin/openzeppelin-contracts/pull/#3085))
  * `ERC777`: do not update allowance on `transferFrom` when allowance is `type(uint256).max`. ([#3085](https://github.com/OpenZeppelin/openzeppelin-contracts/pull/#3085))
-=======
- * `Base64`: add a library to parse bytes into base64 strings using `encode(bytes memory)` function, and provide examples to show how to use to build URL-safe `tokenURIs`. ([#2884](https://github.com/OpenZeppelin/openzeppelin-contracts/pull/#2884))
- * `ERC20`: reduce allowance before triggering transfer. ([#3056](https://github.com/OpenZeppelin/openzeppelin-contracts/pull/#3056))
->>>>>>> 8dd744fc
 
 ## 4.4.1 (2021-12-14)
 
