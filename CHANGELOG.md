--- conflicted
+++ resolved
@@ -16,13 +16,10 @@
  * `ERC20`: reduce allowance before triggering transfer. ([#3056](https://github.com/OpenZeppelin/openzeppelin-contracts/pull/#3056))
  * `ERC20`: do not update allowance on `transferFrom` when allowance is `type(uint256).max`. ([#3085](https://github.com/OpenZeppelin/openzeppelin-contracts/pull/#3085))
  * `ERC777`: do not update allowance on `transferFrom` when allowance is `type(uint256).max`. ([#3085](https://github.com/OpenZeppelin/openzeppelin-contracts/pull/#3085))
-<<<<<<< HEAD
- * Some more functions have been made virtual to customize them via overrides. In many cases this will not imply that other functions in the contract will automatically adapt to the overridden definitions. People who wish to override should consult the source code to understand the impact and if they need to override any additional functions to achieve the desired behavior.
-=======
  * `SignedMath`: a new signed version of the Math library with `max`, `min`,  and `average`. ([#2686](https://github.com/OpenZeppelin/openzeppelin-contracts/pull/2686))
  * `ERC1967Upgrade`: Refactor the secure upgrade to use `ERC1822` instead of the previous rollback mechanism. This reduces code complexity and attack surface with similar security guarantees. ([#3021](https://github.com/OpenZeppelin/openzeppelin-contracts/pull/3021))
  * `UUPSUpgradeable`: Add `ERC1822` compliance to support the updated secure upgrade mechanism. ([#3021](https://github.com/OpenZeppelin/openzeppelin-contracts/pull/3021))
->>>>>>> e192fac2
+ * Some more functions have been made virtual to customize them via overrides. In many cases this will not imply that other functions in the contract will automatically adapt to the overridden definitions. People who wish to override should consult the source code to understand the impact and if they need to override any additional functions to achieve the desired behavior.
 
 ### Breaking changes
 
