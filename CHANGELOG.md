--- conflicted
+++ resolved
@@ -7,14 +7,11 @@
  implementers there. ([#1677](https://github.com/OpenZeppelin/openzeppelin-solidity/pull/1677))
  * `ERC777`: initial support for the [ERC777 token](https://eips.ethereum.org/EIPS/eip-777), which has multiple improvements over `ERC20` such as built-in burning, a more  straightforward permission system, and optional sender and receiver hooks on transfer (mandatory for contracts!). ([#1684](https://github.com/OpenZeppelin/openzeppelin-solidity/pull/1684))
 
-<<<<<<< HEAD
+### Improvements:
+ * Upgraded the minimum compiler version to v0.5.7: this prevents users from encountering compiler bugs that were fixed in this version. ([#1724](https://github.com/OpenZeppelin/openzeppelin-solidity/pull/1724))
+
 ### Bugfixes:
  * `PostDeliveryCrowdsale`: some validations where skipped when paired with other crowdsale flavors, such as `AllowanceCrowdsale`, or `MintableCrowdsale` and `ERC20Capped`, which could cause buyers to not be able to claim their purchased tokens. ([#1721](https://github.com/OpenZeppelin/openzeppelin-solidity/pull/1721))
-
-=======
-### Improvements:
- * Upgraded the minimum compiler version to v0.5.7: this prevents users from encountering compiler bugs that were fixed in this version. ([#1724](https://github.com/OpenZeppelin/openzeppelin-solidity/pull/1724))
->>>>>>> 19c74140
 
 ## 2.2.0 (2019-03-14)
 
