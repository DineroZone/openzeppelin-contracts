# Changelog

## Unreleased

 * `Clones`: optimize clone creation ([#3329](https://github.com/OpenZeppelin/openzeppelin-contracts/pull/3329))
 * `TimelockController`: Migrate `_call` to `_execute` and allow inheritance and overriding similar to `Governor`. ([#3317](https://github.com/OpenZeppelin/openzeppelin-contracts/pull/3317))
 * `CrossChainEnabledPolygonChild`: replace the `require` statement with the custom error `NotCrossChainCall`. ([#3380](https://github.com/OpenZeppelin/openzeppelin-contracts/pull/3380))
 * `ERC20FlashMint`: Add customizable flash fee receiver. ([#3327](https://github.com/OpenZeppelin/openzeppelin-contracts/pull/3327))
 * `Strings`: add a new overloaded function `toHexString` that converts an `address` with fixed length of 20 bytes to its not checksummed ASCII `string` hexadecimal representation. ([#3403](https://github.com/OpenZeppelin/openzeppelin-contracts/pull/3403))
 * `EnumerableMap`: add new `UintToUintMap` map type. ([#3338](https://github.com/OpenZeppelin/openzeppelin-contracts/pull/3338))
 * `EnumerableMap`: add new `Bytes32ToUintMap` map type. ([#3416](https://github.com/OpenZeppelin/openzeppelin-contracts/pull/3416))
 * `SafeCast`: add support for many more types, using procedural code generation. ([#3245](https://github.com/OpenZeppelin/openzeppelin-contracts/pull/3245))
 * `MerkleProof`: add `multiProofVerify` to prove multiple values are part of a Merkle tree. ([#3276](https://github.com/OpenZeppelin/openzeppelin-contracts/pull/3276))
 * `ERC721`, `ERC1155`: simplified revert reasons. ([#3254](https://github.com/OpenZeppelin/openzeppelin-contracts/pull/3254))
 * `ERC721`: removed redundant require statement. ([#3434](https://github.com/OpenZeppelin/openzeppelin-contracts/pull/3434))

## 4.6.0 (2022-04-26)

 * `crosschain`: Add a new set of contracts for cross-chain applications. `CrossChainEnabled` is a base contract with instantiations for several chains and bridges, and `AccessControlCrossChain` is an extension of access control that allows cross-chain operation. ([#3183](https://github.com/OpenZeppelin/openzeppelin-contracts/pull/3183))
 * `AccessControl`: add a virtual `_checkRole(bytes32)` function that can be overridden to alter the `onlyRole` modifier behavior. ([#3137](https://github.com/OpenZeppelin/openzeppelin-contracts/pull/3137))
 * `EnumerableMap`: add new `AddressToUintMap` map type. ([#3150](https://github.com/OpenZeppelin/openzeppelin-contracts/pull/3150))
 * `EnumerableMap`: add new `Bytes32ToBytes32Map` map type. ([#3192](https://github.com/OpenZeppelin/openzeppelin-contracts/pull/3192))
 * `ERC20FlashMint`: support infinite allowance when paying back a flash loan. ([#3226](https://github.com/OpenZeppelin/openzeppelin-contracts/pull/3226))
 * `ERC20Wrapper`: the `decimals()` function now tries to fetch the value from the underlying token instance. If that calls revert, then the default value is used. ([#3259](https://github.com/OpenZeppelin/openzeppelin-contracts/pull/3259))
 * `draft-ERC20Permit`: replace `immutable` with `constant` for `_PERMIT_TYPEHASH` since the `keccak256` of string literals is treated specially and the hash is evaluated at compile time. ([#3196](https://github.com/OpenZeppelin/openzeppelin-contracts/pull/3196))
 * `ERC1155`: Add a `_afterTokenTransfer` hook for improved extensibility. ([#3166](https://github.com/OpenZeppelin/openzeppelin-contracts/pull/3166))
 * `ERC1155URIStorage`: add a new extension that implements a `_setURI` behavior similar to ERC721's `_setTokenURI`. ([#3210](https://github.com/OpenZeppelin/openzeppelin-contracts/pull/3210))
 * `DoubleEndedQueue`: a new data structure that supports efficient push and pop to both front and back, useful for FIFO and LIFO queues. ([#3153](https://github.com/OpenZeppelin/openzeppelin-contracts/pull/3153))
 * `Governor`: improved security of `onlyGovernance` modifier when using an external executor contract (e.g. a timelock) that can operate without necessarily going through the governance protocol. ([#3147](https://github.com/OpenZeppelin/openzeppelin-contracts/pull/3147))
<<<<<<< HEAD
 * `Governor`: Add a way to parameterize votes. This can be used to implement voting systems such as fractionalized voting, ERC721 based voting, or any number of other systems. The `params` argument added to `_countVote` method, and included in the newly added `_getVotes` method, can be used by counting and voting modules respectively for such purposes.
 * `Math`: Add a `sqrt` function. ([#3242](https://github.com/OpenZeppelin/openzeppelin-contracts/pull/3242))
 
=======
 * `Governor`: Add a way to parameterize votes. This can be used to implement voting systems such as fractionalized voting, ERC721 based voting, or any number of other systems. The `params` argument added to `_countVote` method, and included in the newly added `_getVotes` method, can be used by counting and voting modules respectively for such purposes. ([#3043](https://github.com/OpenZeppelin/openzeppelin-contracts/pull/3043))
 * `Governor`: rewording of revert reason for consistency. ([#3275](https://github.com/OpenZeppelin/openzeppelin-contracts/pull/3275))
 * `Governor`: fix an inconsistency in data locations that could lead to invalid bytecode being produced. ([#3295](https://github.com/OpenZeppelin/openzeppelin-contracts/pull/3295))
 * `Governor`: Implement `IERC721Receiver` and `IERC1155Receiver` to improve token custody by governors. ([#3230](https://github.com/OpenZeppelin/openzeppelin-contracts/pull/3230))
 * `TimelockController`: Implement `IERC721Receiver` and `IERC1155Receiver` to improve token custody by timelocks. ([#3230](https://github.com/OpenZeppelin/openzeppelin-contracts/pull/3230))
 * `TimelockController`: Add a separate canceller role for the ability to cancel. ([#3165](https://github.com/OpenZeppelin/openzeppelin-contracts/pull/3165))
 * `Initializable`: add a reinitializer modifier that enables the initialization of new modules, added to already initialized contracts through upgradeability. ([#3232](https://github.com/OpenZeppelin/openzeppelin-contracts/pull/3232))
 * `Initializable`: add an Initialized event that tracks initialized version numbers. ([#3294](https://github.com/OpenZeppelin/openzeppelin-contracts/pull/3294))
 * `ERC2981`: make `royaltyInfo` public to allow super call in overrides. ([#3305](https://github.com/OpenZeppelin/openzeppelin-contracts/pull/3305))

### Upgradeability notice

* `TimelockController`: **(Action needed)** The upgrade from <4.6 to >=4.6 introduces a new `CANCELLER_ROLE` that requires set up to be assignable. After the upgrade, only addresses with this role will have the ability to cancel. Proposers will no longer be able to cancel. Assigning cancellers can be done by an admin (including the timelock itself) once the role admin is set up. To do this, we recommend upgrading to the `TimelockControllerWith46MigrationUpgradeable` contract and then calling the `migrateTo46` function.

>>>>>>> 4942bd19
### Breaking changes

* `Governor`: Adds internal virtual `_getVotes` method that must be implemented; this is a breaking change for existing concrete extensions to `Governor`. To fix this on an existing voting module extension, rename `getVotes` to `_getVotes` and add a `bytes memory` argument. ([#3043](https://github.com/OpenZeppelin/openzeppelin-contracts/pull/3043))
* `Governor`: Adds `params` parameter to internal virtual `_countVote ` method; this is a breaking change for existing concrete extensions to `Governor`. To fix this on an existing counting module extension, add a `bytes memory` argument to `_countVote`. ([#3043](https://github.com/OpenZeppelin/openzeppelin-contracts/pull/3043))
* `Governor`: Does not emit `VoteCast` event when params data is non-empty; instead emits `VoteCastWithParams` event. To fix this on an integration that consumes the `VoteCast` event, also fetch/monitor `VoteCastWithParams` events. ([#3043](https://github.com/OpenZeppelin/openzeppelin-contracts/pull/3043))
* `Votes`: The internal virtual function `_getVotingUnits` was made `view` (which was accidentally missing). Any overrides should now be updated so they are `view` as well.

## 4.5.0 (2022-02-09)

 * `ERC2981`: add implementation of the royalty standard, and the respective extensions for `ERC721` and `ERC1155`. ([#3012](https://github.com/OpenZeppelin/openzeppelin-contracts/pull/3012))
 * `GovernorTimelockControl`: improve the `state()` function to have it reflect cases where a proposal has been canceled directly on the timelock. ([#2977](https://github.com/OpenZeppelin/openzeppelin-contracts/pull/2977))
 * Preset contracts are now deprecated in favor of [Contracts Wizard](https://wizard.openzeppelin.com). ([#2986](https://github.com/OpenZeppelin/openzeppelin-contracts/pull/2986))
 * `Governor`: add a relay function to help recover assets sent to a governor that is not its own executor (e.g. when using a timelock). ([#2926](https://github.com/OpenZeppelin/openzeppelin-contracts/pull/2926))
 * `GovernorPreventLateQuorum`: add new module to ensure a minimum voting duration is available after the quorum is reached. ([#2973](https://github.com/OpenZeppelin/openzeppelin-contracts/pull/2973))
 * `ERC721`: improved revert reason when transferring from wrong owner. ([#2975](https://github.com/OpenZeppelin/openzeppelin-contracts/pull/2975))
 * `Votes`: Added a base contract for vote tracking with delegation. ([#2944](https://github.com/OpenZeppelin/openzeppelin-contracts/pull/2944))
 * `ERC721Votes`: Added an extension of ERC721 enabled with vote tracking and delegation. ([#2944](https://github.com/OpenZeppelin/openzeppelin-contracts/pull/2944))
 * `ERC2771Context`: use immutable storage to store the forwarder address, no longer an issue since Solidity >=0.8.8 allows reading immutable variables in the constructor. ([#2917](https://github.com/OpenZeppelin/openzeppelin-contracts/pull/2917))
 * `Base64`: add a library to parse bytes into base64 strings using `encode(bytes memory)` function, and provide examples to show how to use to build URL-safe `tokenURIs`. ([#2884](https://github.com/OpenZeppelin/openzeppelin-contracts/pull/2884))
 * `ERC20`: reduce allowance before triggering transfer. ([#3056](https://github.com/OpenZeppelin/openzeppelin-contracts/pull/3056))
 * `ERC20`: do not update allowance on `transferFrom` when allowance is `type(uint256).max`. ([#3085](https://github.com/OpenZeppelin/openzeppelin-contracts/pull/3085))
 * `ERC20`: add a `_spendAllowance` internal function. ([#3170](https://github.com/OpenZeppelin/openzeppelin-contracts/pull/3170))
 * `ERC20Burnable`: do not update allowance on `burnFrom` when allowance is `type(uint256).max`. ([#3170](https://github.com/OpenZeppelin/openzeppelin-contracts/pull/3170))
 * `ERC777`: do not update allowance on `transferFrom` when allowance is `type(uint256).max`. ([#3085](https://github.com/OpenZeppelin/openzeppelin-contracts/pull/3085))
 * `ERC777`: add a `_spendAllowance` internal function. ([#3170](https://github.com/OpenZeppelin/openzeppelin-contracts/pull/3170))
 * `SignedMath`: a new signed version of the Math library with `max`, `min`,  and `average`. ([#2686](https://github.com/OpenZeppelin/openzeppelin-contracts/pull/2686))
 * `SignedMath`: add a `abs(int256)` method that returns the unsigned absolute value of a signed value. ([#2984](https://github.com/OpenZeppelin/openzeppelin-contracts/pull/2984))
 * `ERC1967Upgrade`: Refactor the secure upgrade to use `ERC1822` instead of the previous rollback mechanism. This reduces code complexity and attack surface with similar security guarantees. ([#3021](https://github.com/OpenZeppelin/openzeppelin-contracts/pull/3021))
 * `UUPSUpgradeable`: Add `ERC1822` compliance to support the updated secure upgrade mechanism. ([#3021](https://github.com/OpenZeppelin/openzeppelin-contracts/pull/3021))
 * Some more functions have been made virtual to customize them via overrides. In many cases this will not imply that other functions in the contract will automatically adapt to the overridden definitions. People who wish to override should consult the source code to understand the impact and if they need to override any additional functions to achieve the desired behavior.

### Breaking changes

* `ERC1967Upgrade`: The function `_upgradeToAndCallSecure` was renamed to `_upgradeToAndCallUUPS`, along with the change in security mechanism described above.
* `Address`: The Solidity pragma is increased from `^0.8.0` to `^0.8.1`. This is required by the `account.code.length` syntax that replaces inline assembly. This may require users to bump their compiler version from `0.8.0` to `0.8.1` or later. Note that other parts of the code already include stricter requirements.

## 4.4.2 (2022-01-11)

### Bugfixes
 * `GovernorCompatibilityBravo`: Fix error in the encoding of calldata for proposals submitted through the compatibility interface with explicit signatures. ([#3100](https://github.com/OpenZeppelin/openzeppelin-contracts/pull/3100))

## 4.4.1 (2021-12-14)

 * `Initializable`: change the existing `initializer` modifier and add a new `onlyInitializing` modifier to prevent reentrancy risk. ([#3006](https://github.com/OpenZeppelin/openzeppelin-contracts/pull/3006))

### Breaking change

It is no longer possible to call an `initializer`-protected function from within another `initializer` function outside the context of a constructor. Projects using OpenZeppelin upgradeable proxies should continue to work as is, since in the common case the initializer is invoked in the constructor directly. If this is not the case for you, the suggested change is to use the new `onlyInitializing` modifier in the following way:

```diff
 contract A {
-    function initialize() public   initializer { ... }
+    function initialize() internal onlyInitializing { ... }
 }
 contract B is A {
     function initialize() public initializer {
         A.initialize();
     }
 }
```

## 4.4.0 (2021-11-25)

 * `Ownable`: add an internal `_transferOwnership(address)`. ([#2568](https://github.com/OpenZeppelin/openzeppelin-contracts/pull/2568))
 * `AccessControl`: add internal `_grantRole(bytes32,address)` and `_revokeRole(bytes32,address)`. ([#2568](https://github.com/OpenZeppelin/openzeppelin-contracts/pull/2568))
 * `AccessControl`: mark `_setupRole(bytes32,address)` as deprecated in favor of `_grantRole(bytes32,address)`. ([#2568](https://github.com/OpenZeppelin/openzeppelin-contracts/pull/2568))
 * `AccessControlEnumerable`: hook into `_grantRole(bytes32,address)` and `_revokeRole(bytes32,address)`. ([#2946](https://github.com/OpenZeppelin/openzeppelin-contracts/pull/2946))
 * `EIP712`: cache `address(this)` to immutable storage to avoid potential issues if a vanilla contract is used in a delegatecall context. ([#2852](https://github.com/OpenZeppelin/openzeppelin-contracts/pull/2852))
 * Add internal `_setApprovalForAll` to `ERC721` and `ERC1155`. ([#2834](https://github.com/OpenZeppelin/openzeppelin-contracts/pull/2834))
 * `Governor`: shift vote start and end by one block to better match Compound's GovernorBravo and prevent voting at the Governor level if the voting snapshot is not ready. ([#2892](https://github.com/OpenZeppelin/openzeppelin-contracts/pull/2892))
 * `GovernorCompatibilityBravo`: consider quorum an inclusive rather than exclusive minimum to match Compound's GovernorBravo. ([#2974](https://github.com/OpenZeppelin/openzeppelin-contracts/pull/2974))
 * `GovernorSettings`: a new governor module that manages voting settings updatable through governance actions. ([#2904](https://github.com/OpenZeppelin/openzeppelin-contracts/pull/2904))
 * `PaymentSplitter`: now supports ERC20 assets in addition to Ether. ([#2858](https://github.com/OpenZeppelin/openzeppelin-contracts/pull/2858))
 * `ECDSA`: add a variant of `toEthSignedMessageHash` for arbitrary length message hashing. ([#2865](https://github.com/OpenZeppelin/openzeppelin-contracts/pull/2865))
 * `MerkleProof`: add a `processProof` function that returns the rebuilt root hash given a leaf and a proof. ([#2841](https://github.com/OpenZeppelin/openzeppelin-contracts/pull/2841))
 * `VestingWallet`: new contract that handles the vesting of Ether and ERC20 tokens following a customizable vesting schedule. ([#2748](https://github.com/OpenZeppelin/openzeppelin-contracts/pull/2748))
 * `Governor`: enable receiving Ether when a Timelock contract is not used. ([#2748](https://github.com/OpenZeppelin/openzeppelin-contracts/pull/2849))
 * `GovernorTimelockCompound`: fix ability to use Ether stored in the Timelock contract. ([#2748](https://github.com/OpenZeppelin/openzeppelin-contracts/pull/2849))

## 4.3.3

 * `ERC1155Supply`: Handle `totalSupply` changes by hooking into `_beforeTokenTransfer` to ensure consistency of balances and supply during `IERC1155Receiver.onERC1155Received` calls.

## 4.3.2 (2021-09-14)

 * `UUPSUpgradeable`: Add modifiers to prevent `upgradeTo` and `upgradeToAndCall` being executed on any contract that is not the active ERC1967 proxy. This prevents these functions being called on implementation contracts or minimal ERC1167 clones, in particular.

## 4.3.1 (2021-08-26)

 * `TimelockController`: Add additional isOperationReady check.

## 4.3.0 (2021-08-17)

 * `ERC2771Context`: use private variable from storage to store the forwarder address. Fixes issues where `_msgSender()` was not callable from constructors. ([#2754](https://github.com/OpenZeppelin/openzeppelin-contracts/pull/2754))
 * `EnumerableSet`: add `values()` functions that returns an array containing all values in a single call. ([#2768](https://github.com/OpenZeppelin/openzeppelin-contracts/pull/2768))
 * `Governor`: added a modular system of `Governor` contracts based on `GovernorAlpha` and `GovernorBravo`. ([#2672](https://github.com/OpenZeppelin/openzeppelin-contracts/pull/2672))
 * Add an `interfaces` folder containing solidity interfaces to final ERCs. ([#2517](https://github.com/OpenZeppelin/openzeppelin-contracts/pull/2517))
 * `ECDSA`: add `tryRecover` functions that will not throw if the signature is invalid, and will return an error flag instead. ([#2661](https://github.com/OpenZeppelin/openzeppelin-contracts/pull/2661))
 * `SignatureChecker`: Reduce gas usage of the `isValidSignatureNow` function for the "signature by EOA" case. ([#2661](https://github.com/OpenZeppelin/openzeppelin-contracts/pull/2661))

## 4.2.0 (2021-06-30)

 * `ERC20Votes`: add a new extension of the `ERC20` token with support for voting snapshots and delegation. ([#2632](https://github.com/OpenZeppelin/openzeppelin-contracts/pull/2632))
 * `ERC20VotesComp`: Variant of `ERC20Votes` that is compatible with Compound's `Comp` token interface but restricts supply to `uint96`. ([#2706](https://github.com/OpenZeppelin/openzeppelin-contracts/pull/2706))
 * `ERC20Wrapper`: add a new extension of the `ERC20` token which wraps an underlying token. Deposit and withdraw guarantee that the total supply is backed by a corresponding amount of underlying token. ([#2633](https://github.com/OpenZeppelin/openzeppelin-contracts/pull/2633))
 * Enumerables: Improve gas cost of removal in `EnumerableSet` and `EnumerableMap`.
 * Enumerables: Improve gas cost of lookup in `EnumerableSet` and `EnumerableMap`.
 * `Counter`: add a reset method. ([#2678](https://github.com/OpenZeppelin/openzeppelin-contracts/pull/2678))
 * Tokens: Wrap definitely safe subtractions in `unchecked` blocks.
 * `Math`: Add a `ceilDiv` method for performing ceiling division.
 * `ERC1155Supply`: add a new `ERC1155` extension that keeps track of the totalSupply of each tokenId. ([#2593](https://github.com/OpenZeppelin/openzeppelin-contracts/pull/2593))
 * `BitMaps`: add a new `BitMaps` library that provides a storage efficient datastructure for `uint256` to `bool` mapping with contiguous keys. ([#2710](https://github.com/OpenZeppelin/openzeppelin-contracts/pull/2710))

### Breaking Changes

 * `ERC20FlashMint` is no longer a Draft ERC. ([#2673](https://github.com/OpenZeppelin/openzeppelin-contracts/pull/2673)))

**How to update:** Change your import paths by removing the `draft-` prefix from `@openzeppelin/contracts/token/ERC20/extensions/draft-ERC20FlashMint.sol`.

> See [Releases and Stability: Drafts](https://docs.openzeppelin.com/contracts/4.x/releases-stability#drafts).

## 4.1.0 (2021-04-29)

 * `IERC20Metadata`: add a new extended interface that includes the optional `name()`, `symbol()` and `decimals()` functions. ([#2561](https://github.com/OpenZeppelin/openzeppelin-contracts/pull/2561))
 * `ERC777`: make reception acquirement optional in `_mint`. ([#2552](https://github.com/OpenZeppelin/openzeppelin-contracts/pull/2552))
 * `ERC20Permit`: add a `_useNonce` to enable further usage of ERC712 signatures. ([#2565](https://github.com/OpenZeppelin/openzeppelin-contracts/pull/2565))
 * `ERC20FlashMint`: add an implementation of the ERC3156 extension for flash-minting ERC20 tokens. ([#2543](https://github.com/OpenZeppelin/openzeppelin-contracts/pull/2543))
 * `SignatureChecker`: add a signature verification library that supports both EOA and ERC1271 compliant contracts as signers. ([#2532](https://github.com/OpenZeppelin/openzeppelin-contracts/pull/2532))
 * `Multicall`: add abstract contract with `multicall(bytes[] calldata data)` function to bundle multiple calls together ([#2608](https://github.com/OpenZeppelin/openzeppelin-contracts/pull/2608))
 * `ECDSA`: add support for ERC2098 short-signatures. ([#2582](https://github.com/OpenZeppelin/openzeppelin-contracts/pull/2582))
 * `AccessControl`: add a `onlyRole` modifier to restrict specific function to callers bearing a specific role. ([#2609](https://github.com/OpenZeppelin/openzeppelin-contracts/pull/2609))
 * `StorageSlot`: add a library for reading and writing primitive types to specific storage slots. ([#2542](https://github.com/OpenZeppelin/openzeppelin-contracts/pull/2542))
 * UUPS Proxies: add `UUPSUpgradeable` to implement the UUPS proxy pattern together with `EIP1967Proxy`. ([#2542](https://github.com/OpenZeppelin/openzeppelin-contracts/pull/2542))

### Breaking changes

This release includes two small breaking changes in `TimelockController`.

1. The `onlyRole` modifier in this contract was designed to let anyone through if the role was granted to `address(0)`,
   allowing the possibility to to make a role "open", which can be used for `EXECUTOR_ROLE`. This modifier is now
   replaced by `AccessControl.onlyRole`, which does not have this ability. The previous behavior was moved to the
   modifier `TimelockController.onlyRoleOrOpenRole`.
2. It was possible to make `PROPOSER_ROLE` an open role (as described in the previous item) if it was granted to
   `address(0)`. This would affect the `schedule`, `scheduleBatch`, and `cancel` operations in `TimelockController`.
   This ability was removed as it does not make sense to open up the `PROPOSER_ROLE` in the same way that it does for
   `EXECUTOR_ROLE`.

## 4.0.0 (2021-03-23)

 * Now targeting the 0.8.x line of Solidity compilers. For 0.6.x (resp 0.7.x) support, use version 3.4.0 (resp 3.4.0-solc-0.7) of OpenZeppelin.
 * `Context`: making `_msgData` return `bytes calldata` instead of `bytes memory` ([#2492](https://github.com/OpenZeppelin/openzeppelin-contracts/pull/2492))
 * `ERC20`: removed the `_setDecimals` function and the storage slot associated to decimals. ([#2502](https://github.com/OpenZeppelin/openzeppelin-contracts/pull/2502))
 * `Strings`: addition of a `toHexString` function.  ([#2504](https://github.com/OpenZeppelin/openzeppelin-contracts/pull/2504))
 * `EnumerableMap`: change implementation to optimize for `key → value` lookups instead of enumeration. ([#2518](https://github.com/OpenZeppelin/openzeppelin-contracts/pull/2518))
 * `GSN`: deprecate GSNv1 support in favor of upcoming support for GSNv2. ([#2521](https://github.com/OpenZeppelin/openzeppelin-contracts/pull/2521))
 * `ERC165`: remove uses of storage in the base ERC165 implementation. ERC165 based contracts now use storage-less virtual functions. Old behavior remains available in the `ERC165Storage` extension. ([#2505](https://github.com/OpenZeppelin/openzeppelin-contracts/pull/2505))
 * `Initializable`: make initializer check stricter during construction. ([#2531](https://github.com/OpenZeppelin/openzeppelin-contracts/pull/2531))
 * `ERC721`: remove enumerability of tokens from the base implementation. This feature is now provided separately through the `ERC721Enumerable` extension. ([#2511](https://github.com/OpenZeppelin/openzeppelin-contracts/pull/2511))
 * `AccessControl`: removed enumerability by default for a more lightweight contract. It is now opt-in through `AccessControlEnumerable`. ([#2512](https://github.com/OpenZeppelin/openzeppelin-contracts/pull/2512))
 * Meta Transactions: add `ERC2771Context` and a `MinimalForwarder` for meta-transactions. ([#2508](https://github.com/OpenZeppelin/openzeppelin-contracts/pull/2508))
 * Overall reorganization of the contract folder to improve clarity and discoverability. ([#2503](https://github.com/OpenZeppelin/openzeppelin-contracts/pull/2503))
 * `ERC20Capped`: optimize gas usage by enforcing the check directly in `_mint`. ([#2524](https://github.com/OpenZeppelin/openzeppelin-contracts/pull/2524))
 * Rename `UpgradeableProxy` to `ERC1967Proxy`. ([#2547](https://github.com/OpenZeppelin/openzeppelin-contracts/pull/2547))
 * `ERC777`: optimize the gas costs of the constructor. ([#2551](https://github.com/OpenZeppelin/openzeppelin-contracts/pull/2551))
 * `ERC721URIStorage`: add a new extension that implements the `_setTokenURI` behavior as it was available in 3.4.0. ([#2555](https://github.com/OpenZeppelin/openzeppelin-contracts/pull/2555))
 * `AccessControl`: added ERC165 interface detection. ([#2562](https://github.com/OpenZeppelin/openzeppelin-contracts/pull/2562))
 * `ERC1155`: make `uri` public so overloading function can call it using super. ([#2576](https://github.com/OpenZeppelin/openzeppelin-contracts/pull/2576))

### Bug fixes for beta releases

 * `AccessControlEnumerable`: Fixed `renounceRole` not updating enumerable set of addresses for a role. ([#2572](https://github.com/OpenZeppelin/openzeppelin-contracts/pull/2572))

### How to upgrade from 3.x

Since this version has moved a few contracts to different directories, users upgrading from a previous version will need to adjust their import statements. To make this easier, the package includes a script that will migrate import statements automatically. After upgrading to the latest version of the package, run:

```
npx openzeppelin-contracts-migrate-imports
```

Make sure you're using git or another version control system to be able to recover from any potential error in our script.

### How to upgrade from 4.0-beta.x

Some further changes have been done between the different beta iterations. Transitions made during this period are configured in the `migrate-imports` script. Consequently, you can upgrade from any previous 4.0-beta.x version using the same script as described in the *How to upgrade from 3.x* section.

## 3.4.2

 * `TimelockController`: Add additional isOperationReady check.

## 3.4.1 (2021-03-03)

 * `ERC721`: made `_approve` an internal function (was private).

## 3.4.0 (2021-02-02)

 * `BeaconProxy`: added new kind of proxy that allows simultaneous atomic upgrades. ([#2411](https://github.com/OpenZeppelin/openzeppelin-contracts/pull/2411))
 * `EIP712`: added helpers to verify EIP712 typed data signatures on chain. ([#2418](https://github.com/OpenZeppelin/openzeppelin-contracts/pull/2418))
 * `ERC20Permit`: added an implementation of the ERC20 permit extension for gasless token approvals. ([#2237](https://github.com/OpenZeppelin/openzeppelin-contracts/pull/2237))
 * Presets: added token presets with preminted fixed supply `ERC20PresetFixedSupply` and `ERC777PresetFixedSupply`. ([#2399](https://github.com/OpenZeppelin/openzeppelin-contracts/pull/2399))
 * `Address`: added `functionDelegateCall`, similar to the existing `functionCall`. ([#2333](https://github.com/OpenZeppelin/openzeppelin-contracts/pull/2333))
 * `Clones`: added a library for deploying EIP 1167 minimal proxies. ([#2449](https://github.com/OpenZeppelin/openzeppelin-contracts/pull/2449))
 * `Context`: moved from `contracts/GSN` to `contracts/utils`. ([#2453](https://github.com/OpenZeppelin/openzeppelin-contracts/pull/2453))
 * `PaymentSplitter`: replace usage of `.transfer()` with `Address.sendValue` for improved compatibility with smart wallets. ([#2455](https://github.com/OpenZeppelin/openzeppelin-contracts/pull/2455))
 * `UpgradeableProxy`: bubble revert reasons from initialization calls. ([#2454](https://github.com/OpenZeppelin/openzeppelin-contracts/pull/2454))
 * `SafeMath`: fix a memory allocation issue by adding new `SafeMath.tryOp(uint,uint)→(bool,uint)` functions. `SafeMath.op(uint,uint,string)→uint` are now deprecated. ([#2462](https://github.com/OpenZeppelin/openzeppelin-contracts/pull/2462))
 * `EnumerableMap`: fix a memory allocation issue by adding new `EnumerableMap.tryGet(uint)→(bool,address)` functions. `EnumerableMap.get(uint)→string` is now deprecated. ([#2462](https://github.com/OpenZeppelin/openzeppelin-contracts/pull/2462))
 * `ERC165Checker`: added batch `getSupportedInterfaces`. ([#2469](https://github.com/OpenZeppelin/openzeppelin-contracts/pull/2469))
 * `RefundEscrow`: `beneficiaryWithdraw` will forward all available gas to the beneficiary. ([#2480](https://github.com/OpenZeppelin/openzeppelin-contracts/pull/2480))
 * Many view and pure functions have been made virtual to customize them via overrides. In many cases this will not imply that other functions in the contract will automatically adapt to the overridden definitions. People who wish to override should consult the source code to understand the impact and if they need to override any additional functions to achieve the desired behavior.

### Security Fixes

 * `ERC777`: fix potential reentrancy issues for custom extensions to `ERC777`. ([#2483](https://github.com/OpenZeppelin/openzeppelin-contracts/pull/2483))

If you're using our implementation of ERC777 from version 3.3.0 or earlier, and you define a custom `_beforeTokenTransfer` function that writes to a storage variable, you may be vulnerable to a reentrancy attack. If you're affected and would like assistance please write to security@openzeppelin.com. [Read more in the pull request.](https://github.com/OpenZeppelin/openzeppelin-contracts/pull/2483)

## 3.3.0 (2020-11-26)

 * Now supports both Solidity 0.6 and 0.7. Compiling with solc 0.7 will result in warnings. Install the `solc-0.7` tag to compile without warnings.
 * `Address`: added `functionStaticCall`, similar to the existing `functionCall`. ([#2333](https://github.com/OpenZeppelin/openzeppelin-contracts/pull/2333))
 * `TimelockController`: added a contract to augment access control schemes with a delay. ([#2354](https://github.com/OpenZeppelin/openzeppelin-contracts/pull/2354))
 * `EnumerableSet`: added `Bytes32Set`, for sets of `bytes32`. ([#2395](https://github.com/OpenZeppelin/openzeppelin-contracts/pull/2395))

## 3.2.2-solc-0.7 (2020-10-28)
 * Resolve warnings introduced by Solidity 0.7.4. ([#2396](https://github.com/OpenZeppelin/openzeppelin-contracts/pull/2396))

## 3.2.1-solc-0.7 (2020-09-15)
 * `ERC777`: Remove a warning about function state visibility in Solidity 0.7. ([#2327](https://github.com/OpenZeppelin/openzeppelin-contracts/pull/2327))

## 3.2.0 (2020-09-10)

### New features
 * Proxies: added the proxy contracts from OpenZeppelin SDK. ([#2335](https://github.com/OpenZeppelin/openzeppelin-contracts/pull/2335))

#### Proxy changes with respect to OpenZeppelin SDK

Aside from upgrading them from Solidity 0.5 to 0.6, we've changed a few minor things from the proxy contracts as they were found in OpenZeppelin SDK.

- `UpgradeabilityProxy` was renamed to `UpgradeableProxy`.
- `AdminUpgradeabilityProxy` was renamed to `TransparentUpgradeableProxy`.
- `Proxy._willFallback` was renamed to `Proxy._beforeFallback`.
- `UpgradeabilityProxy._setImplementation` and `AdminUpgradeabilityProxy._setAdmin` were made private.

### Improvements
 * `Address.isContract`: switched from `extcodehash` to `extcodesize` for less gas usage. ([#2311](https://github.com/OpenZeppelin/openzeppelin-contracts/pull/2311))

### Breaking changes
 * `ERC20Snapshot`: switched to using `_beforeTokenTransfer` hook instead of overriding ERC20 operations. ([#2312](https://github.com/OpenZeppelin/openzeppelin-contracts/pull/2312))

This small change in the way we implemented `ERC20Snapshot` may affect users who are combining this contract with
other ERC20 flavors, since it no longer overrides `_transfer`, `_mint`, and `_burn`. This can result in having to remove Solidity `override(...)` specifiers in derived contracts for these functions, and to instead have to add it for `_beforeTokenTransfer`. See [Using Hooks](https://docs.openzeppelin.com/contracts/3.x/extending-contracts#using-hooks) in the documentation.

## 3.1.0 (2020-06-23)

### New features
 * `SafeCast`: added functions to downcast signed integers (e.g. `toInt32`), improving usability of `SignedSafeMath`. ([#2243](https://github.com/OpenZeppelin/openzeppelin-contracts/pull/2243))
 * `functionCall`: new helpers that replicate Solidity's function call semantics, reducing the need to rely on `call`. ([#2264](https://github.com/OpenZeppelin/openzeppelin-contracts/pull/2264))
 * `ERC1155`: added support for a base implementation, non-standard extensions and a preset contract. ([#2014](https://github.com/OpenZeppelin/openzeppelin-contracts/pull/2014), [#2230](https://github.com/OpenZeppelin/openzeppelin-contracts/issues/2230))

### Improvements
 * `ReentrancyGuard`: reduced overhead of using the `nonReentrant` modifier. ([#2171](https://github.com/OpenZeppelin/openzeppelin-contracts/pull/2171))
 * `AccessControl`: added a `RoleAdminChanged` event to `_setAdminRole`. ([#2214](https://github.com/OpenZeppelin/openzeppelin-contracts/pull/2214))
 * Made all `public` functions in the token preset contracts `virtual`. ([#2257](https://github.com/OpenZeppelin/openzeppelin-contracts/pull/2257))

### Deprecations
 * `SafeERC20`: deprecated `safeApprove`. ([#2268](https://github.com/OpenZeppelin/openzeppelin-contracts/pull/2268))

## 3.0.2 (2020-06-08)

### Improvements
 * Added SPX license identifier to all contracts. ([#2235](https://github.com/OpenZeppelin/openzeppelin-contracts/pull/2235))

## 3.0.1 (2020-04-27)

### Bugfixes
 * `ERC777`: fixed the `_approve` internal function not validating some of their arguments for non-zero addresses. ([#2213](https://github.com/OpenZeppelin/openzeppelin-contracts/pull/2213))

## 3.0.0 (2020-04-20)

### New features
 * `AccessControl`: new contract for managing permissions in a system, replacement for `Ownable` and `Roles`. ([#2112](https://github.com/OpenZeppelin/openzeppelin-contracts/pull/2112))
 * `SafeCast`: new functions to convert to and from signed and unsigned values: `toUint256` and `toInt256`. ([#2123](https://github.com/OpenZeppelin/openzeppelin-contracts/pull/2123))
 * `EnumerableMap`: a new data structure for key-value pairs (like `mapping`) that can be iterated over. ([#2160](https://github.com/OpenZeppelin/openzeppelin-contracts/pull/2160))

### Breaking changes
 * `ERC721`: `burn(owner, tokenId)` was removed, use `burn(tokenId)` instead. ([#2125](https://github.com/OpenZeppelin/openzeppelin-contracts/pull/2125))
 * `ERC721`: `_checkOnERC721Received` was removed. ([#2125](https://github.com/OpenZeppelin/openzeppelin-contracts/pull/2125))
 * `ERC721`: `_transferFrom` and `_safeTransferFrom` were renamed to `_transfer` and `_safeTransfer`. ([#2162](https://github.com/OpenZeppelin/openzeppelin-contracts/pull/2162))
 * `Ownable`: removed `_transferOwnership`. ([#2162](https://github.com/OpenZeppelin/openzeppelin-contracts/pull/2162))
 * `PullPayment`, `Escrow`: `withdrawWithGas` was removed. The old `withdraw` function now forwards all gas. ([#2125](https://github.com/OpenZeppelin/openzeppelin-contracts/pull/2125))
 * `Roles` was removed, use `AccessControl` as a replacement. ([#2112](https://github.com/OpenZeppelin/openzeppelin-contracts/pull/2112))
 * `ECDSA`: when receiving an invalid signature, `recover` now reverts instead of returning the zero address. ([#2114](https://github.com/OpenZeppelin/openzeppelin-contracts/pull/2114))
 * `Create2`: added an `amount` argument to `deploy` for contracts with `payable` constructors. ([#2117](https://github.com/OpenZeppelin/openzeppelin-contracts/pull/2117))
 * `Pausable`: moved to the `utils` directory. ([#2122](https://github.com/OpenZeppelin/openzeppelin-contracts/pull/2122))
 * `Strings`: moved to the `utils` directory. ([#2122](https://github.com/OpenZeppelin/openzeppelin-contracts/pull/2122))
 * `Counters`: moved to the `utils` directory. ([#2122](https://github.com/OpenZeppelin/openzeppelin-contracts/pull/2122))
 * `SignedSafeMath`: moved to the `math` directory. ([#2122](https://github.com/OpenZeppelin/openzeppelin-contracts/pull/2122))
 * `ERC20Snapshot`: moved to the `token/ERC20` directory. `snapshot` was changed into an `internal` function. ([#2122](https://github.com/OpenZeppelin/openzeppelin-contracts/pull/2122))
 * `Ownable`: moved to the `access` directory. ([#2120](https://github.com/OpenZeppelin/openzeppelin-contracts/pull/2120))
 * `Ownable`: removed `isOwner`. ([#2120](https://github.com/OpenZeppelin/openzeppelin-contracts/pull/2120))
 * `Secondary`: removed from the library, use `Ownable` instead. ([#2120](https://github.com/OpenZeppelin/openzeppelin-contracts/pull/2120))
 * `Escrow`, `ConditionalEscrow`, `RefundEscrow`: these now use `Ownable` instead of `Secondary`, their external API changed accordingly. ([#2120](https://github.com/OpenZeppelin/openzeppelin-contracts/pull/2120))
 * `ERC20`: removed `_burnFrom`. ([#2119](https://github.com/OpenZeppelin/openzeppelin-contracts/pull/2119))
 * `Address`: removed `toPayable`, use `payable(address)` instead. ([#2133](https://github.com/OpenZeppelin/openzeppelin-contracts/pull/2133))
 * `ERC777`: `_send`, `_mint` and `_burn` now use the caller as the operator. ([#2134](https://github.com/OpenZeppelin/openzeppelin-contracts/pull/2134))
 * `ERC777`: removed `_callsTokensToSend` and `_callTokensReceived`. ([#2134](https://github.com/OpenZeppelin/openzeppelin-contracts/pull/2134))
 * `EnumerableSet`: renamed `get` to `at`. ([#2151](https://github.com/OpenZeppelin/openzeppelin-contracts/pull/2151))
 * `ERC165Checker`: functions no longer have a leading underscore. ([#2150](https://github.com/OpenZeppelin/openzeppelin-contracts/pull/2150))
 * `ERC721Metadata`, `ERC721Enumerable`: these contracts were removed, and their functionality merged into `ERC721`. ([#2160](https://github.com/OpenZeppelin/openzeppelin-contracts/pull/2160))
 * `ERC721`: added a constructor for `name` and `symbol`. ([#2160](https://github.com/OpenZeppelin/openzeppelin-contracts/pull/2160))
 * `ERC20Detailed`: this contract was removed and its functionality merged into `ERC20`. ([#2161](https://github.com/OpenZeppelin/openzeppelin-contracts/pull/2161))
 * `ERC20`: added a constructor for `name` and `symbol`. `decimals` now defaults to 18. ([#2161](https://github.com/OpenZeppelin/openzeppelin-contracts/pull/2161))
 * `Strings`: renamed `fromUint256` to `toString` ([#2188](https://github.com/OpenZeppelin/openzeppelin-contracts/pull/2188))

## 2.5.1 (2020-04-24)

### Bugfixes
 * `ERC777`: fixed the `_send` and `_approve` internal functions not validating some of their arguments for non-zero addresses. ([#2212](https://github.com/OpenZeppelin/openzeppelin-contracts/pull/2212))

## 2.5.0 (2020-02-04)

### New features
 * `SafeCast.toUintXX`: new library for integer downcasting, which allows for safe operation on smaller types (e.g. `uint32`) when combined with `SafeMath`. ([#1926](https://github.com/OpenZeppelin/openzeppelin-solidity/pull/1926))
 * `ERC721Metadata`: added `baseURI`, which can be used for dramatic gas savings when all token URIs share a prefix (e.g. `http://api.myapp.com/tokens/<id>`). ([#1970](https://github.com/OpenZeppelin/openzeppelin-solidity/pull/1970))
 * `EnumerableSet`: new library for storing enumerable sets of values. Only `AddressSet` is supported in this release. ([#2061](https://github.com/OpenZeppelin/openzeppelin-solidity/pull/2061))
 * `Create2`: simple library to make usage of the `CREATE2` opcode easier. ([#1744](https://github.com/OpenZeppelin/openzeppelin-contracts/pull/1744))

### Improvements
 * `ERC777`: `_burn` is now internal, providing more flexibility and making it easier to create tokens that deflate. ([#1908](https://github.com/OpenZeppelin/openzeppelin-contracts/pull/1908))
 * `ReentrancyGuard`: greatly improved gas efficiency by using the net gas metering mechanism introduced in the Istanbul hardfork. ([#1992](https://github.com/OpenZeppelin/openzeppelin-contracts/pull/1992), [#1996](https://github.com/OpenZeppelin/openzeppelin-contracts/pull/1996))
 * `ERC777`: improve extensibility by making `_send` and related functions `internal`. ([#2027](https://github.com/OpenZeppelin/openzeppelin-contracts/pull/2027))
 * `ERC721`: improved revert reason when transferring tokens to a non-recipient contract. ([#2018](https://github.com/OpenZeppelin/openzeppelin-contracts/pull/2018))

### Breaking changes
 * `ERC165Checker` now requires a minimum Solidity compiler version of 0.5.10. ([#1829](https://github.com/OpenZeppelin/openzeppelin-solidity/pull/1829))

## 2.4.0 (2019-10-29)

### New features
 * `Address.toPayable`: added a helper to convert between address types without having to resort to low-level casting. ([#1773](https://github.com/OpenZeppelin/openzeppelin-solidity/pull/1773))
 * Facilities to make metatransaction-enabled contracts through the Gas Station Network. ([#1844](https://github.com/OpenZeppelin/openzeppelin-contracts/pull/1844))
 * `Address.sendValue`: added a replacement to Solidity's `transfer`, removing the fixed gas stipend. ([#1962](https://github.com/OpenZeppelin/openzeppelin-solidity/pull/1962))
 * Added replacement for functions that don't forward all gas (which have been deprecated): ([#1976](https://github.com/OpenZeppelin/openzeppelin-solidity/pull/1976))
   * `PullPayment.withdrawPaymentsWithGas(address payable payee)`
   * `Escrow.withdrawWithGas(address payable payee)`
 * `SafeMath`: added support for custom error messages to `sub`, `div` and `mod` functions. ([#1828](https://github.com/OpenZeppelin/openzeppelin-contracts/pull/1828))

### Improvements
 * `Address.isContract`: switched from `extcodesize` to `extcodehash` for less gas usage. ([#1802](https://github.com/OpenZeppelin/openzeppelin-solidity/pull/1802))
 * `ERC20` and `ERC777` updated to throw custom errors on subtraction overflows. ([#1828](https://github.com/OpenZeppelin/openzeppelin-contracts/pull/1828))

### Deprecations
 * Deprecated functions that don't forward all gas: ([#1976](https://github.com/OpenZeppelin/openzeppelin-solidity/pull/1976))
   * `PullPayment.withdrawPayments(address payable payee)`
   * `Escrow.withdraw(address payable payee)`

### Breaking changes
 * `Address` now requires a minimum Solidity compiler version of 0.5.5. ([#1802](https://github.com/OpenZeppelin/openzeppelin-solidity/pull/1802))
 * `SignatureBouncer` has been removed from drafts, both to avoid confusions with the GSN and `GSNRecipientSignature` (previously called `GSNBouncerSignature`) and because the API was not very clear. ([#1879](https://github.com/OpenZeppelin/openzeppelin-contracts/pull/1879))

### How to upgrade from 2.4.0-beta

The final 2.4.0 release includes a refactor of the GSN contracts that will be a breaking change for 2.4.0-beta users.

 * The default empty implementations of `_preRelayedCall` and `_postRelayedCall` were removed and must now be explicitly implemented always in custom recipients. If your custom recipient didn't include an implementation, you can provide an empty one.
 * `GSNRecipient`, `GSNBouncerBase`, and `GSNContext` were all merged into `GSNRecipient`.
 * `GSNBouncerSignature` and `GSNBouncerERC20Fee` were renamed to `GSNRecipientSignature` and `GSNRecipientERC20Fee`.
 * It is no longer necessary to inherit from `GSNRecipient` when using `GSNRecipientSignature` and `GSNRecipientERC20Fee`.

For example, a contract using `GSNBouncerSignature` would have to be changed in the following way.

```diff
-contract MyDapp is GSNRecipient, GSNBouncerSignature {
+contract MyDapp is GSNRecipientSignature {
```

Refer to the table below to adjust your inheritance list.

| 2.4.0-beta                         | 2.4.0                        |
| ---------------------------------- | ---------------------------- |
| `GSNRecipient, GSNBouncerSignature`| `GSNRecipientSignature`      |
| `GSNRecipient, GSNBouncerERC20Fee` | `GSNRecipientERC20Fee`       |
| `GSNBouncerBase`                   | `GSNRecipient`               |

## 2.3.0 (2019-05-27)

### New features
 * `ERC1820`: added support for interacting with the [ERC1820](https://eips.ethereum.org/EIPS/eip-1820) registry contract (`IERC1820Registry`), as well as base contracts that can be registered as implementers there. ([#1677](https://github.com/OpenZeppelin/openzeppelin-solidity/pull/1677))
 * `ERC777`: support for the [ERC777 token](https://eips.ethereum.org/EIPS/eip-777), which has multiple improvements over `ERC20` (but is backwards compatible with it) such as built-in burning, a more  straightforward permission system, and optional sender and receiver hooks on transfer (mandatory for contracts!). ([#1684](https://github.com/OpenZeppelin/openzeppelin-solidity/pull/1684))
 * All contracts now have revert reason strings, which give insight into error conditions, and help debug failing transactions. ([#1704](https://github.com/OpenZeppelin/openzeppelin-solidity/pull/1704))

### Improvements
 * Reverted the Solidity version bump done in v2.2.0, setting the minimum compiler version to v0.5.0, to prevent unexpected build breakage. Users are encouraged however to stay on top of new compiler releases, which usually include bugfixes. ([#1729](https://github.com/OpenZeppelin/openzeppelin-solidity/pull/1729))

### Bugfixes
 * `PostDeliveryCrowdsale`: some validations where skipped when paired with other crowdsale flavors, such as `AllowanceCrowdsale`, or `MintableCrowdsale` and `ERC20Capped`, which could cause buyers to not be able to claim their purchased tokens. ([#1721](https://github.com/OpenZeppelin/openzeppelin-solidity/pull/1721))
 * `ERC20._transfer`: the `from` argument was allowed to be the zero address, so it was possible to internally trigger a transfer of 0 tokens from the zero address. This address is not a valid destinatary of transfers, nor can it give or receive allowance, so this behavior was inconsistent. It now reverts. ([#1752](https://github.com/OpenZeppelin/openzeppelin-solidity/pull/1752))

## 2.2.0 (2019-03-14)

### New features
 * `ERC20Snapshot`: create snapshots on demand of the token balances and total supply, to later retrieve and e.g. calculate dividends at a past time. ([#1617](https://github.com/OpenZeppelin/openzeppelin-solidity/pull/1617))
 * `SafeERC20`: `ERC20` contracts with no return value (i.e. that revert on failure) are now supported. ([#1655](https://github.com/OpenZeppelin/openzeppelin-solidity/pull/1655))
 * `ERC20`: added internal `_approve(address owner, address spender, uint256 value)`, allowing derived contracts to set the allowance of arbitrary accounts. ([#1609](https://github.com/OpenZeppelin/openzeppelin-solidity/pull/1609))
 * `ERC20Metadata`: added internal `_setTokenURI(string memory tokenURI)`. ([#1618](https://github.com/OpenZeppelin/openzeppelin-solidity/pull/1618))
 * `TimedCrowdsale`: added internal `_extendTime(uint256 newClosingTime)` as well as `TimedCrowdsaleExtended(uint256 prevClosingTime, uint256 newClosingTime)` event allowing to extend the crowdsale, as long as it hasn't already closed.

### Improvements
 * Upgraded the minimum compiler version to v0.5.2: this removes many Solidity warnings that were false positives. ([#1606](https://github.com/OpenZeppelin/openzeppelin-solidity/pull/1606))
 * `ECDSA`: `recover` no longer accepts malleable signatures (those using upper-range values for `s`, or 0/1 for `v`). ([#1622](https://github.com/OpenZeppelin/openzeppelin-solidity/pull/1622))
 * ``ERC721``'s transfers are now more gas efficient due to removal of unnecessary `SafeMath` calls. ([#1610](https://github.com/OpenZeppelin/openzeppelin-solidity/pull/1610))
 * Fixed variable shadowing issues. ([#1606](https://github.com/OpenZeppelin/openzeppelin-solidity/pull/1606))

### Bugfixes
 * (minor) `SafeERC20`: `safeApprove` wasn't properly checking for a zero allowance when attempting to set a non-zero allowance. ([#1647](https://github.com/OpenZeppelin/openzeppelin-solidity/pull/1647))

### Breaking changes in drafts
 * `TokenMetadata` has been renamed to `ERC20Metadata`. ([#1618](https://github.com/OpenZeppelin/openzeppelin-solidity/pull/1618))
 * The library `Counter` has been renamed to `Counters` and its API has been improved. See an example in `ERC721`, lines [17](https://github.com/OpenZeppelin/openzeppelin-solidity/blob/3cb4a00fce1da76196ac0ac3a0ae9702b99642b5/contracts/token/ERC721/ERC721.sol#L17) and [204](https://github.com/OpenZeppelin/openzeppelin-solidity/blob/3cb4a00fce1da76196ac0ac3a0ae9702b99642b5/contracts/token/ERC721/ERC721.sol#L204). ([#1610](https://github.com/OpenZeppelin/openzeppelin-solidity/pull/1610))

## 2.1.3 (2019-02-26)
 * Backported `SafeERC20.safeApprove` bugfix. ([#1647](https://github.com/OpenZeppelin/openzeppelin-solidity/pull/1647))

## 2.1.2 (2019-01-17)
 * Removed most of the test suite from the npm package, except `PublicRole.behavior.js`, which may be useful to users testing their own `Roles`.

## 2.1.1 (2019-01-04)
 * Version bump to avoid conflict in the npm registry.

## 2.1.0 (2019-01-04)

### New features
 * Now targeting the 0.5.x line of Solidity compilers. For 0.4.24 support, use version 2.0 of OpenZeppelin.
 * `WhitelistCrowdsale`: a crowdsale where only whitelisted accounts (`WhitelistedRole`) can purchase tokens. Adding or removing accounts from the whitelist is done by whitelist admins (`WhitelistAdminRole`). Similar to the pre-2.0 `WhitelistedCrowdsale`. ([#1525](https://github.com/OpenZeppelin/openzeppelin-solidity/pull/1525), [#1589](https://github.com/OpenZeppelin/openzeppelin-solidity/pull/1589))
 * `RefundablePostDeliveryCrowdsale`: replacement for `RefundableCrowdsale` (deprecated, see below) where tokens are only granted once the crowdsale ends (if it meets its goal). ([#1543](https://github.com/OpenZeppelin/openzeppelin-solidity/pull/1543))
 * `PausableCrowdsale`: allows for pausers (`PauserRole`) to pause token purchases. Other crowdsale operations (e.g. withdrawals and refunds, if applicable) are not affected. ([#832](https://github.com/OpenZeppelin/openzeppelin-solidity/pull/832))
 * `ERC20`: `transferFrom` and `_burnFrom ` now emit `Approval` events, to represent the token's state comprehensively through events. ([#1524](https://github.com/OpenZeppelin/openzeppelin-solidity/pull/1524))
 * `ERC721`: added `_burn(uint256 tokenId)`, replacing the similar deprecated function (see below). ([#1550](https://github.com/OpenZeppelin/openzeppelin-solidity/pull/1550))
 * `ERC721`: added `_tokensOfOwner(address owner)`, allowing to internally retrieve the array of an account's owned tokens. ([#1522](https://github.com/OpenZeppelin/openzeppelin-solidity/pull/1522))
 * Crowdsales: all constructors are now `public`, meaning it is not necessary to extend these contracts in order to deploy them. The exception is `FinalizableCrowdsale`, since it is meaningless unless extended. ([#1564](https://github.com/OpenZeppelin/openzeppelin-solidity/pull/1564))
 * `SignedSafeMath`: added overflow-safe operations for signed integers (`int256`). ([#1559](https://github.com/OpenZeppelin/openzeppelin-solidity/pull/1559), [#1588](https://github.com/OpenZeppelin/openzeppelin-solidity/pull/1588))

### Improvements
 * The compiler version required by `Array` was behind the rest of the library so it was updated to `v0.4.24`. ([#1553](https://github.com/OpenZeppelin/openzeppelin-solidity/pull/1553))
 * Now conforming to a 4-space indentation code style. ([1508](https://github.com/OpenZeppelin/openzeppelin-solidity/pull/1508))
 * `ERC20`: more gas efficient due to removed redundant `require`s. ([#1409](https://github.com/OpenZeppelin/openzeppelin-solidity/pull/1409))
 * `ERC721`: fixed a bug that prevented internal data structures from being properly cleaned, missing potential gas refunds. ([#1539](https://github.com/OpenZeppelin/openzeppelin-solidity/pull/1539) and [#1549](https://github.com/OpenZeppelin/openzeppelin-solidity/pull/1549))
 * `ERC721`: general gas savings on `transferFrom`, `_mint` and `_burn`, due to redudant `require`s and `SSTORE`s. ([#1549](https://github.com/OpenZeppelin/openzeppelin-solidity/pull/1549))

### Bugfixes

### Breaking changes

### Deprecations
 * `ERC721._burn(address owner, uint256 tokenId)`: due to the `owner` parameter being unnecessary. ([#1550](https://github.com/OpenZeppelin/openzeppelin-solidity/pull/1550))
 * `RefundableCrowdsale`: due to trading abuse potential on crowdsales that miss their goal. ([#1543](https://github.com/OpenZeppelin/openzeppelin-solidity/pull/1543))<|MERGE_RESOLUTION|>--- conflicted
+++ resolved
@@ -13,6 +13,7 @@
  * `MerkleProof`: add `multiProofVerify` to prove multiple values are part of a Merkle tree. ([#3276](https://github.com/OpenZeppelin/openzeppelin-contracts/pull/3276))
  * `ERC721`, `ERC1155`: simplified revert reasons. ([#3254](https://github.com/OpenZeppelin/openzeppelin-contracts/pull/3254))
  * `ERC721`: removed redundant require statement. ([#3434](https://github.com/OpenZeppelin/openzeppelin-contracts/pull/3434))
+ * `Math`: Add a `sqrt` function. ([#3242](https://github.com/OpenZeppelin/openzeppelin-contracts/pull/3242))
 
 ## 4.6.0 (2022-04-26)
 
@@ -27,11 +28,6 @@
  * `ERC1155URIStorage`: add a new extension that implements a `_setURI` behavior similar to ERC721's `_setTokenURI`. ([#3210](https://github.com/OpenZeppelin/openzeppelin-contracts/pull/3210))
  * `DoubleEndedQueue`: a new data structure that supports efficient push and pop to both front and back, useful for FIFO and LIFO queues. ([#3153](https://github.com/OpenZeppelin/openzeppelin-contracts/pull/3153))
  * `Governor`: improved security of `onlyGovernance` modifier when using an external executor contract (e.g. a timelock) that can operate without necessarily going through the governance protocol. ([#3147](https://github.com/OpenZeppelin/openzeppelin-contracts/pull/3147))
-<<<<<<< HEAD
- * `Governor`: Add a way to parameterize votes. This can be used to implement voting systems such as fractionalized voting, ERC721 based voting, or any number of other systems. The `params` argument added to `_countVote` method, and included in the newly added `_getVotes` method, can be used by counting and voting modules respectively for such purposes.
- * `Math`: Add a `sqrt` function. ([#3242](https://github.com/OpenZeppelin/openzeppelin-contracts/pull/3242))
- 
-=======
  * `Governor`: Add a way to parameterize votes. This can be used to implement voting systems such as fractionalized voting, ERC721 based voting, or any number of other systems. The `params` argument added to `_countVote` method, and included in the newly added `_getVotes` method, can be used by counting and voting modules respectively for such purposes. ([#3043](https://github.com/OpenZeppelin/openzeppelin-contracts/pull/3043))
  * `Governor`: rewording of revert reason for consistency. ([#3275](https://github.com/OpenZeppelin/openzeppelin-contracts/pull/3275))
  * `Governor`: fix an inconsistency in data locations that could lead to invalid bytecode being produced. ([#3295](https://github.com/OpenZeppelin/openzeppelin-contracts/pull/3295))
@@ -46,7 +42,6 @@
 
 * `TimelockController`: **(Action needed)** The upgrade from <4.6 to >=4.6 introduces a new `CANCELLER_ROLE` that requires set up to be assignable. After the upgrade, only addresses with this role will have the ability to cancel. Proposers will no longer be able to cancel. Assigning cancellers can be done by an admin (including the timelock itself) once the role admin is set up. To do this, we recommend upgrading to the `TimelockControllerWith46MigrationUpgradeable` contract and then calling the `migrateTo46` function.
 
->>>>>>> 4942bd19
 ### Breaking changes
 
 * `Governor`: Adds internal virtual `_getVotes` method that must be implemented; this is a breaking change for existing concrete extensions to `Governor`. To fix this on an existing voting module extension, rename `getVotes` to `_getVotes` and add a `bytes memory` argument. ([#3043](https://github.com/OpenZeppelin/openzeppelin-contracts/pull/3043))
