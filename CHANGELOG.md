# Changelog

<<<<<<< HEAD
## Next 5.0.0

* Remove presets in favor of the OZ Wizard.
=======
## Unreleased (Breaking)

 * `TimelockController`: Changed the role architecture to use `DEFAULT_ADMIN_ROLE` as the admin for all roles, instead of the bespoke `TIMELOCK_ADMIN_ROLE` that was used previously. This aligns with the general recommendation for `AccessControl` and makes the addition of new roles easier. Accordingly, the `admin` parameter and timelock will now be granted `DEFAULT_ADMIN_ROLE` instead of `TIMELOCK_ADMIN_ROLE`. ([#3799](https://github.com/OpenZeppelin/openzeppelin-contracts/pull/3799))

## Unreleased

 * `ReentrancyGuard`: Add a `_reentrancyGuardEntered` function to expose the guard status. ([#3714](https://github.com/OpenZeppelin/openzeppelin-contracts/pull/3714))
 * `ERC20Votes`: optimize by using unchecked arithmetic. ([#3748](https://github.com/OpenZeppelin/openzeppelin-contracts/pull/3748))
 * `Initializable`: optimize `_disableInitializers` by using `!=` instead of `<`. ([#3787](https://github.com/OpenZeppelin/openzeppelin-contracts/pull/3787))

### Deprecations

 * `ERC20Permit`: Added the file `IERC20Permit.sol` and `ERC20Permit.sol` and deprecated `draft-IERC20Permit.sol` and `draft-ERC20Permit.sol` since [EIP-2612](https://eips.ethereum.org/EIPS/eip-2612) is no longer a Draft. Developers are encouraged to update their imports. ([#3793](https://github.com/OpenZeppelin/openzeppelin-contracts/pull/3793))
>>>>>>> 88798541

## Unreleased

 * `TimelockController`: Added a new `admin` constructor parameter that is assigned the admin role instead of the deployer account. ([#3722](https://github.com/OpenZeppelin/openzeppelin-contracts/pull/3722))
 * `Initializable`: add internal functions `_getInitializedVersion` and `_isInitializing` ([#3598](https://github.com/OpenZeppelin/openzeppelin-contracts/pull/3598))
 * `ERC165Checker`: add `supportsERC165InterfaceUnchecked` for consulting individual interfaces without the full ERC165 protocol. ([#3339](https://github.com/OpenZeppelin/openzeppelin-contracts/pull/3339))
 * `Address`: optimize `functionCall` by calling `functionCallWithValue` directly. ([#3468](https://github.com/OpenZeppelin/openzeppelin-contracts/pull/3468))
 * `Address`: optimize `functionCall` functions by checking contract size only if there is no returned data. ([#3469](https://github.com/OpenZeppelin/openzeppelin-contracts/pull/3469))
 * `Governor`: make the `relay` function payable, and add support for EOA payments. ([#3730](https://github.com/OpenZeppelin/openzeppelin-contracts/pull/3730))
 * `GovernorCompatibilityBravo`: remove unused `using` statements. ([#3506](https://github.com/OpenZeppelin/openzeppelin-contracts/pull/3506))
 * `ERC20`: optimize `_transfer`, `_mint` and `_burn` by using `unchecked` arithmetic when possible. ([#3513](https://github.com/OpenZeppelin/openzeppelin-contracts/pull/3513))
 * `ERC20Votes`, `ERC721Votes`: optimize `getPastVotes` for looking up recent checkpoints. ([#3673](https://github.com/OpenZeppelin/openzeppelin-contracts/pull/3673))
 * `ERC20FlashMint`: add an internal `_flashFee` function for overriding. ([#3551](https://github.com/OpenZeppelin/openzeppelin-contracts/pull/3551))
 * `ERC4626`: use the same `decimals()` as the underlying asset by default (if available). ([#3639](https://github.com/OpenZeppelin/openzeppelin-contracts/pull/3639))
 * `ERC4626`: add internal `_initialConvertToShares` and `_initialConvertToAssets` functions to customize empty vaults behavior. ([#3639](https://github.com/OpenZeppelin/openzeppelin-contracts/pull/3639))
 * `ERC721`: optimize transfers by making approval clearing implicit instead of emitting an event. ([#3481](https://github.com/OpenZeppelin/openzeppelin-contracts/pull/3481))
 * `ERC721`: optimize burn by making approval clearing implicit instead of emitting an event. ([#3538](https://github.com/OpenZeppelin/openzeppelin-contracts/pull/3538))
 * `ERC721`: Fix balance accounting when a custom `_beforeTokenTransfer` hook results in a transfer of the token under consideration. ([#3611](https://github.com/OpenZeppelin/openzeppelin-contracts/pull/3611))
 * `ERC721`: use unchecked arithmetic for balance updates. ([#3524](https://github.com/OpenZeppelin/openzeppelin-contracts/pull/3524))
 * `ERC721Consecutive`: Implementation of EIP-2309 that allows batch minting of ERC721 tokens during construction. ([#3311](https://github.com/OpenZeppelin/openzeppelin-contracts/pull/3311))
 * `ReentrancyGuard`: Reduce code size impact of the modifier by using internal functions. ([#3515](https://github.com/OpenZeppelin/openzeppelin-contracts/pull/3515))
 * `SafeCast`: optimize downcasting of signed integers. ([#3565](https://github.com/OpenZeppelin/openzeppelin-contracts/pull/3565))
 * `ECDSA`: Remove redundant check on the `v` value. ([#3591](https://github.com/OpenZeppelin/openzeppelin-contracts/pull/3591))
 * `VestingWallet`: add `releasable` getters. ([#3580](https://github.com/OpenZeppelin/openzeppelin-contracts/pull/3580))
 * `VestingWallet`: remove unused library `Math.sol`. ([#3605](https://github.com/OpenZeppelin/openzeppelin-contracts/pull/3605))
 * `VestingWallet`: make constructor payable. ([#3665](https://github.com/OpenZeppelin/openzeppelin-contracts/pull/3665))
 * `Create2`: optimize address computation by using assembly instead of `abi.encodePacked`. ([#3600](https://github.com/OpenZeppelin/openzeppelin-contracts/pull/3600))
 * `Clones`: optimized the assembly to use only the scratch space during deployments, and optimized `predictDeterministicAddress` to use fewer operations. ([#3640](https://github.com/OpenZeppelin/openzeppelin-contracts/pull/3640))
 * `Checkpoints`: Use procedural generation to support multiple key/value lengths. ([#3589](https://github.com/OpenZeppelin/openzeppelin-contracts/pull/3589))
 * `Checkpoints`: Add new lookup mechanisms. ([#3589](https://github.com/OpenZeppelin/openzeppelin-contracts/pull/3589))
 * `Arrays`: Add `unsafeAccess` functions that allow reading and writing to an element in a storage array bypassing Solidity's "out-of-bounds" check. ([#3589](https://github.com/OpenZeppelin/openzeppelin-contracts/pull/3589))
 * `Strings`: optimize `toString`. ([#3573](https://github.com/OpenZeppelin/openzeppelin-contracts/pull/3573))
 * `Ownable2Step`: extension of `Ownable` that makes the ownership transfers a two step process. ([#3620](https://github.com/OpenZeppelin/openzeppelin-contracts/pull/3620))
 * `Math` and `SignedMath`: optimize function `max` by using `>` instead of `>=`. ([#3679](https://github.com/OpenZeppelin/openzeppelin-contracts/pull/3679))
 * `Math`: Add `log2`, `log10` and `log256`. ([#3670](https://github.com/OpenZeppelin/openzeppelin-contracts/pull/3670))
 * Arbitrum: Update the vendored arbitrum contracts to match the nitro upgrade. ([#3692](https://github.com/OpenZeppelin/openzeppelin-contracts/pull/3692))
 * `Math`: optimize `log256` rounding check. ([#3745](https://github.com/OpenZeppelin/openzeppelin-contracts/pull/3745))

### Breaking changes

 * `ERC721`: In order to add support for batch minting via `ERC721Consecutive` it was necessary to make a minor breaking change in the internal interface of `ERC721`. Namely, the hooks `_beforeTokenTransfer` and `_afterTokenTransfer` have one additional argument that may need to be added to overrides:

```diff
 function _beforeTokenTransfer(
     address from,
     address to,
     uint256 tokenId,
+    uint256 batchSize
 ) internal virtual override
```

 * `ERC4626`: Conversion from shares to assets (and vice-versa) in an empty vault used to consider the possible mismatch between the underlying asset's and the vault's decimals. This initial conversion rate is now set to 1-to-1 irrespective of decimals, which are meant for usability purposes only. The vault now uses the assets decimals by default, so off-chain the numbers should appear the same. Developers overriding the vault decimals to a value that does not match the underlying asset may want to override the `_initialConvertToShares` and `_initialConvertToAssets` to replicate the previous behavior.

 * `TimelockController`: During deployment, the TimelockController used to grant the `TIMELOCK_ADMIN_ROLE` to the deployer and to the timelock itself. The deployer was then expected to renounce this role once configuration of the timelock is over. Failing to renounce that role allows the deployer to change the timelock permissions (but not to bypass the delay for any time-locked actions). The role is no longer given to the deployer by default. A new parameter `admin` can be set to a non-zero address to grant the admin role during construction (to the deployer or any other address). Just like previously, this admin role should be renounced after configuration. If this param is given `address(0)`, the role is not allocated and doesn't need to be revoked. In any case, the timelock itself continues to have this role.

### Deprecations

 * `EIP712`: Added the file `EIP712.sol` and deprecated `draft-EIP712.sol` since the EIP is no longer a Draft. Developers are encouraged to update their imports. ([#3621](https://github.com/OpenZeppelin/openzeppelin-contracts/pull/3621))

```diff
-import "@openzeppelin/contracts/utils/cryptography/draft-EIP712.sol";
+import "@openzeppelin/contracts/utils/cryptography/EIP712.sol";
```

 * `ERC721Votes`: Added the file `ERC721Votes.sol` and deprecated `draft-ERC721Votes.sol` since it no longer depends on a Draft EIP (EIP-712). Developers are encouraged to update their imports. ([#3699](https://github.com/OpenZeppelin/openzeppelin-contracts/pull/3699))

```diff
-import "@openzeppelin/contracts/token/ERC721/extensions/draft-ERC721Votes.sol";
+import "@openzeppelin/contracts/token/ERC721/extensions/ERC721Votes.sol";
```

### ERC-721 Compatibility Note

ERC-721 integrators that interpret contract state from events should make sure that they implement the clearing of approval that is implicit in every transfer according to the EIP. Previous versions of OpenZeppelin Contracts emitted an explicit `Approval` event even though it was not required by the specification, and this is no longer the case.

With the new `ERC721Consecutive` extension, the internal workings of `ERC721` are slightly changed. Custom extensions to ERC721 should be reviewed to ensure they remain correct. The internal functions that should be considered are `_ownerOf` (new), `_beforeTokenTransfer`, and `_afterTokenTransfer`.

## 4.7.3

### Breaking changes

 * `ECDSA`: `recover(bytes32,bytes)` and `tryRecover(bytes32,bytes)` no longer accept compact signatures to prevent malleability. Compact signature support remains available using `recover(bytes32,bytes32,bytes32)` and `tryRecover(bytes32,bytes32,bytes32)`.

## 4.7.2

 * `LibArbitrumL2`, `CrossChainEnabledArbitrumL2`: Fixed detection of cross-chain calls for EOAs. Previously, calls from EOAs would be classified as cross-chain calls. ([#3578](https://github.com/OpenZeppelin/openzeppelin-contracts/pull/3578))
 * `GovernorVotesQuorumFraction`: Fixed quorum updates so they do not affect past proposals that failed due to lack of quorum. ([#3561](https://github.com/OpenZeppelin/openzeppelin-contracts/pull/3561))
 * `ERC165Checker`: Added protection against large returndata. ([#3587](https://github.com/OpenZeppelin/openzeppelin-contracts/pull/3587))

## 4.7.1

 * `SignatureChecker`: Fix an issue that causes `isValidSignatureNow` to revert when the target contract returns ill-encoded data. ([#3552](https://github.com/OpenZeppelin/openzeppelin-contracts/pull/3552))
 * `ERC165Checker`: Fix an issue that causes `supportsInterface` to revert when the target contract returns ill-encoded data. ([#3552](https://github.com/OpenZeppelin/openzeppelin-contracts/pull/3552))

## 4.7.0 (2022-06-29)

 * `TimelockController`: Migrate `_call` to `_execute` and allow inheritance and overriding similar to `Governor`. ([#3317](https://github.com/OpenZeppelin/openzeppelin-contracts/pull/3317))
 * `CrossChainEnabledPolygonChild`: replace the `require` statement with the custom error `NotCrossChainCall`. ([#3380](https://github.com/OpenZeppelin/openzeppelin-contracts/pull/3380))
 * `ERC20FlashMint`: Add customizable flash fee receiver. ([#3327](https://github.com/OpenZeppelin/openzeppelin-contracts/pull/3327))
 * `ERC4626`: add an extension of `ERC20` that implements the ERC4626 Tokenized Vault Standard. ([#3171](https://github.com/OpenZeppelin/openzeppelin-contracts/pull/3171))
 * `SafeERC20`: add `safePermit` as mitigation against phantom permit functions. ([#3280](https://github.com/OpenZeppelin/openzeppelin-contracts/pull/3280))
 * `Math`: add a `mulDiv` function that can round the result either up or down. ([#3171](https://github.com/OpenZeppelin/openzeppelin-contracts/pull/3171))
 * `Math`: Add a `sqrt` function to compute square roots of integers, rounding either up or down. ([#3242](https://github.com/OpenZeppelin/openzeppelin-contracts/pull/3242))
 * `Strings`: add a new overloaded function `toHexString` that converts an `address` with fixed length of 20 bytes to its not checksummed ASCII `string` hexadecimal representation. ([#3403](https://github.com/OpenZeppelin/openzeppelin-contracts/pull/3403))
 * `EnumerableMap`: add new `UintToUintMap` map type. ([#3338](https://github.com/OpenZeppelin/openzeppelin-contracts/pull/3338))
 * `EnumerableMap`: add new `Bytes32ToUintMap` map type. ([#3416](https://github.com/OpenZeppelin/openzeppelin-contracts/pull/3416))
 * `SafeCast`: add support for many more types, using procedural code generation. ([#3245](https://github.com/OpenZeppelin/openzeppelin-contracts/pull/3245))
 * `MerkleProof`: add `multiProofVerify` to prove multiple values are part of a Merkle tree. ([#3276](https://github.com/OpenZeppelin/openzeppelin-contracts/pull/3276))
 * `MerkleProof`: add calldata versions of the functions to avoid copying input arrays to memory and save gas. ([#3200](https://github.com/OpenZeppelin/openzeppelin-contracts/pull/3200))
 * `ERC721`, `ERC1155`: simplified revert reasons. ([#3254](https://github.com/OpenZeppelin/openzeppelin-contracts/pull/3254), ([#3438](https://github.com/OpenZeppelin/openzeppelin-contracts/pull/3438)))
 * `ERC721`: removed redundant require statement. ([#3434](https://github.com/OpenZeppelin/openzeppelin-contracts/pull/3434))
 * `PaymentSplitter`: add `releasable` getters. ([#3350](https://github.com/OpenZeppelin/openzeppelin-contracts/pull/3350))
 * `Initializable`: refactored implementation of modifiers for easier understanding. ([#3450](https://github.com/OpenZeppelin/openzeppelin-contracts/pull/3450))
 * `Proxies`: remove runtime check of ERC1967 storage slots. ([#3455](https://github.com/OpenZeppelin/openzeppelin-contracts/pull/3455))

### Breaking changes

 * `Initializable`: functions decorated with the modifier `reinitializer(1)` may no longer invoke each other.

## 4.6.0 (2022-04-26)

 * `crosschain`: Add a new set of contracts for cross-chain applications. `CrossChainEnabled` is a base contract with instantiations for several chains and bridges, and `AccessControlCrossChain` is an extension of access control that allows cross-chain operation. ([#3183](https://github.com/OpenZeppelin/openzeppelin-contracts/pull/3183))
 * `AccessControl`: add a virtual `_checkRole(bytes32)` function that can be overridden to alter the `onlyRole` modifier behavior. ([#3137](https://github.com/OpenZeppelin/openzeppelin-contracts/pull/3137))
 * `EnumerableMap`: add new `AddressToUintMap` map type. ([#3150](https://github.com/OpenZeppelin/openzeppelin-contracts/pull/3150))
 * `EnumerableMap`: add new `Bytes32ToBytes32Map` map type. ([#3192](https://github.com/OpenZeppelin/openzeppelin-contracts/pull/3192))
 * `ERC20FlashMint`: support infinite allowance when paying back a flash loan. ([#3226](https://github.com/OpenZeppelin/openzeppelin-contracts/pull/3226))
 * `ERC20Wrapper`: the `decimals()` function now tries to fetch the value from the underlying token instance. If that calls revert, then the default value is used. ([#3259](https://github.com/OpenZeppelin/openzeppelin-contracts/pull/3259))
 * `draft-ERC20Permit`: replace `immutable` with `constant` for `_PERMIT_TYPEHASH` since the `keccak256` of string literals is treated specially and the hash is evaluated at compile time. ([#3196](https://github.com/OpenZeppelin/openzeppelin-contracts/pull/3196))
 * `ERC1155`: Add a `_afterTokenTransfer` hook for improved extensibility. ([#3166](https://github.com/OpenZeppelin/openzeppelin-contracts/pull/3166))
 * `ERC1155URIStorage`: add a new extension that implements a `_setURI` behavior similar to ERC721's `_setTokenURI`. ([#3210](https://github.com/OpenZeppelin/openzeppelin-contracts/pull/3210))
 * `DoubleEndedQueue`: a new data structure that supports efficient push and pop to both front and back, useful for FIFO and LIFO queues. ([#3153](https://github.com/OpenZeppelin/openzeppelin-contracts/pull/3153))
 * `Governor`: improved security of `onlyGovernance` modifier when using an external executor contract (e.g. a timelock) that can operate without necessarily going through the governance protocol. ([#3147](https://github.com/OpenZeppelin/openzeppelin-contracts/pull/3147))
 * `Governor`: Add a way to parameterize votes. This can be used to implement voting systems such as fractionalized voting, ERC721 based voting, or any number of other systems. The `params` argument added to `_countVote` method, and included in the newly added `_getVotes` method, can be used by counting and voting modules respectively for such purposes. ([#3043](https://github.com/OpenZeppelin/openzeppelin-contracts/pull/3043))
 * `Governor`: rewording of revert reason for consistency. ([#3275](https://github.com/OpenZeppelin/openzeppelin-contracts/pull/3275))
 * `Governor`: fix an inconsistency in data locations that could lead to invalid bytecode being produced. ([#3295](https://github.com/OpenZeppelin/openzeppelin-contracts/pull/3295))
 * `Governor`: Implement `IERC721Receiver` and `IERC1155Receiver` to improve token custody by governors. ([#3230](https://github.com/OpenZeppelin/openzeppelin-contracts/pull/3230))
 * `TimelockController`: Implement `IERC721Receiver` and `IERC1155Receiver` to improve token custody by timelocks. ([#3230](https://github.com/OpenZeppelin/openzeppelin-contracts/pull/3230))
 * `TimelockController`: Add a separate canceller role for the ability to cancel. ([#3165](https://github.com/OpenZeppelin/openzeppelin-contracts/pull/3165))
 * `Initializable`: add a reinitializer modifier that enables the initialization of new modules, added to already initialized contracts through upgradeability. ([#3232](https://github.com/OpenZeppelin/openzeppelin-contracts/pull/3232))
 * `Initializable`: add an Initialized event that tracks initialized version numbers. ([#3294](https://github.com/OpenZeppelin/openzeppelin-contracts/pull/3294))
 * `ERC2981`: make `royaltyInfo` public to allow super call in overrides. ([#3305](https://github.com/OpenZeppelin/openzeppelin-contracts/pull/3305))

### Upgradeability notice

* `TimelockController`: **(Action needed)** The upgrade from <4.6 to >=4.6 introduces a new `CANCELLER_ROLE` that requires set up to be assignable. After the upgrade, only addresses with this role will have the ability to cancel. Proposers will no longer be able to cancel. Assigning cancellers can be done by an admin (including the timelock itself) once the role admin is set up. To do this, we recommend upgrading to the `TimelockControllerWith46MigrationUpgradeable` contract and then calling the `migrateTo46` function.

### Breaking changes

* `Governor`: Adds internal virtual `_getVotes` method that must be implemented; this is a breaking change for existing concrete extensions to `Governor`. To fix this on an existing voting module extension, rename `getVotes` to `_getVotes` and add a `bytes memory` argument. ([#3043](https://github.com/OpenZeppelin/openzeppelin-contracts/pull/3043))
* `Governor`: Adds `params` parameter to internal virtual `_countVote` method; this is a breaking change for existing concrete extensions to `Governor`. To fix this on an existing counting module extension, add a `bytes memory` argument to `_countVote`. ([#3043](https://github.com/OpenZeppelin/openzeppelin-contracts/pull/3043))
* `Governor`: Does not emit `VoteCast` event when params data is non-empty; instead emits `VoteCastWithParams` event. To fix this on an integration that consumes the `VoteCast` event, also fetch/monitor `VoteCastWithParams` events. ([#3043](https://github.com/OpenZeppelin/openzeppelin-contracts/pull/3043))
* `Votes`: The internal virtual function `_getVotingUnits` was made `view` (which was accidentally missing). Any overrides should now be updated so they are `view` as well.

## 4.5.0 (2022-02-09)

 * `ERC2981`: add implementation of the royalty standard, and the respective extensions for `ERC721` and `ERC1155`. ([#3012](https://github.com/OpenZeppelin/openzeppelin-contracts/pull/3012))
 * `GovernorTimelockControl`: improve the `state()` function to have it reflect cases where a proposal has been canceled directly on the timelock. ([#2977](https://github.com/OpenZeppelin/openzeppelin-contracts/pull/2977))
 * Preset contracts are now deprecated in favor of [Contracts Wizard](https://wizard.openzeppelin.com). ([#2986](https://github.com/OpenZeppelin/openzeppelin-contracts/pull/2986))
 * `Governor`: add a relay function to help recover assets sent to a governor that is not its own executor (e.g. when using a timelock). ([#2926](https://github.com/OpenZeppelin/openzeppelin-contracts/pull/2926))
 * `GovernorPreventLateQuorum`: add new module to ensure a minimum voting duration is available after the quorum is reached. ([#2973](https://github.com/OpenZeppelin/openzeppelin-contracts/pull/2973))
 * `ERC721`: improved revert reason when transferring from wrong owner. ([#2975](https://github.com/OpenZeppelin/openzeppelin-contracts/pull/2975))
 * `Votes`: Added a base contract for vote tracking with delegation. ([#2944](https://github.com/OpenZeppelin/openzeppelin-contracts/pull/2944))
 * `ERC721Votes`: Added an extension of ERC721 enabled with vote tracking and delegation. ([#2944](https://github.com/OpenZeppelin/openzeppelin-contracts/pull/2944))
 * `ERC2771Context`: use immutable storage to store the forwarder address, no longer an issue since Solidity >=0.8.8 allows reading immutable variables in the constructor. ([#2917](https://github.com/OpenZeppelin/openzeppelin-contracts/pull/2917))
 * `Base64`: add a library to parse bytes into base64 strings using `encode(bytes memory)` function, and provide examples to show how to use to build URL-safe `tokenURIs`. ([#2884](https://github.com/OpenZeppelin/openzeppelin-contracts/pull/2884))
 * `ERC20`: reduce allowance before triggering transfer. ([#3056](https://github.com/OpenZeppelin/openzeppelin-contracts/pull/3056))
 * `ERC20`: do not update allowance on `transferFrom` when allowance is `type(uint256).max`. ([#3085](https://github.com/OpenZeppelin/openzeppelin-contracts/pull/3085))
 * `ERC20`: add a `_spendAllowance` internal function. ([#3170](https://github.com/OpenZeppelin/openzeppelin-contracts/pull/3170))
 * `ERC20Burnable`: do not update allowance on `burnFrom` when allowance is `type(uint256).max`. ([#3170](https://github.com/OpenZeppelin/openzeppelin-contracts/pull/3170))
 * `ERC777`: do not update allowance on `transferFrom` when allowance is `type(uint256).max`. ([#3085](https://github.com/OpenZeppelin/openzeppelin-contracts/pull/3085))
 * `ERC777`: add a `_spendAllowance` internal function. ([#3170](https://github.com/OpenZeppelin/openzeppelin-contracts/pull/3170))
 * `SignedMath`: a new signed version of the Math library with `max`, `min`,  and `average`. ([#2686](https://github.com/OpenZeppelin/openzeppelin-contracts/pull/2686))
 * `SignedMath`: add an `abs(int256)` method that returns the unsigned absolute value of a signed value. ([#2984](https://github.com/OpenZeppelin/openzeppelin-contracts/pull/2984))
 * `ERC1967Upgrade`: Refactor the secure upgrade to use `ERC1822` instead of the previous rollback mechanism. This reduces code complexity and attack surface with similar security guarantees. ([#3021](https://github.com/OpenZeppelin/openzeppelin-contracts/pull/3021))
 * `UUPSUpgradeable`: Add `ERC1822` compliance to support the updated secure upgrade mechanism. ([#3021](https://github.com/OpenZeppelin/openzeppelin-contracts/pull/3021))
 * Some more functions have been made virtual to customize them via overrides. In many cases this will not imply that other functions in the contract will automatically adapt to the overridden definitions. People who wish to override should consult the source code to understand the impact and if they need to override any additional functions to achieve the desired behavior.

### Breaking changes

* `ERC1967Upgrade`: The function `_upgradeToAndCallSecure` was renamed to `_upgradeToAndCallUUPS`, along with the change in security mechanism described above.
* `Address`: The Solidity pragma is increased from `^0.8.0` to `^0.8.1`. This is required by the `account.code.length` syntax that replaces inline assembly. This may require users to bump their compiler version from `0.8.0` to `0.8.1` or later. Note that other parts of the code already include stricter requirements.

## 4.4.2 (2022-01-11)

### Bugfixes
 * `GovernorCompatibilityBravo`: Fix error in the encoding of calldata for proposals submitted through the compatibility interface with explicit signatures. ([#3100](https://github.com/OpenZeppelin/openzeppelin-contracts/pull/3100))

## 4.4.1 (2021-12-14)

 * `Initializable`: change the existing `initializer` modifier and add a new `onlyInitializing` modifier to prevent reentrancy risk. ([#3006](https://github.com/OpenZeppelin/openzeppelin-contracts/pull/3006))

### Breaking change

It is no longer possible to call an `initializer`-protected function from within another `initializer` function outside the context of a constructor. Projects using OpenZeppelin upgradeable proxies should continue to work as is, since in the common case the initializer is invoked in the constructor directly. If this is not the case for you, the suggested change is to use the new `onlyInitializing` modifier in the following way:

```diff
 contract A {
-    function initialize() public   initializer { ... }
+    function initialize() internal onlyInitializing { ... }
 }
 contract B is A {
     function initialize() public initializer {
         A.initialize();
     }
 }
```

## 4.4.0 (2021-11-25)

 * `Ownable`: add an internal `_transferOwnership(address)`. ([#2568](https://github.com/OpenZeppelin/openzeppelin-contracts/pull/2568))
 * `AccessControl`: add internal `_grantRole(bytes32,address)` and `_revokeRole(bytes32,address)`. ([#2568](https://github.com/OpenZeppelin/openzeppelin-contracts/pull/2568))
 * `AccessControl`: mark `_setupRole(bytes32,address)` as deprecated in favor of `_grantRole(bytes32,address)`. ([#2568](https://github.com/OpenZeppelin/openzeppelin-contracts/pull/2568))
 * `AccessControlEnumerable`: hook into `_grantRole(bytes32,address)` and `_revokeRole(bytes32,address)`. ([#2946](https://github.com/OpenZeppelin/openzeppelin-contracts/pull/2946))
 * `EIP712`: cache `address(this)` to immutable storage to avoid potential issues if a vanilla contract is used in a delegatecall context. ([#2852](https://github.com/OpenZeppelin/openzeppelin-contracts/pull/2852))
 * Add internal `_setApprovalForAll` to `ERC721` and `ERC1155`. ([#2834](https://github.com/OpenZeppelin/openzeppelin-contracts/pull/2834))
 * `Governor`: shift vote start and end by one block to better match Compound's GovernorBravo and prevent voting at the Governor level if the voting snapshot is not ready. ([#2892](https://github.com/OpenZeppelin/openzeppelin-contracts/pull/2892))
 * `GovernorCompatibilityBravo`: consider quorum an inclusive rather than exclusive minimum to match Compound's GovernorBravo. ([#2974](https://github.com/OpenZeppelin/openzeppelin-contracts/pull/2974))
 * `GovernorSettings`: a new governor module that manages voting settings updatable through governance actions. ([#2904](https://github.com/OpenZeppelin/openzeppelin-contracts/pull/2904))
 * `PaymentSplitter`: now supports ERC20 assets in addition to Ether. ([#2858](https://github.com/OpenZeppelin/openzeppelin-contracts/pull/2858))
 * `ECDSA`: add a variant of `toEthSignedMessageHash` for arbitrary length message hashing. ([#2865](https://github.com/OpenZeppelin/openzeppelin-contracts/pull/2865))
 * `MerkleProof`: add a `processProof` function that returns the rebuilt root hash given a leaf and a proof. ([#2841](https://github.com/OpenZeppelin/openzeppelin-contracts/pull/2841))
 * `VestingWallet`: new contract that handles the vesting of Ether and ERC20 tokens following a customizable vesting schedule. ([#2748](https://github.com/OpenZeppelin/openzeppelin-contracts/pull/2748))
 * `Governor`: enable receiving Ether when a Timelock contract is not used. ([#2849](https://github.com/OpenZeppelin/openzeppelin-contracts/pull/2849))
 * `GovernorTimelockCompound`: fix ability to use Ether stored in the Timelock contract. ([#2849](https://github.com/OpenZeppelin/openzeppelin-contracts/pull/2849))

## 4.3.3

 * `ERC1155Supply`: Handle `totalSupply` changes by hooking into `_beforeTokenTransfer` to ensure consistency of balances and supply during `IERC1155Receiver.onERC1155Received` calls.

## 4.3.2 (2021-09-14)

 * `UUPSUpgradeable`: Add modifiers to prevent `upgradeTo` and `upgradeToAndCall` being executed on any contract that is not the active ERC1967 proxy. This prevents these functions being called on implementation contracts or minimal ERC1167 clones, in particular.

## 4.3.1 (2021-08-26)

 * `TimelockController`: Add additional isOperationReady check.

## 4.3.0 (2021-08-17)

 * `ERC2771Context`: use private variable from storage to store the forwarder address. Fixes issues where `_msgSender()` was not callable from constructors. ([#2754](https://github.com/OpenZeppelin/openzeppelin-contracts/pull/2754))
 * `EnumerableSet`: add `values()` functions that returns an array containing all values in a single call. ([#2768](https://github.com/OpenZeppelin/openzeppelin-contracts/pull/2768))
 * `Governor`: added a modular system of `Governor` contracts based on `GovernorAlpha` and `GovernorBravo`. ([#2672](https://github.com/OpenZeppelin/openzeppelin-contracts/pull/2672))
 * Add an `interfaces` folder containing solidity interfaces to final ERCs. ([#2517](https://github.com/OpenZeppelin/openzeppelin-contracts/pull/2517))
 * `ECDSA`: add `tryRecover` functions that will not throw if the signature is invalid, and will return an error flag instead. ([#2661](https://github.com/OpenZeppelin/openzeppelin-contracts/pull/2661))
 * `SignatureChecker`: Reduce gas usage of the `isValidSignatureNow` function for the "signature by EOA" case. ([#2661](https://github.com/OpenZeppelin/openzeppelin-contracts/pull/2661))

## 4.2.0 (2021-06-30)

 * `ERC20Votes`: add a new extension of the `ERC20` token with support for voting snapshots and delegation. ([#2632](https://github.com/OpenZeppelin/openzeppelin-contracts/pull/2632))
 * `ERC20VotesComp`: Variant of `ERC20Votes` that is compatible with Compound's `Comp` token interface but restricts supply to `uint96`. ([#2706](https://github.com/OpenZeppelin/openzeppelin-contracts/pull/2706))
 * `ERC20Wrapper`: add a new extension of the `ERC20` token which wraps an underlying token. Deposit and withdraw guarantee that the total supply is backed by a corresponding amount of underlying token. ([#2633](https://github.com/OpenZeppelin/openzeppelin-contracts/pull/2633))
 * Enumerables: Improve gas cost of removal in `EnumerableSet` and `EnumerableMap`.
 * Enumerables: Improve gas cost of lookup in `EnumerableSet` and `EnumerableMap`.
 * `Counter`: add a reset method. ([#2678](https://github.com/OpenZeppelin/openzeppelin-contracts/pull/2678))
 * Tokens: Wrap definitely safe subtractions in `unchecked` blocks.
 * `Math`: Add a `ceilDiv` method for performing ceiling division.
 * `ERC1155Supply`: add a new `ERC1155` extension that keeps track of the totalSupply of each tokenId. ([#2593](https://github.com/OpenZeppelin/openzeppelin-contracts/pull/2593))
 * `BitMaps`: add a new `BitMaps` library that provides a storage efficient datastructure for `uint256` to `bool` mapping with contiguous keys. ([#2710](https://github.com/OpenZeppelin/openzeppelin-contracts/pull/2710))

### Breaking Changes

 * `ERC20FlashMint` is no longer a Draft ERC. ([#2673](https://github.com/OpenZeppelin/openzeppelin-contracts/pull/2673)))

**How to update:** Change your import paths by removing the `draft-` prefix from `@openzeppelin/contracts/token/ERC20/extensions/draft-ERC20FlashMint.sol`.

> See [Releases and Stability: Drafts](https://docs.openzeppelin.com/contracts/4.x/releases-stability#drafts).

## 4.1.0 (2021-04-29)

 * `IERC20Metadata`: add a new extended interface that includes the optional `name()`, `symbol()` and `decimals()` functions. ([#2561](https://github.com/OpenZeppelin/openzeppelin-contracts/pull/2561))
 * `ERC777`: make reception acquirement optional in `_mint`. ([#2552](https://github.com/OpenZeppelin/openzeppelin-contracts/pull/2552))
 * `ERC20Permit`: add a `_useNonce` to enable further usage of ERC712 signatures. ([#2565](https://github.com/OpenZeppelin/openzeppelin-contracts/pull/2565))
 * `ERC20FlashMint`: add an implementation of the ERC3156 extension for flash-minting ERC20 tokens. ([#2543](https://github.com/OpenZeppelin/openzeppelin-contracts/pull/2543))
 * `SignatureChecker`: add a signature verification library that supports both EOA and ERC1271 compliant contracts as signers. ([#2532](https://github.com/OpenZeppelin/openzeppelin-contracts/pull/2532))
 * `Multicall`: add abstract contract with `multicall(bytes[] calldata data)` function to bundle multiple calls together ([#2608](https://github.com/OpenZeppelin/openzeppelin-contracts/pull/2608))
 * `ECDSA`: add support for ERC2098 short-signatures. ([#2582](https://github.com/OpenZeppelin/openzeppelin-contracts/pull/2582))
 * `AccessControl`: add an `onlyRole` modifier to restrict specific function to callers bearing a specific role. ([#2609](https://github.com/OpenZeppelin/openzeppelin-contracts/pull/2609))
 * `StorageSlot`: add a library for reading and writing primitive types to specific storage slots. ([#2542](https://github.com/OpenZeppelin/openzeppelin-contracts/pull/2542))
 * UUPS Proxies: add `UUPSUpgradeable` to implement the UUPS proxy pattern together with `EIP1967Proxy`. ([#2542](https://github.com/OpenZeppelin/openzeppelin-contracts/pull/2542))

### Breaking changes

This release includes two small breaking changes in `TimelockController`.

1. The `onlyRole` modifier in this contract was designed to let anyone through if the role was granted to `address(0)`,
   allowing the possibility to to make a role "open", which can be used for `EXECUTOR_ROLE`. This modifier is now
   replaced by `AccessControl.onlyRole`, which does not have this ability. The previous behavior was moved to the
   modifier `TimelockController.onlyRoleOrOpenRole`.
2. It was possible to make `PROPOSER_ROLE` an open role (as described in the previous item) if it was granted to
   `address(0)`. This would affect the `schedule`, `scheduleBatch`, and `cancel` operations in `TimelockController`.
   This ability was removed as it does not make sense to open up the `PROPOSER_ROLE` in the same way that it does for
   `EXECUTOR_ROLE`.

## 4.0.0 (2021-03-23)

 * Now targeting the 0.8.x line of Solidity compilers. For 0.6.x (resp 0.7.x) support, use version 3.4.0 (resp 3.4.0-solc-0.7) of OpenZeppelin.
 * `Context`: making `_msgData` return `bytes calldata` instead of `bytes memory` ([#2492](https://github.com/OpenZeppelin/openzeppelin-contracts/pull/2492))
 * `ERC20`: removed the `_setDecimals` function and the storage slot associated to decimals. ([#2502](https://github.com/OpenZeppelin/openzeppelin-contracts/pull/2502))
 * `Strings`: addition of a `toHexString` function.  ([#2504](https://github.com/OpenZeppelin/openzeppelin-contracts/pull/2504))
 * `EnumerableMap`: change implementation to optimize for `key → value` lookups instead of enumeration. ([#2518](https://github.com/OpenZeppelin/openzeppelin-contracts/pull/2518))
 * `GSN`: deprecate GSNv1 support in favor of upcoming support for GSNv2. ([#2521](https://github.com/OpenZeppelin/openzeppelin-contracts/pull/2521))
 * `ERC165`: remove uses of storage in the base ERC165 implementation. ERC165 based contracts now use storage-less virtual functions. Old behavior remains available in the `ERC165Storage` extension. ([#2505](https://github.com/OpenZeppelin/openzeppelin-contracts/pull/2505))
 * `Initializable`: make initializer check stricter during construction. ([#2531](https://github.com/OpenZeppelin/openzeppelin-contracts/pull/2531))
 * `ERC721`: remove enumerability of tokens from the base implementation. This feature is now provided separately through the `ERC721Enumerable` extension. ([#2511](https://github.com/OpenZeppelin/openzeppelin-contracts/pull/2511))
 * `AccessControl`: removed enumerability by default for a more lightweight contract. It is now opt-in through `AccessControlEnumerable`. ([#2512](https://github.com/OpenZeppelin/openzeppelin-contracts/pull/2512))
 * Meta Transactions: add `ERC2771Context` and a `MinimalForwarder` for meta-transactions. ([#2508](https://github.com/OpenZeppelin/openzeppelin-contracts/pull/2508))
 * Overall reorganization of the contract folder to improve clarity and discoverability. ([#2503](https://github.com/OpenZeppelin/openzeppelin-contracts/pull/2503))
 * `ERC20Capped`: optimize gas usage by enforcing the check directly in `_mint`. ([#2524](https://github.com/OpenZeppelin/openzeppelin-contracts/pull/2524))
 * Rename `UpgradeableProxy` to `ERC1967Proxy`. ([#2547](https://github.com/OpenZeppelin/openzeppelin-contracts/pull/2547))
 * `ERC777`: optimize the gas costs of the constructor. ([#2551](https://github.com/OpenZeppelin/openzeppelin-contracts/pull/2551))
 * `ERC721URIStorage`: add a new extension that implements the `_setTokenURI` behavior as it was available in 3.4.0. ([#2555](https://github.com/OpenZeppelin/openzeppelin-contracts/pull/2555))
 * `AccessControl`: added ERC165 interface detection. ([#2562](https://github.com/OpenZeppelin/openzeppelin-contracts/pull/2562))
 * `ERC1155`: make `uri` public so overloading function can call it using super. ([#2576](https://github.com/OpenZeppelin/openzeppelin-contracts/pull/2576))

### Bug fixes for beta releases

 * `AccessControlEnumerable`: Fixed `renounceRole` not updating enumerable set of addresses for a role. ([#2572](https://github.com/OpenZeppelin/openzeppelin-contracts/pull/2572))

### How to upgrade from 3.x

Since this version has moved a few contracts to different directories, users upgrading from a previous version will need to adjust their import statements. To make this easier, the package includes a script that will migrate import statements automatically. After upgrading to the latest version of the package, run:

```
npx openzeppelin-contracts-migrate-imports
```

Make sure you're using git or another version control system to be able to recover from any potential error in our script.

### How to upgrade from 4.0-beta.x

Some further changes have been done between the different beta iterations. Transitions made during this period are configured in the `migrate-imports` script. Consequently, you can upgrade from any previous 4.0-beta.x version using the same script as described in the *How to upgrade from 3.x* section.

## 3.4.2

 * `TimelockController`: Add additional isOperationReady check.

## 3.4.1 (2021-03-03)

 * `ERC721`: made `_approve` an internal function (was private).

## 3.4.0 (2021-02-02)

 * `BeaconProxy`: added new kind of proxy that allows simultaneous atomic upgrades. ([#2411](https://github.com/OpenZeppelin/openzeppelin-contracts/pull/2411))
 * `EIP712`: added helpers to verify EIP712 typed data signatures on chain. ([#2418](https://github.com/OpenZeppelin/openzeppelin-contracts/pull/2418))
 * `ERC20Permit`: added an implementation of the ERC20 permit extension for gasless token approvals. ([#2237](https://github.com/OpenZeppelin/openzeppelin-contracts/pull/2237))
 * Presets: added token presets with preminted fixed supply `ERC20PresetFixedSupply` and `ERC777PresetFixedSupply`. ([#2399](https://github.com/OpenZeppelin/openzeppelin-contracts/pull/2399))
 * `Address`: added `functionDelegateCall`, similar to the existing `functionCall`. ([#2333](https://github.com/OpenZeppelin/openzeppelin-contracts/pull/2333))
 * `Clones`: added a library for deploying EIP 1167 minimal proxies. ([#2449](https://github.com/OpenZeppelin/openzeppelin-contracts/pull/2449))
 * `Context`: moved from `contracts/GSN` to `contracts/utils`. ([#2453](https://github.com/OpenZeppelin/openzeppelin-contracts/pull/2453))
 * `PaymentSplitter`: replace usage of `.transfer()` with `Address.sendValue` for improved compatibility with smart wallets. ([#2455](https://github.com/OpenZeppelin/openzeppelin-contracts/pull/2455))
 * `UpgradeableProxy`: bubble revert reasons from initialization calls. ([#2454](https://github.com/OpenZeppelin/openzeppelin-contracts/pull/2454))
 * `SafeMath`: fix a memory allocation issue by adding new `SafeMath.tryOp(uint,uint)→(bool,uint)` functions. `SafeMath.op(uint,uint,string)→uint` are now deprecated. ([#2462](https://github.com/OpenZeppelin/openzeppelin-contracts/pull/2462))
 * `EnumerableMap`: fix a memory allocation issue by adding new `EnumerableMap.tryGet(uint)→(bool,address)` functions. `EnumerableMap.get(uint)→string` is now deprecated. ([#2462](https://github.com/OpenZeppelin/openzeppelin-contracts/pull/2462))
 * `ERC165Checker`: added batch `getSupportedInterfaces`. ([#2469](https://github.com/OpenZeppelin/openzeppelin-contracts/pull/2469))
 * `RefundEscrow`: `beneficiaryWithdraw` will forward all available gas to the beneficiary. ([#2480](https://github.com/OpenZeppelin/openzeppelin-contracts/pull/2480))
 * Many view and pure functions have been made virtual to customize them via overrides. In many cases this will not imply that other functions in the contract will automatically adapt to the overridden definitions. People who wish to override should consult the source code to understand the impact and if they need to override any additional functions to achieve the desired behavior.

### Security Fixes

 * `ERC777`: fix potential reentrancy issues for custom extensions to `ERC777`. ([#2483](https://github.com/OpenZeppelin/openzeppelin-contracts/pull/2483))

If you're using our implementation of ERC777 from version 3.3.0 or earlier, and you define a custom `_beforeTokenTransfer` function that writes to a storage variable, you may be vulnerable to a reentrancy attack. If you're affected and would like assistance please write to security@openzeppelin.com. [Read more in the pull request.](https://github.com/OpenZeppelin/openzeppelin-contracts/pull/2483)

## 3.3.0 (2020-11-26)

 * Now supports both Solidity 0.6 and 0.7. Compiling with solc 0.7 will result in warnings. Install the `solc-0.7` tag to compile without warnings.
 * `Address`: added `functionStaticCall`, similar to the existing `functionCall`. ([#2333](https://github.com/OpenZeppelin/openzeppelin-contracts/pull/2333))
 * `TimelockController`: added a contract to augment access control schemes with a delay. ([#2354](https://github.com/OpenZeppelin/openzeppelin-contracts/pull/2354))
 * `EnumerableSet`: added `Bytes32Set`, for sets of `bytes32`. ([#2395](https://github.com/OpenZeppelin/openzeppelin-contracts/pull/2395))

## 3.2.2-solc-0.7 (2020-10-28)
 * Resolve warnings introduced by Solidity 0.7.4. ([#2396](https://github.com/OpenZeppelin/openzeppelin-contracts/pull/2396))

## 3.2.1-solc-0.7 (2020-09-15)
 * `ERC777`: Remove a warning about function state visibility in Solidity 0.7. ([#2327](https://github.com/OpenZeppelin/openzeppelin-contracts/pull/2327))

## 3.2.0 (2020-09-10)

### New features
 * Proxies: added the proxy contracts from OpenZeppelin SDK. ([#2335](https://github.com/OpenZeppelin/openzeppelin-contracts/pull/2335))

#### Proxy changes with respect to OpenZeppelin SDK

Aside from upgrading them from Solidity 0.5 to 0.6, we've changed a few minor things from the proxy contracts as they were found in OpenZeppelin SDK.

- `UpgradeabilityProxy` was renamed to `UpgradeableProxy`.
- `AdminUpgradeabilityProxy` was renamed to `TransparentUpgradeableProxy`.
- `Proxy._willFallback` was renamed to `Proxy._beforeFallback`.
- `UpgradeabilityProxy._setImplementation` and `AdminUpgradeabilityProxy._setAdmin` were made private.

### Improvements
 * `Address.isContract`: switched from `extcodehash` to `extcodesize` for less gas usage. ([#2311](https://github.com/OpenZeppelin/openzeppelin-contracts/pull/2311))

### Breaking changes
 * `ERC20Snapshot`: switched to using `_beforeTokenTransfer` hook instead of overriding ERC20 operations. ([#2312](https://github.com/OpenZeppelin/openzeppelin-contracts/pull/2312))

This small change in the way we implemented `ERC20Snapshot` may affect users who are combining this contract with
other ERC20 flavors, since it no longer overrides `_transfer`, `_mint`, and `_burn`. This can result in having to remove Solidity `override(...)` specifiers in derived contracts for these functions, and to instead have to add it for `_beforeTokenTransfer`. See [Using Hooks](https://docs.openzeppelin.com/contracts/3.x/extending-contracts#using-hooks) in the documentation.

## 3.1.0 (2020-06-23)

### New features
 * `SafeCast`: added functions to downcast signed integers (e.g. `toInt32`), improving usability of `SignedSafeMath`. ([#2243](https://github.com/OpenZeppelin/openzeppelin-contracts/pull/2243))
 * `functionCall`: new helpers that replicate Solidity's function call semantics, reducing the need to rely on `call`. ([#2264](https://github.com/OpenZeppelin/openzeppelin-contracts/pull/2264))
 * `ERC1155`: added support for a base implementation, non-standard extensions and a preset contract. ([#2014](https://github.com/OpenZeppelin/openzeppelin-contracts/pull/2014), [#2230](https://github.com/OpenZeppelin/openzeppelin-contracts/issues/2230))

### Improvements
 * `ReentrancyGuard`: reduced overhead of using the `nonReentrant` modifier. ([#2171](https://github.com/OpenZeppelin/openzeppelin-contracts/pull/2171))
 * `AccessControl`: added a `RoleAdminChanged` event to `_setAdminRole`. ([#2214](https://github.com/OpenZeppelin/openzeppelin-contracts/pull/2214))
 * Made all `public` functions in the token preset contracts `virtual`. ([#2257](https://github.com/OpenZeppelin/openzeppelin-contracts/pull/2257))

### Deprecations
 * `SafeERC20`: deprecated `safeApprove`. ([#2268](https://github.com/OpenZeppelin/openzeppelin-contracts/pull/2268))

## 3.0.2 (2020-06-08)

### Improvements
 * Added SPX license identifier to all contracts. ([#2235](https://github.com/OpenZeppelin/openzeppelin-contracts/pull/2235))

## 3.0.1 (2020-04-27)

### Bugfixes
 * `ERC777`: fixed the `_approve` internal function not validating some of their arguments for non-zero addresses. ([#2213](https://github.com/OpenZeppelin/openzeppelin-contracts/pull/2213))

## 3.0.0 (2020-04-20)

### New features
 * `AccessControl`: new contract for managing permissions in a system, replacement for `Ownable` and `Roles`. ([#2112](https://github.com/OpenZeppelin/openzeppelin-contracts/pull/2112))
 * `SafeCast`: new functions to convert to and from signed and unsigned values: `toUint256` and `toInt256`. ([#2123](https://github.com/OpenZeppelin/openzeppelin-contracts/pull/2123))
 * `EnumerableMap`: a new data structure for key-value pairs (like `mapping`) that can be iterated over. ([#2160](https://github.com/OpenZeppelin/openzeppelin-contracts/pull/2160))

### Breaking changes
 * `ERC721`: `burn(owner, tokenId)` was removed, use `burn(tokenId)` instead. ([#2125](https://github.com/OpenZeppelin/openzeppelin-contracts/pull/2125))
 * `ERC721`: `_checkOnERC721Received` was removed. ([#2125](https://github.com/OpenZeppelin/openzeppelin-contracts/pull/2125))
 * `ERC721`: `_transferFrom` and `_safeTransferFrom` were renamed to `_transfer` and `_safeTransfer`. ([#2162](https://github.com/OpenZeppelin/openzeppelin-contracts/pull/2162))
 * `Ownable`: removed `_transferOwnership`. ([#2162](https://github.com/OpenZeppelin/openzeppelin-contracts/pull/2162))
 * `PullPayment`, `Escrow`: `withdrawWithGas` was removed. The old `withdraw` function now forwards all gas. ([#2125](https://github.com/OpenZeppelin/openzeppelin-contracts/pull/2125))
 * `Roles` was removed, use `AccessControl` as a replacement. ([#2112](https://github.com/OpenZeppelin/openzeppelin-contracts/pull/2112))
 * `ECDSA`: when receiving an invalid signature, `recover` now reverts instead of returning the zero address. ([#2114](https://github.com/OpenZeppelin/openzeppelin-contracts/pull/2114))
 * `Create2`: added an `amount` argument to `deploy` for contracts with `payable` constructors. ([#2117](https://github.com/OpenZeppelin/openzeppelin-contracts/pull/2117))
 * `Pausable`: moved to the `utils` directory. ([#2122](https://github.com/OpenZeppelin/openzeppelin-contracts/pull/2122))
 * `Strings`: moved to the `utils` directory. ([#2122](https://github.com/OpenZeppelin/openzeppelin-contracts/pull/2122))
 * `Counters`: moved to the `utils` directory. ([#2122](https://github.com/OpenZeppelin/openzeppelin-contracts/pull/2122))
 * `SignedSafeMath`: moved to the `math` directory. ([#2122](https://github.com/OpenZeppelin/openzeppelin-contracts/pull/2122))
 * `ERC20Snapshot`: moved to the `token/ERC20` directory. `snapshot` was changed into an `internal` function. ([#2122](https://github.com/OpenZeppelin/openzeppelin-contracts/pull/2122))
 * `Ownable`: moved to the `access` directory. ([#2120](https://github.com/OpenZeppelin/openzeppelin-contracts/pull/2120))
 * `Ownable`: removed `isOwner`. ([#2120](https://github.com/OpenZeppelin/openzeppelin-contracts/pull/2120))
 * `Secondary`: removed from the library, use `Ownable` instead. ([#2120](https://github.com/OpenZeppelin/openzeppelin-contracts/pull/2120))
 * `Escrow`, `ConditionalEscrow`, `RefundEscrow`: these now use `Ownable` instead of `Secondary`, their external API changed accordingly. ([#2120](https://github.com/OpenZeppelin/openzeppelin-contracts/pull/2120))
 * `ERC20`: removed `_burnFrom`. ([#2119](https://github.com/OpenZeppelin/openzeppelin-contracts/pull/2119))
 * `Address`: removed `toPayable`, use `payable(address)` instead. ([#2133](https://github.com/OpenZeppelin/openzeppelin-contracts/pull/2133))
 * `ERC777`: `_send`, `_mint` and `_burn` now use the caller as the operator. ([#2134](https://github.com/OpenZeppelin/openzeppelin-contracts/pull/2134))
 * `ERC777`: removed `_callsTokensToSend` and `_callTokensReceived`. ([#2134](https://github.com/OpenZeppelin/openzeppelin-contracts/pull/2134))
 * `EnumerableSet`: renamed `get` to `at`. ([#2151](https://github.com/OpenZeppelin/openzeppelin-contracts/pull/2151))
 * `ERC165Checker`: functions no longer have a leading underscore. ([#2150](https://github.com/OpenZeppelin/openzeppelin-contracts/pull/2150))
 * `ERC721Metadata`, `ERC721Enumerable`: these contracts were removed, and their functionality merged into `ERC721`. ([#2160](https://github.com/OpenZeppelin/openzeppelin-contracts/pull/2160))
 * `ERC721`: added a constructor for `name` and `symbol`. ([#2160](https://github.com/OpenZeppelin/openzeppelin-contracts/pull/2160))
 * `ERC20Detailed`: this contract was removed and its functionality merged into `ERC20`. ([#2161](https://github.com/OpenZeppelin/openzeppelin-contracts/pull/2161))
 * `ERC20`: added a constructor for `name` and `symbol`. `decimals` now defaults to 18. ([#2161](https://github.com/OpenZeppelin/openzeppelin-contracts/pull/2161))
 * `Strings`: renamed `fromUint256` to `toString` ([#2188](https://github.com/OpenZeppelin/openzeppelin-contracts/pull/2188))

## 2.5.1 (2020-04-24)

### Bugfixes
 * `ERC777`: fixed the `_send` and `_approve` internal functions not validating some of their arguments for non-zero addresses. ([#2212](https://github.com/OpenZeppelin/openzeppelin-contracts/pull/2212))

## 2.5.0 (2020-02-04)

### New features
 * `SafeCast.toUintXX`: new library for integer downcasting, which allows for safe operation on smaller types (e.g. `uint32`) when combined with `SafeMath`. ([#1926](https://github.com/OpenZeppelin/openzeppelin-solidity/pull/1926))
 * `ERC721Metadata`: added `baseURI`, which can be used for dramatic gas savings when all token URIs share a prefix (e.g. `http://api.myapp.com/tokens/<id>`). ([#1970](https://github.com/OpenZeppelin/openzeppelin-solidity/pull/1970))
 * `EnumerableSet`: new library for storing enumerable sets of values. Only `AddressSet` is supported in this release. ([#2061](https://github.com/OpenZeppelin/openzeppelin-solidity/pull/2061))
 * `Create2`: simple library to make usage of the `CREATE2` opcode easier. ([#1744](https://github.com/OpenZeppelin/openzeppelin-contracts/pull/1744))

### Improvements
 * `ERC777`: `_burn` is now internal, providing more flexibility and making it easier to create tokens that deflate. ([#1908](https://github.com/OpenZeppelin/openzeppelin-contracts/pull/1908))
 * `ReentrancyGuard`: greatly improved gas efficiency by using the net gas metering mechanism introduced in the Istanbul hardfork. ([#1992](https://github.com/OpenZeppelin/openzeppelin-contracts/pull/1992), [#1996](https://github.com/OpenZeppelin/openzeppelin-contracts/pull/1996))
 * `ERC777`: improve extensibility by making `_send` and related functions `internal`. ([#2027](https://github.com/OpenZeppelin/openzeppelin-contracts/pull/2027))
 * `ERC721`: improved revert reason when transferring tokens to a non-recipient contract. ([#2018](https://github.com/OpenZeppelin/openzeppelin-contracts/pull/2018))

### Breaking changes
 * `ERC165Checker` now requires a minimum Solidity compiler version of 0.5.10. ([#1829](https://github.com/OpenZeppelin/openzeppelin-solidity/pull/1829))

## 2.4.0 (2019-10-29)

### New features
 * `Address.toPayable`: added a helper to convert between address types without having to resort to low-level casting. ([#1773](https://github.com/OpenZeppelin/openzeppelin-solidity/pull/1773))
 * Facilities to make metatransaction-enabled contracts through the Gas Station Network. ([#1844](https://github.com/OpenZeppelin/openzeppelin-contracts/pull/1844))
 * `Address.sendValue`: added a replacement to Solidity's `transfer`, removing the fixed gas stipend. ([#1962](https://github.com/OpenZeppelin/openzeppelin-solidity/pull/1962))
 * Added replacement for functions that don't forward all gas (which have been deprecated): ([#1976](https://github.com/OpenZeppelin/openzeppelin-solidity/pull/1976))
   * `PullPayment.withdrawPaymentsWithGas(address payable payee)`
   * `Escrow.withdrawWithGas(address payable payee)`
 * `SafeMath`: added support for custom error messages to `sub`, `div` and `mod` functions. ([#1828](https://github.com/OpenZeppelin/openzeppelin-contracts/pull/1828))

### Improvements
 * `Address.isContract`: switched from `extcodesize` to `extcodehash` for less gas usage. ([#1802](https://github.com/OpenZeppelin/openzeppelin-solidity/pull/1802))
 * `ERC20` and `ERC777` updated to throw custom errors on subtraction overflows. ([#1828](https://github.com/OpenZeppelin/openzeppelin-contracts/pull/1828))

### Deprecations
 * Deprecated functions that don't forward all gas: ([#1976](https://github.com/OpenZeppelin/openzeppelin-solidity/pull/1976))
   * `PullPayment.withdrawPayments(address payable payee)`
   * `Escrow.withdraw(address payable payee)`

### Breaking changes
 * `Address` now requires a minimum Solidity compiler version of 0.5.5. ([#1802](https://github.com/OpenZeppelin/openzeppelin-solidity/pull/1802))
 * `SignatureBouncer` has been removed from drafts, both to avoid confusions with the GSN and `GSNRecipientSignature` (previously called `GSNBouncerSignature`) and because the API was not very clear. ([#1879](https://github.com/OpenZeppelin/openzeppelin-contracts/pull/1879))

### How to upgrade from 2.4.0-beta

The final 2.4.0 release includes a refactor of the GSN contracts that will be a breaking change for 2.4.0-beta users.

 * The default empty implementations of `_preRelayedCall` and `_postRelayedCall` were removed and must now be explicitly implemented always in custom recipients. If your custom recipient didn't include an implementation, you can provide an empty one.
 * `GSNRecipient`, `GSNBouncerBase`, and `GSNContext` were all merged into `GSNRecipient`.
 * `GSNBouncerSignature` and `GSNBouncerERC20Fee` were renamed to `GSNRecipientSignature` and `GSNRecipientERC20Fee`.
 * It is no longer necessary to inherit from `GSNRecipient` when using `GSNRecipientSignature` and `GSNRecipientERC20Fee`.

For example, a contract using `GSNBouncerSignature` would have to be changed in the following way.

```diff
-contract MyDapp is GSNRecipient, GSNBouncerSignature {
+contract MyDapp is GSNRecipientSignature {
```

Refer to the table below to adjust your inheritance list.

| 2.4.0-beta                         | 2.4.0                        |
| ---------------------------------- | ---------------------------- |
| `GSNRecipient, GSNBouncerSignature`| `GSNRecipientSignature`      |
| `GSNRecipient, GSNBouncerERC20Fee` | `GSNRecipientERC20Fee`       |
| `GSNBouncerBase`                   | `GSNRecipient`               |

## 2.3.0 (2019-05-27)

### New features
 * `ERC1820`: added support for interacting with the [ERC1820](https://eips.ethereum.org/EIPS/eip-1820) registry contract (`IERC1820Registry`), as well as base contracts that can be registered as implementers there. ([#1677](https://github.com/OpenZeppelin/openzeppelin-solidity/pull/1677))
 * `ERC777`: support for the [ERC777 token](https://eips.ethereum.org/EIPS/eip-777), which has multiple improvements over `ERC20` (but is backwards compatible with it) such as built-in burning, a more  straightforward permission system, and optional sender and receiver hooks on transfer (mandatory for contracts!). ([#1684](https://github.com/OpenZeppelin/openzeppelin-solidity/pull/1684))
 * All contracts now have revert reason strings, which give insight into error conditions, and help debug failing transactions. ([#1704](https://github.com/OpenZeppelin/openzeppelin-solidity/pull/1704))

### Improvements
 * Reverted the Solidity version bump done in v2.2.0, setting the minimum compiler version to v0.5.0, to prevent unexpected build breakage. Users are encouraged however to stay on top of new compiler releases, which usually include bugfixes. ([#1729](https://github.com/OpenZeppelin/openzeppelin-solidity/pull/1729))

### Bugfixes
 * `PostDeliveryCrowdsale`: some validations where skipped when paired with other crowdsale flavors, such as `AllowanceCrowdsale`, or `MintableCrowdsale` and `ERC20Capped`, which could cause buyers to not be able to claim their purchased tokens. ([#1721](https://github.com/OpenZeppelin/openzeppelin-solidity/pull/1721))
 * `ERC20._transfer`: the `from` argument was allowed to be the zero address, so it was possible to internally trigger a transfer of 0 tokens from the zero address. This address is not a valid destinatary of transfers, nor can it give or receive allowance, so this behavior was inconsistent. It now reverts. ([#1752](https://github.com/OpenZeppelin/openzeppelin-solidity/pull/1752))

## 2.2.0 (2019-03-14)

### New features
 * `ERC20Snapshot`: create snapshots on demand of the token balances and total supply, to later retrieve and e.g. calculate dividends at a past time. ([#1617](https://github.com/OpenZeppelin/openzeppelin-solidity/pull/1617))
 * `SafeERC20`: `ERC20` contracts with no return value (i.e. that revert on failure) are now supported. ([#1655](https://github.com/OpenZeppelin/openzeppelin-solidity/pull/1655))
 * `ERC20`: added internal `_approve(address owner, address spender, uint256 value)`, allowing derived contracts to set the allowance of arbitrary accounts. ([#1609](https://github.com/OpenZeppelin/openzeppelin-solidity/pull/1609))
 * `ERC20Metadata`: added internal `_setTokenURI(string memory tokenURI)`. ([#1618](https://github.com/OpenZeppelin/openzeppelin-solidity/pull/1618))
 * `TimedCrowdsale`: added internal `_extendTime(uint256 newClosingTime)` as well as `TimedCrowdsaleExtended(uint256 prevClosingTime, uint256 newClosingTime)` event allowing to extend the crowdsale, as long as it hasn't already closed.

### Improvements
 * Upgraded the minimum compiler version to v0.5.2: this removes many Solidity warnings that were false positives. ([#1606](https://github.com/OpenZeppelin/openzeppelin-solidity/pull/1606))
 * `ECDSA`: `recover` no longer accepts malleable signatures (those using upper-range values for `s`, or 0/1 for `v`). ([#1622](https://github.com/OpenZeppelin/openzeppelin-solidity/pull/1622))
 * ``ERC721``'s transfers are now more gas efficient due to removal of unnecessary `SafeMath` calls. ([#1610](https://github.com/OpenZeppelin/openzeppelin-solidity/pull/1610))
 * Fixed variable shadowing issues. ([#1606](https://github.com/OpenZeppelin/openzeppelin-solidity/pull/1606))

### Bugfixes
 * (minor) `SafeERC20`: `safeApprove` wasn't properly checking for a zero allowance when attempting to set a non-zero allowance. ([#1647](https://github.com/OpenZeppelin/openzeppelin-solidity/pull/1647))

### Breaking changes in drafts
 * `TokenMetadata` has been renamed to `ERC20Metadata`. ([#1618](https://github.com/OpenZeppelin/openzeppelin-solidity/pull/1618))
 * The library `Counter` has been renamed to `Counters` and its API has been improved. See an example in `ERC721`, lines [17](https://github.com/OpenZeppelin/openzeppelin-solidity/blob/3cb4a00fce1da76196ac0ac3a0ae9702b99642b5/contracts/token/ERC721/ERC721.sol#L17) and [204](https://github.com/OpenZeppelin/openzeppelin-solidity/blob/3cb4a00fce1da76196ac0ac3a0ae9702b99642b5/contracts/token/ERC721/ERC721.sol#L204). ([#1610](https://github.com/OpenZeppelin/openzeppelin-solidity/pull/1610))

## 2.1.3 (2019-02-26)
 * Backported `SafeERC20.safeApprove` bugfix. ([#1647](https://github.com/OpenZeppelin/openzeppelin-solidity/pull/1647))

## 2.1.2 (2019-01-17)
 * Removed most of the test suite from the npm package, except `PublicRole.behavior.js`, which may be useful to users testing their own `Roles`.

## 2.1.1 (2019-01-04)
 * Version bump to avoid conflict in the npm registry.

## 2.1.0 (2019-01-04)

### New features
 * Now targeting the 0.5.x line of Solidity compilers. For 0.4.24 support, use version 2.0 of OpenZeppelin.
 * `WhitelistCrowdsale`: a crowdsale where only whitelisted accounts (`WhitelistedRole`) can purchase tokens. Adding or removing accounts from the whitelist is done by whitelist admins (`WhitelistAdminRole`). Similar to the pre-2.0 `WhitelistedCrowdsale`. ([#1525](https://github.com/OpenZeppelin/openzeppelin-solidity/pull/1525), [#1589](https://github.com/OpenZeppelin/openzeppelin-solidity/pull/1589))
 * `RefundablePostDeliveryCrowdsale`: replacement for `RefundableCrowdsale` (deprecated, see below) where tokens are only granted once the crowdsale ends (if it meets its goal). ([#1543](https://github.com/OpenZeppelin/openzeppelin-solidity/pull/1543))
 * `PausableCrowdsale`: allows for pausers (`PauserRole`) to pause token purchases. Other crowdsale operations (e.g. withdrawals and refunds, if applicable) are not affected. ([#832](https://github.com/OpenZeppelin/openzeppelin-solidity/pull/832))
 * `ERC20`: `transferFrom` and `_burnFrom ` now emit `Approval` events, to represent the token's state comprehensively through events. ([#1524](https://github.com/OpenZeppelin/openzeppelin-solidity/pull/1524))
 * `ERC721`: added `_burn(uint256 tokenId)`, replacing the similar deprecated function (see below). ([#1550](https://github.com/OpenZeppelin/openzeppelin-solidity/pull/1550))
 * `ERC721`: added `_tokensOfOwner(address owner)`, allowing to internally retrieve the array of an account's owned tokens. ([#1522](https://github.com/OpenZeppelin/openzeppelin-solidity/pull/1522))
 * Crowdsales: all constructors are now `public`, meaning it is not necessary to extend these contracts in order to deploy them. The exception is `FinalizableCrowdsale`, since it is meaningless unless extended. ([#1564](https://github.com/OpenZeppelin/openzeppelin-solidity/pull/1564))
 * `SignedSafeMath`: added overflow-safe operations for signed integers (`int256`). ([#1559](https://github.com/OpenZeppelin/openzeppelin-solidity/pull/1559), [#1588](https://github.com/OpenZeppelin/openzeppelin-solidity/pull/1588))

### Improvements
 * The compiler version required by `Array` was behind the rest of the library so it was updated to `v0.4.24`. ([#1553](https://github.com/OpenZeppelin/openzeppelin-solidity/pull/1553))
 * Now conforming to a 4-space indentation code style. ([1508](https://github.com/OpenZeppelin/openzeppelin-solidity/pull/1508))
 * `ERC20`: more gas efficient due to removed redundant `require`s. ([#1409](https://github.com/OpenZeppelin/openzeppelin-solidity/pull/1409))
 * `ERC721`: fixed a bug that prevented internal data structures from being properly cleaned, missing potential gas refunds. ([#1539](https://github.com/OpenZeppelin/openzeppelin-solidity/pull/1539) and [#1549](https://github.com/OpenZeppelin/openzeppelin-solidity/pull/1549))
 * `ERC721`: general gas savings on `transferFrom`, `_mint` and `_burn`, due to redundant `require`s and `SSTORE`s. ([#1549](https://github.com/OpenZeppelin/openzeppelin-solidity/pull/1549))

### Bugfixes

### Breaking changes

### Deprecations
 * `ERC721._burn(address owner, uint256 tokenId)`: due to the `owner` parameter being unnecessary. ([#1550](https://github.com/OpenZeppelin/openzeppelin-solidity/pull/1550))
 * `RefundableCrowdsale`: due to trading abuse potential on crowdsales that miss their goal. ([#1543](https://github.com/OpenZeppelin/openzeppelin-solidity/pull/1543))<|MERGE_RESOLUTION|>--- conflicted
+++ resolved
@@ -1,13 +1,9 @@
 # Changelog
 
-<<<<<<< HEAD
-## Next 5.0.0
-
+## Unreleased (Breaking)
+
+ * `TimelockController`: Changed the role architecture to use `DEFAULT_ADMIN_ROLE` as the admin for all roles, instead of the bespoke `TIMELOCK_ADMIN_ROLE` that was used previously. This aligns with the general recommendation for `AccessControl` and makes the addition of new roles easier. Accordingly, the `admin` parameter and timelock will now be granted `DEFAULT_ADMIN_ROLE` instead of `TIMELOCK_ADMIN_ROLE`. ([#3799](https://github.com/OpenZeppelin/openzeppelin-contracts/pull/3799))
 * Remove presets in favor of the OZ Wizard.
-=======
-## Unreleased (Breaking)
-
- * `TimelockController`: Changed the role architecture to use `DEFAULT_ADMIN_ROLE` as the admin for all roles, instead of the bespoke `TIMELOCK_ADMIN_ROLE` that was used previously. This aligns with the general recommendation for `AccessControl` and makes the addition of new roles easier. Accordingly, the `admin` parameter and timelock will now be granted `DEFAULT_ADMIN_ROLE` instead of `TIMELOCK_ADMIN_ROLE`. ([#3799](https://github.com/OpenZeppelin/openzeppelin-contracts/pull/3799))
 
 ## Unreleased
 
@@ -18,7 +14,6 @@
 ### Deprecations
 
  * `ERC20Permit`: Added the file `IERC20Permit.sol` and `ERC20Permit.sol` and deprecated `draft-IERC20Permit.sol` and `draft-ERC20Permit.sol` since [EIP-2612](https://eips.ethereum.org/EIPS/eip-2612) is no longer a Draft. Developers are encouraged to update their imports. ([#3793](https://github.com/OpenZeppelin/openzeppelin-contracts/pull/3793))
->>>>>>> 88798541
 
 ## Unreleased
 
