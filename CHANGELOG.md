# Changelog

## Unreleased

* `GovernorTimelockControl`: improve the `state()` function to have it reflect cases where a proposal has been canceled directly on the timelock. ([#2977](https://github.com/OpenZeppelin/openzeppelin-contracts/pull/2977))
* `Math`: add a `abs(int256)` method that returns the unsigned absolute value of a signed value. ([#2984](https://github.com/OpenZeppelin/openzeppelin-contracts/pull/2984))
* Preset contracts are now deprecated in favor of [Contracts Wizard](https://wizard.openzeppelin.com). ([#2986](https://github.com/OpenZeppelin/openzeppelin-contracts/pull/2986))

## 4.4.0 (2021-11-25)

 * `Ownable`: add an internal `_transferOwnership(address)`. ([#2568](https://github.com/OpenZeppelin/openzeppelin-contracts/pull/2568))
 * `AccessControl`: add internal `_grantRole(bytes32,address)` and `_revokeRole(bytes32,address)`. ([#2568](https://github.com/OpenZeppelin/openzeppelin-contracts/pull/2568))
 * `AccessControl`: mark `_setupRole(bytes32,address)` as deprecated in favor of `_grantRole(bytes32,address)`. ([#2568](https://github.com/OpenZeppelin/openzeppelin-contracts/pull/2568))
 * `AccessControlEnumerable`: hook into `_grantRole(bytes32,address)` and `_revokeRole(bytes32,address)`. ([#2946](https://github.com/OpenZeppelin/openzeppelin-contracts/pull/2946))
 * `EIP712`: cache `address(this)` to immutable storage to avoid potential issues if a vanilla contract is used in a delegatecall context. ([#2852](https://github.com/OpenZeppelin/openzeppelin-contracts/pull/2852))
 * Add internal `_setApprovalForAll` to `ERC721` and `ERC1155`. ([#2834](https://github.com/OpenZeppelin/openzeppelin-contracts/pull/2834))
<<<<<<< HEAD
 * `Governor`: shift vote start and end by one block to better match Compound's GovernorBravo and prevent voting at the Governor level if the voting snapshot is not ready. ([#2892](https://github.com/OpenZeppelin/openzeppelin-contracts/pull/#2892))
 * `PaymentSplitter`: now supports ERC20 assets in addition to Ether. ([#2858](https://github.com/OpenZeppelin/openzeppelin-contracts/pull/#2858))
 * `Base64`: add a library to parse bytes into base64 strings using `encode(bytes memory)` function, and provide examples to show how to use to build URL-safe `tokenURIs` ([#2884](https://github.com/OpenZeppelin/openzeppelin-contracts/pull/#2884))
 
=======
 * `Governor`: shift vote start and end by one block to better match Compound's GovernorBravo and prevent voting at the Governor level if the voting snapshot is not ready. ([#2892](https://github.com/OpenZeppelin/openzeppelin-contracts/pull/2892))
 * `GovernorCompatibilityBravo`: consider quorum an inclusive rather than exclusive minimum to match Compound's GovernorBravo. ([#2974](https://github.com/OpenZeppelin/openzeppelin-contracts/pull/2974))
 * `GovernorSettings`: a new governor module that manages voting settings updatable through governance actions. ([#2904](https://github.com/OpenZeppelin/openzeppelin-contracts/pull/2904))
 * `PaymentSplitter`: now supports ERC20 assets in addition to Ether. ([#2858](https://github.com/OpenZeppelin/openzeppelin-contracts/pull/2858))
 * `ECDSA`: add a variant of `toEthSignedMessageHash` for arbitrary length message hashing. ([#2865](https://github.com/OpenZeppelin/openzeppelin-contracts/pull/2865))
 * `MerkleProof`: add a `processProof` function that returns the rebuilt root hash given a leaf and a proof. ([#2841](https://github.com/OpenZeppelin/openzeppelin-contracts/pull/2841))
 * `VestingWallet`: new contract that handles the vesting of Ether and ERC20 tokens following a customizable vesting schedule. ([#2748](https://github.com/OpenZeppelin/openzeppelin-contracts/pull/2748))
 * `Governor`: enable receiving Ether when a Timelock contract is not used. ([#2748](https://github.com/OpenZeppelin/openzeppelin-contracts/pull/2849))
 * `GovernorTimelockCompound`: fix ability to use Ether stored in the Timelock contract. ([#2748](https://github.com/OpenZeppelin/openzeppelin-contracts/pull/2849))

## 4.3.3

 * `ERC1155Supply`: Handle `totalSupply` changes by hooking into `_beforeTokenTransfer` to ensure consistency of balances and supply during `IERC1155Receiver.onERC1155Received` calls.

>>>>>>> 7d17acfb
## 4.3.2 (2021-09-14)

 * `UUPSUpgradeable`: Add modifiers to prevent `upgradeTo` and `upgradeToAndCall` being executed on any contract that is not the active ERC1967 proxy. This prevents these functions being called on implementation contracts or minimal ERC1167 clones, in particular.

## 4.3.1 (2021-08-26)

 * `TimelockController`: Add additional isOperationReady check.

## 4.3.0 (2021-08-17)

 * `ERC2771Context`: use private variable from storage to store the forwarder address. Fixes issues where `_msgSender()` was not callable from constructors. ([#2754](https://github.com/OpenZeppelin/openzeppelin-contracts/pull/2754))
 * `EnumerableSet`: add `values()` functions that returns an array containing all values in a single call. ([#2768](https://github.com/OpenZeppelin/openzeppelin-contracts/pull/2768))
 * `Governor`: added a modular system of `Governor` contracts based on `GovernorAlpha` and `GovernorBravo`. ([#2672](https://github.com/OpenZeppelin/openzeppelin-contracts/pull/2672))
 * Add an `interfaces` folder containing solidity interfaces to final ERCs. ([#2517](https://github.com/OpenZeppelin/openzeppelin-contracts/pull/2517))
 * `ECDSA`: add `tryRecover` functions that will not throw if the signature is invalid, and will return an error flag instead. ([#2661](https://github.com/OpenZeppelin/openzeppelin-contracts/pull/2661))
 * `SignatureChecker`: Reduce gas usage of the `isValidSignatureNow` function for the "signature by EOA" case. ([#2661](https://github.com/OpenZeppelin/openzeppelin-contracts/pull/2661))

## 4.2.0 (2021-06-30)

 * `ERC20Votes`: add a new extension of the `ERC20` token with support for voting snapshots and delegation. ([#2632](https://github.com/OpenZeppelin/openzeppelin-contracts/pull/2632))
 * `ERC20VotesComp`: Variant of `ERC20Votes` that is compatible with Compound's `Comp` token interface but restricts supply to `uint96`. ([#2706](https://github.com/OpenZeppelin/openzeppelin-contracts/pull/2706))
 * `ERC20Wrapper`: add a new extension of the `ERC20` token which wraps an underlying token. Deposit and withdraw guarantee that the total supply is backed by a corresponding amount of underlying token. ([#2633](https://github.com/OpenZeppelin/openzeppelin-contracts/pull/2633))
 * Enumerables: Improve gas cost of removal in `EnumerableSet` and `EnumerableMap`.
 * Enumerables: Improve gas cost of lookup in `EnumerableSet` and `EnumerableMap`.
 * `Counter`: add a reset method. ([#2678](https://github.com/OpenZeppelin/openzeppelin-contracts/pull/2678))
 * Tokens: Wrap definitely safe subtractions in `unchecked` blocks.
 * `Math`: Add a `ceilDiv` method for performing ceiling division.
 * `ERC1155Supply`: add a new `ERC1155` extension that keeps track of the totalSupply of each tokenId. ([#2593](https://github.com/OpenZeppelin/openzeppelin-contracts/pull/2593))
 * `BitMaps`: add a new `BitMaps` library that provides a storage efficient datastructure for `uint256` to `bool` mapping with contiguous keys. ([#2710](https://github.com/OpenZeppelin/openzeppelin-contracts/pull/2710))

### Breaking Changes

 * `ERC20FlashMint` is no longer a Draft ERC. ([#2673](https://github.com/OpenZeppelin/openzeppelin-contracts/pull/2673)))

**How to update:** Change your import paths by removing the `draft-` prefix from `@openzeppelin/contracts/token/ERC20/extensions/draft-ERC20FlashMint.sol`.

> See [Releases and Stability: Drafts](https://docs.openzeppelin.com/contracts/4.x/releases-stability#drafts).

## 4.1.0 (2021-04-29)

 * `IERC20Metadata`: add a new extended interface that includes the optional `name()`, `symbol()` and `decimals()` functions. ([#2561](https://github.com/OpenZeppelin/openzeppelin-contracts/pull/2561))
 * `ERC777`: make reception acquirement optional in `_mint`. ([#2552](https://github.com/OpenZeppelin/openzeppelin-contracts/pull/2552))
 * `ERC20Permit`: add a `_useNonce` to enable further usage of ERC712 signatures. ([#2565](https://github.com/OpenZeppelin/openzeppelin-contracts/pull/2565))
 * `ERC20FlashMint`: add an implementation of the ERC3156 extension for flash-minting ERC20 tokens. ([#2543](https://github.com/OpenZeppelin/openzeppelin-contracts/pull/2543))
 * `SignatureChecker`: add a signature verification library that supports both EOA and ERC1271 compliant contracts as signers. ([#2532](https://github.com/OpenZeppelin/openzeppelin-contracts/pull/2532))
 * `Multicall`: add abstract contract with `multicall(bytes[] calldata data)` function to bundle multiple calls together ([#2608](https://github.com/OpenZeppelin/openzeppelin-contracts/pull/2608))
 * `ECDSA`: add support for ERC2098 short-signatures. ([#2582](https://github.com/OpenZeppelin/openzeppelin-contracts/pull/2582))
 * `AccessControl`: add a `onlyRole` modifier to restrict specific function to callers bearing a specific role. ([#2609](https://github.com/OpenZeppelin/openzeppelin-contracts/pull/2609))
 * `StorageSlot`: add a library for reading and writing primitive types to specific storage slots. ([#2542](https://github.com/OpenZeppelin/openzeppelin-contracts/pull/2542))
 * UUPS Proxies: add `UUPSUpgradeable` to implement the UUPS proxy pattern together with `EIP1967Proxy`. ([#2542](https://github.com/OpenZeppelin/openzeppelin-contracts/pull/2542))

### Breaking changes

This release includes two small breaking changes in `TimelockController`.

1. The `onlyRole` modifier in this contract was designed to let anyone through if the role was granted to `address(0)`,
   allowing the possibility to to make a role "open", which can be used for `EXECUTOR_ROLE`. This modifier is now
   replaced by `AccessControl.onlyRole`, which does not have this ability. The previous behavior was moved to the
   modifier `TimelockController.onlyRoleOrOpenRole`.
2. It was possible to make `PROPOSER_ROLE` an open role (as described in the previous item) if it was granted to
   `address(0)`. This would affect the `schedule`, `scheduleBatch`, and `cancel` operations in `TimelockController`.
   This ability was removed as it does not make sense to open up the `PROPOSER_ROLE` in the same way that it does for
   `EXECUTOR_ROLE`.

## 4.0.0 (2021-03-23)

 * Now targeting the 0.8.x line of Solidity compilers. For 0.6.x (resp 0.7.x) support, use version 3.4.0 (resp 3.4.0-solc-0.7) of OpenZeppelin.
 * `Context`: making `_msgData` return `bytes calldata` instead of `bytes memory` ([#2492](https://github.com/OpenZeppelin/openzeppelin-contracts/pull/2492))
 * `ERC20`: removed the `_setDecimals` function and the storage slot associated to decimals. ([#2502](https://github.com/OpenZeppelin/openzeppelin-contracts/pull/2502))
 * `Strings`: addition of a `toHexString` function.  ([#2504](https://github.com/OpenZeppelin/openzeppelin-contracts/pull/2504))
 * `EnumerableMap`: change implementation to optimize for `key → value` lookups instead of enumeration. ([#2518](https://github.com/OpenZeppelin/openzeppelin-contracts/pull/2518))
 * `GSN`: deprecate GSNv1 support in favor of upcoming support for GSNv2. ([#2521](https://github.com/OpenZeppelin/openzeppelin-contracts/pull/2521))
 * `ERC165`: remove uses of storage in the base ERC165 implementation. ERC165 based contracts now use storage-less virtual functions. Old behavior remains available in the `ERC165Storage` extension. ([#2505](https://github.com/OpenZeppelin/openzeppelin-contracts/pull/2505))
 * `Initializable`: make initializer check stricter during construction. ([#2531](https://github.com/OpenZeppelin/openzeppelin-contracts/pull/2531))
 * `ERC721`: remove enumerability of tokens from the base implementation. This feature is now provided separately through the `ERC721Enumerable` extension. ([#2511](https://github.com/OpenZeppelin/openzeppelin-contracts/pull/2511))
 * `AccessControl`: removed enumerability by default for a more lightweight contract. It is now opt-in through `AccessControlEnumerable`. ([#2512](https://github.com/OpenZeppelin/openzeppelin-contracts/pull/2512))
 * Meta Transactions: add `ERC2771Context` and a `MinimalForwarder` for meta-transactions. ([#2508](https://github.com/OpenZeppelin/openzeppelin-contracts/pull/2508))
 * Overall reorganization of the contract folder to improve clarity and discoverability. ([#2503](https://github.com/OpenZeppelin/openzeppelin-contracts/pull/2503))
 * `ERC20Capped`: optimize gas usage by enforcing the check directly in `_mint`. ([#2524](https://github.com/OpenZeppelin/openzeppelin-contracts/pull/2524))
 * Rename `UpgradeableProxy` to `ERC1967Proxy`. ([#2547](https://github.com/OpenZeppelin/openzeppelin-contracts/pull/2547))
 * `ERC777`: optimize the gas costs of the constructor. ([#2551](https://github.com/OpenZeppelin/openzeppelin-contracts/pull/2551))
 * `ERC721URIStorage`: add a new extension that implements the `_setTokenURI` behavior as it was available in 3.4.0. ([#2555](https://github.com/OpenZeppelin/openzeppelin-contracts/pull/2555))
 * `AccessControl`: added ERC165 interface detection. ([#2562](https://github.com/OpenZeppelin/openzeppelin-contracts/pull/2562))
 * `ERC1155`: make `uri` public so overloading function can call it using super. ([#2576](https://github.com/OpenZeppelin/openzeppelin-contracts/pull/2576))

### Bug fixes for beta releases

 * `AccessControlEnumerable`: Fixed `renounceRole` not updating enumerable set of addresses for a role. ([#2572](https://github.com/OpenZeppelin/openzeppelin-contracts/pull/2572))

### How to upgrade from 3.x

Since this version has moved a few contracts to different directories, users upgrading from a previous version will need to adjust their import statements. To make this easier, the package includes a script that will migrate import statements automatically. After upgrading to the latest version of the package, run:

```
npx openzeppelin-contracts-migrate-imports
```

Make sure you're using git or another version control system to be able to recover from any potential error in our script.

### How to upgrade from 4.0-beta.x

Some further changes have been done between the different beta iterations. Transitions made during this period are configured in the `migrate-imports` script. Consequently, you can upgrade from any previous 4.0-beta.x version using the same script as described in the *How to upgrade from 3.x* section.

## 3.4.2

 * `TimelockController`: Add additional isOperationReady check.

## 3.4.1 (2021-03-03)

 * `ERC721`: made `_approve` an internal function (was private).

## 3.4.0 (2021-02-02)

 * `BeaconProxy`: added new kind of proxy that allows simultaneous atomic upgrades. ([#2411](https://github.com/OpenZeppelin/openzeppelin-contracts/pull/2411))
 * `EIP712`: added helpers to verify EIP712 typed data signatures on chain. ([#2418](https://github.com/OpenZeppelin/openzeppelin-contracts/pull/2418))
 * `ERC20Permit`: added an implementation of the ERC20 permit extension for gasless token approvals. ([#2237](https://github.com/OpenZeppelin/openzeppelin-contracts/pull/2237))
 * Presets: added token presets with preminted fixed supply `ERC20PresetFixedSupply` and `ERC777PresetFixedSupply`. ([#2399](https://github.com/OpenZeppelin/openzeppelin-contracts/pull/2399))
 * `Address`: added `functionDelegateCall`, similar to the existing `functionCall`. ([#2333](https://github.com/OpenZeppelin/openzeppelin-contracts/pull/2333))
 * `Clones`: added a library for deploying EIP 1167 minimal proxies. ([#2449](https://github.com/OpenZeppelin/openzeppelin-contracts/pull/2449))
 * `Context`: moved from `contracts/GSN` to `contracts/utils`. ([#2453](https://github.com/OpenZeppelin/openzeppelin-contracts/pull/2453))
 * `PaymentSplitter`: replace usage of `.transfer()` with `Address.sendValue` for improved compatibility with smart wallets. ([#2455](https://github.com/OpenZeppelin/openzeppelin-contracts/pull/2455))
 * `UpgradeableProxy`: bubble revert reasons from initialization calls. ([#2454](https://github.com/OpenZeppelin/openzeppelin-contracts/pull/2454))
 * `SafeMath`: fix a memory allocation issue by adding new `SafeMath.tryOp(uint,uint)→(bool,uint)` functions. `SafeMath.op(uint,uint,string)→uint` are now deprecated. ([#2462](https://github.com/OpenZeppelin/openzeppelin-contracts/pull/2462))
 * `EnumerableMap`: fix a memory allocation issue by adding new `EnumerableMap.tryGet(uint)→(bool,address)` functions. `EnumerableMap.get(uint)→string` is now deprecated. ([#2462](https://github.com/OpenZeppelin/openzeppelin-contracts/pull/2462))
 * `ERC165Checker`: added batch `getSupportedInterfaces`. ([#2469](https://github.com/OpenZeppelin/openzeppelin-contracts/pull/2469))
 * `RefundEscrow`: `beneficiaryWithdraw` will forward all available gas to the beneficiary. ([#2480](https://github.com/OpenZeppelin/openzeppelin-contracts/pull/2480))
 * Many view and pure functions have been made virtual to customize them via overrides. In many cases this will not imply that other functions in the contract will automatically adapt to the overridden definitions. People who wish to override should consult the source code to understand the impact and if they need to override any additional functions to achieve the desired behavior.

### Security Fixes

 * `ERC777`: fix potential reentrancy issues for custom extensions to `ERC777`. ([#2483](https://github.com/OpenZeppelin/openzeppelin-contracts/pull/2483))

If you're using our implementation of ERC777 from version 3.3.0 or earlier, and you define a custom `_beforeTokenTransfer` function that writes to a storage variable, you may be vulnerable to a reentrancy attack. If you're affected and would like assistance please write to security@openzeppelin.com. [Read more in the pull request.](https://github.com/OpenZeppelin/openzeppelin-contracts/pull/2483)

## 3.3.0 (2020-11-26)

 * Now supports both Solidity 0.6 and 0.7. Compiling with solc 0.7 will result in warnings. Install the `solc-0.7` tag to compile without warnings.
 * `Address`: added `functionStaticCall`, similar to the existing `functionCall`. ([#2333](https://github.com/OpenZeppelin/openzeppelin-contracts/pull/2333))
 * `TimelockController`: added a contract to augment access control schemes with a delay. ([#2354](https://github.com/OpenZeppelin/openzeppelin-contracts/pull/2354))
 * `EnumerableSet`: added `Bytes32Set`, for sets of `bytes32`. ([#2395](https://github.com/OpenZeppelin/openzeppelin-contracts/pull/2395))

## 3.2.2-solc-0.7 (2020-10-28)
 * Resolve warnings introduced by Solidity 0.7.4. ([#2396](https://github.com/OpenZeppelin/openzeppelin-contracts/pull/2396))

## 3.2.1-solc-0.7 (2020-09-15)
 * `ERC777`: Remove a warning about function state visibility in Solidity 0.7. ([#2327](https://github.com/OpenZeppelin/openzeppelin-contracts/pull/2327))

## 3.2.0 (2020-09-10)

### New features
 * Proxies: added the proxy contracts from OpenZeppelin SDK. ([#2335](https://github.com/OpenZeppelin/openzeppelin-contracts/pull/2335))

#### Proxy changes with respect to OpenZeppelin SDK

Aside from upgrading them from Solidity 0.5 to 0.6, we've changed a few minor things from the proxy contracts as they were found in OpenZeppelin SDK.

- `UpgradeabilityProxy` was renamed to `UpgradeableProxy`.
- `AdminUpgradeabilityProxy` was renamed to `TransparentUpgradeableProxy`.
- `Proxy._willFallback` was renamed to `Proxy._beforeFallback`.
- `UpgradeabilityProxy._setImplementation` and `AdminUpgradeabilityProxy._setAdmin` were made private.

### Improvements
 * `Address.isContract`: switched from `extcodehash` to `extcodesize` for less gas usage. ([#2311](https://github.com/OpenZeppelin/openzeppelin-contracts/pull/2311))

### Breaking changes
 * `ERC20Snapshot`: switched to using `_beforeTokenTransfer` hook instead of overriding ERC20 operations. ([#2312](https://github.com/OpenZeppelin/openzeppelin-contracts/pull/2312))

This small change in the way we implemented `ERC20Snapshot` may affect users who are combining this contract with
other ERC20 flavors, since it no longer overrides `_transfer`, `_mint`, and `_burn`. This can result in having to remove Solidity `override(...)` specifiers in derived contracts for these functions, and to instead have to add it for `_beforeTokenTransfer`. See [Using Hooks](https://docs.openzeppelin.com/contracts/3.x/extending-contracts#using-hooks) in the documentation.

## 3.1.0 (2020-06-23)

### New features
 * `SafeCast`: added functions to downcast signed integers (e.g. `toInt32`), improving usability of `SignedSafeMath`. ([#2243](https://github.com/OpenZeppelin/openzeppelin-contracts/pull/2243))
 * `functionCall`: new helpers that replicate Solidity's function call semantics, reducing the need to rely on `call`. ([#2264](https://github.com/OpenZeppelin/openzeppelin-contracts/pull/2264))
 * `ERC1155`: added support for a base implementation, non-standard extensions and a preset contract. ([#2014](https://github.com/OpenZeppelin/openzeppelin-contracts/pull/2014), [#2230](https://github.com/OpenZeppelin/openzeppelin-contracts/issues/2230))

### Improvements
 * `ReentrancyGuard`: reduced overhead of using the `nonReentrant` modifier. ([#2171](https://github.com/OpenZeppelin/openzeppelin-contracts/pull/2171))
 * `AccessControl`: added a `RoleAdminChanged` event to `_setAdminRole`. ([#2214](https://github.com/OpenZeppelin/openzeppelin-contracts/pull/2214))
 * Made all `public` functions in the token preset contracts `virtual`. ([#2257](https://github.com/OpenZeppelin/openzeppelin-contracts/pull/2257))

### Deprecations
 * `SafeERC20`: deprecated `safeApprove`. ([#2268](https://github.com/OpenZeppelin/openzeppelin-contracts/pull/2268))

## 3.0.2 (2020-06-08)

### Improvements
 * Added SPX license identifier to all contracts. ([#2235](https://github.com/OpenZeppelin/openzeppelin-contracts/pull/2235))

## 3.0.1 (2020-04-27)

### Bugfixes
 * `ERC777`: fixed the `_approve` internal function not validating some of their arguments for non-zero addresses. ([#2213](https://github.com/OpenZeppelin/openzeppelin-contracts/pull/2213))

## 3.0.0 (2020-04-20)

### New features
 * `AccessControl`: new contract for managing permissions in a system, replacement for `Ownable` and `Roles`. ([#2112](https://github.com/OpenZeppelin/openzeppelin-contracts/pull/2112))
 * `SafeCast`: new functions to convert to and from signed and unsigned values: `toUint256` and `toInt256`. ([#2123](https://github.com/OpenZeppelin/openzeppelin-contracts/pull/2123))
 * `EnumerableMap`: a new data structure for key-value pairs (like `mapping`) that can be iterated over. ([#2160](https://github.com/OpenZeppelin/openzeppelin-contracts/pull/2160))

### Breaking changes
 * `ERC721`: `burn(owner, tokenId)` was removed, use `burn(tokenId)` instead. ([#2125](https://github.com/OpenZeppelin/openzeppelin-contracts/pull/2125))
 * `ERC721`: `_checkOnERC721Received` was removed. ([#2125](https://github.com/OpenZeppelin/openzeppelin-contracts/pull/2125))
 * `ERC721`: `_transferFrom` and `_safeTransferFrom` were renamed to `_transfer` and `_safeTransfer`. ([#2162](https://github.com/OpenZeppelin/openzeppelin-contracts/pull/2162))
 * `Ownable`: removed `_transferOwnership`. ([#2162](https://github.com/OpenZeppelin/openzeppelin-contracts/pull/2162))
 * `PullPayment`, `Escrow`: `withdrawWithGas` was removed. The old `withdraw` function now forwards all gas. ([#2125](https://github.com/OpenZeppelin/openzeppelin-contracts/pull/2125))
 * `Roles` was removed, use `AccessControl` as a replacement. ([#2112](https://github.com/OpenZeppelin/openzeppelin-contracts/pull/2112))
 * `ECDSA`: when receiving an invalid signature, `recover` now reverts instead of returning the zero address. ([#2114](https://github.com/OpenZeppelin/openzeppelin-contracts/pull/2114))
 * `Create2`: added an `amount` argument to `deploy` for contracts with `payable` constructors. ([#2117](https://github.com/OpenZeppelin/openzeppelin-contracts/pull/2117))
 * `Pausable`: moved to the `utils` directory. ([#2122](https://github.com/OpenZeppelin/openzeppelin-contracts/pull/2122))
 * `Strings`: moved to the `utils` directory. ([#2122](https://github.com/OpenZeppelin/openzeppelin-contracts/pull/2122))
 * `Counters`: moved to the `utils` directory. ([#2122](https://github.com/OpenZeppelin/openzeppelin-contracts/pull/2122))
 * `SignedSafeMath`: moved to the `math` directory. ([#2122](https://github.com/OpenZeppelin/openzeppelin-contracts/pull/2122))
 * `ERC20Snapshot`: moved to the `token/ERC20` directory. `snapshot` was changed into an `internal` function. ([#2122](https://github.com/OpenZeppelin/openzeppelin-contracts/pull/2122))
 * `Ownable`: moved to the `access` directory. ([#2120](https://github.com/OpenZeppelin/openzeppelin-contracts/pull/2120))
 * `Ownable`: removed `isOwner`. ([#2120](https://github.com/OpenZeppelin/openzeppelin-contracts/pull/2120))
 * `Secondary`: removed from the library, use `Ownable` instead. ([#2120](https://github.com/OpenZeppelin/openzeppelin-contracts/pull/2120))
 * `Escrow`, `ConditionalEscrow`, `RefundEscrow`: these now use `Ownable` instead of `Secondary`, their external API changed accordingly. ([#2120](https://github.com/OpenZeppelin/openzeppelin-contracts/pull/2120))
 * `ERC20`: removed `_burnFrom`. ([#2119](https://github.com/OpenZeppelin/openzeppelin-contracts/pull/2119))
 * `Address`: removed `toPayable`, use `payable(address)` instead. ([#2133](https://github.com/OpenZeppelin/openzeppelin-contracts/pull/2133))
 * `ERC777`: `_send`, `_mint` and `_burn` now use the caller as the operator. ([#2134](https://github.com/OpenZeppelin/openzeppelin-contracts/pull/2134))
 * `ERC777`: removed `_callsTokensToSend` and `_callTokensReceived`. ([#2134](https://github.com/OpenZeppelin/openzeppelin-contracts/pull/2134))
 * `EnumerableSet`: renamed `get` to `at`. ([#2151](https://github.com/OpenZeppelin/openzeppelin-contracts/pull/2151))
 * `ERC165Checker`: functions no longer have a leading underscore. ([#2150](https://github.com/OpenZeppelin/openzeppelin-contracts/pull/2150))
 * `ERC721Metadata`, `ERC721Enumerable`: these contracts were removed, and their functionality merged into `ERC721`. ([#2160](https://github.com/OpenZeppelin/openzeppelin-contracts/pull/2160))
 * `ERC721`: added a constructor for `name` and `symbol`. ([#2160](https://github.com/OpenZeppelin/openzeppelin-contracts/pull/2160))
 * `ERC20Detailed`: this contract was removed and its functionality merged into `ERC20`. ([#2161](https://github.com/OpenZeppelin/openzeppelin-contracts/pull/2161))
 * `ERC20`: added a constructor for `name` and `symbol`. `decimals` now defaults to 18. ([#2161](https://github.com/OpenZeppelin/openzeppelin-contracts/pull/2161))
 * `Strings`: renamed `fromUint256` to `toString` ([#2188](https://github.com/OpenZeppelin/openzeppelin-contracts/pull/2188))

## 2.5.1 (2020-04-24)

### Bugfixes
 * `ERC777`: fixed the `_send` and `_approve` internal functions not validating some of their arguments for non-zero addresses. ([#2212](https://github.com/OpenZeppelin/openzeppelin-contracts/pull/2212))

## 2.5.0 (2020-02-04)

### New features
 * `SafeCast.toUintXX`: new library for integer downcasting, which allows for safe operation on smaller types (e.g. `uint32`) when combined with `SafeMath`. ([#1926](https://github.com/OpenZeppelin/openzeppelin-solidity/pull/1926))
 * `ERC721Metadata`: added `baseURI`, which can be used for dramatic gas savings when all token URIs share a prefix (e.g. `http://api.myapp.com/tokens/<id>`). ([#1970](https://github.com/OpenZeppelin/openzeppelin-solidity/pull/1970))
 * `EnumerableSet`: new library for storing enumerable sets of values. Only `AddressSet` is supported in this release. ([#2061](https://github.com/OpenZeppelin/openzeppelin-solidity/pull/2061))
 * `Create2`: simple library to make usage of the `CREATE2` opcode easier. ([#1744](https://github.com/OpenZeppelin/openzeppelin-contracts/pull/1744))

### Improvements
 * `ERC777`: `_burn` is now internal, providing more flexibility and making it easier to create tokens that deflate. ([#1908](https://github.com/OpenZeppelin/openzeppelin-contracts/pull/1908))
 * `ReentrancyGuard`: greatly improved gas efficiency by using the net gas metering mechanism introduced in the Istanbul hardfork. ([#1992](https://github.com/OpenZeppelin/openzeppelin-contracts/pull/1992), [#1996](https://github.com/OpenZeppelin/openzeppelin-contracts/pull/1996))
 * `ERC777`: improve extensibility by making `_send` and related functions `internal`. ([#2027](https://github.com/OpenZeppelin/openzeppelin-contracts/pull/2027))
 * `ERC721`: improved revert reason when transferring tokens to a non-recipient contract. ([#2018](https://github.com/OpenZeppelin/openzeppelin-contracts/pull/2018))

### Breaking changes
 * `ERC165Checker` now requires a minimum Solidity compiler version of 0.5.10. ([#1829](https://github.com/OpenZeppelin/openzeppelin-solidity/pull/1829))

## 2.4.0 (2019-10-29)

### New features
 * `Address.toPayable`: added a helper to convert between address types without having to resort to low-level casting. ([#1773](https://github.com/OpenZeppelin/openzeppelin-solidity/pull/1773))
 * Facilities to make metatransaction-enabled contracts through the Gas Station Network. ([#1844](https://github.com/OpenZeppelin/openzeppelin-contracts/pull/1844))
 * `Address.sendValue`: added a replacement to Solidity's `transfer`, removing the fixed gas stipend. ([#1962](https://github.com/OpenZeppelin/openzeppelin-solidity/pull/1962))
 * Added replacement for functions that don't forward all gas (which have been deprecated): ([#1976](https://github.com/OpenZeppelin/openzeppelin-solidity/pull/1976))
   * `PullPayment.withdrawPaymentsWithGas(address payable payee)`
   * `Escrow.withdrawWithGas(address payable payee)`
 * `SafeMath`: added support for custom error messages to `sub`, `div` and `mod` functions. ([#1828](https://github.com/OpenZeppelin/openzeppelin-contracts/pull/1828))

### Improvements
 * `Address.isContract`: switched from `extcodesize` to `extcodehash` for less gas usage. ([#1802](https://github.com/OpenZeppelin/openzeppelin-solidity/pull/1802))
 * `ERC20` and `ERC777` updated to throw custom errors on subtraction overflows. ([#1828](https://github.com/OpenZeppelin/openzeppelin-contracts/pull/1828))

### Deprecations
 * Deprecated functions that don't forward all gas: ([#1976](https://github.com/OpenZeppelin/openzeppelin-solidity/pull/1976))
   * `PullPayment.withdrawPayments(address payable payee)`
   * `Escrow.withdraw(address payable payee)`

### Breaking changes
 * `Address` now requires a minimum Solidity compiler version of 0.5.5. ([#1802](https://github.com/OpenZeppelin/openzeppelin-solidity/pull/1802))
 * `SignatureBouncer` has been removed from drafts, both to avoid confusions with the GSN and `GSNRecipientSignature` (previously called `GSNBouncerSignature`) and because the API was not very clear. ([#1879](https://github.com/OpenZeppelin/openzeppelin-contracts/pull/1879))

### How to upgrade from 2.4.0-beta

The final 2.4.0 release includes a refactor of the GSN contracts that will be a breaking change for 2.4.0-beta users.

 * The default empty implementations of `_preRelayedCall` and `_postRelayedCall` were removed and must now be explicitly implemented always in custom recipients. If your custom recipient didn't include an implementation, you can provide an empty one.
 * `GSNRecipient`, `GSNBouncerBase`, and `GSNContext` were all merged into `GSNRecipient`.
 * `GSNBouncerSignature` and `GSNBouncerERC20Fee` were renamed to `GSNRecipientSignature` and `GSNRecipientERC20Fee`.
 * It is no longer necessary to inherit from `GSNRecipient` when using `GSNRecipientSignature` and `GSNRecipientERC20Fee`.

For example, a contract using `GSNBouncerSignature` would have to be changed in the following way.

```diff
-contract MyDapp is GSNRecipient, GSNBouncerSignature {
+contract MyDapp is GSNRecipientSignature {
```

Refer to the table below to adjust your inheritance list.

| 2.4.0-beta                         | 2.4.0                        |
| ---------------------------------- | ---------------------------- |
| `GSNRecipient, GSNBouncerSignature`| `GSNRecipientSignature`      |
| `GSNRecipient, GSNBouncerERC20Fee` | `GSNRecipientERC20Fee`       |
| `GSNBouncerBase`                   | `GSNRecipient`               |

## 2.3.0 (2019-05-27)

### New features
 * `ERC1820`: added support for interacting with the [ERC1820](https://eips.ethereum.org/EIPS/eip-1820) registry contract (`IERC1820Registry`), as well as base contracts that can be registered as implementers there. ([#1677](https://github.com/OpenZeppelin/openzeppelin-solidity/pull/1677))
 * `ERC777`: support for the [ERC777 token](https://eips.ethereum.org/EIPS/eip-777), which has multiple improvements over `ERC20` (but is backwards compatible with it) such as built-in burning, a more  straightforward permission system, and optional sender and receiver hooks on transfer (mandatory for contracts!). ([#1684](https://github.com/OpenZeppelin/openzeppelin-solidity/pull/1684))
 * All contracts now have revert reason strings, which give insight into error conditions, and help debug failing transactions. ([#1704](https://github.com/OpenZeppelin/openzeppelin-solidity/pull/1704))

### Improvements
 * Reverted the Solidity version bump done in v2.2.0, setting the minimum compiler version to v0.5.0, to prevent unexpected build breakage. Users are encouraged however to stay on top of new compiler releases, which usually include bugfixes. ([#1729](https://github.com/OpenZeppelin/openzeppelin-solidity/pull/1729))

### Bugfixes
 * `PostDeliveryCrowdsale`: some validations where skipped when paired with other crowdsale flavors, such as `AllowanceCrowdsale`, or `MintableCrowdsale` and `ERC20Capped`, which could cause buyers to not be able to claim their purchased tokens. ([#1721](https://github.com/OpenZeppelin/openzeppelin-solidity/pull/1721))
 * `ERC20._transfer`: the `from` argument was allowed to be the zero address, so it was possible to internally trigger a transfer of 0 tokens from the zero address. This address is not a valid destinatary of transfers, nor can it give or receive allowance, so this behavior was inconsistent. It now reverts. ([#1752](https://github.com/OpenZeppelin/openzeppelin-solidity/pull/1752))

## 2.2.0 (2019-03-14)

### New features
 * `ERC20Snapshot`: create snapshots on demand of the token balances and total supply, to later retrieve and e.g. calculate dividends at a past time. ([#1617](https://github.com/OpenZeppelin/openzeppelin-solidity/pull/1617))
 * `SafeERC20`: `ERC20` contracts with no return value (i.e. that revert on failure) are now supported. ([#1655](https://github.com/OpenZeppelin/openzeppelin-solidity/pull/1655))
 * `ERC20`: added internal `_approve(address owner, address spender, uint256 value)`, allowing derived contracts to set the allowance of arbitrary accounts. ([#1609](https://github.com/OpenZeppelin/openzeppelin-solidity/pull/1609))
 * `ERC20Metadata`: added internal `_setTokenURI(string memory tokenURI)`. ([#1618](https://github.com/OpenZeppelin/openzeppelin-solidity/pull/1618))
 * `TimedCrowdsale`: added internal `_extendTime(uint256 newClosingTime)` as well as `TimedCrowdsaleExtended(uint256 prevClosingTime, uint256 newClosingTime)` event allowing to extend the crowdsale, as long as it hasn't already closed.

### Improvements
 * Upgraded the minimum compiler version to v0.5.2: this removes many Solidity warnings that were false positives. ([#1606](https://github.com/OpenZeppelin/openzeppelin-solidity/pull/1606))
 * `ECDSA`: `recover` no longer accepts malleable signatures (those using upper-range values for `s`, or 0/1 for `v`). ([#1622](https://github.com/OpenZeppelin/openzeppelin-solidity/pull/1622))
 * ``ERC721``'s transfers are now more gas efficient due to removal of unnecessary `SafeMath` calls. ([#1610](https://github.com/OpenZeppelin/openzeppelin-solidity/pull/1610))
 * Fixed variable shadowing issues. ([#1606](https://github.com/OpenZeppelin/openzeppelin-solidity/pull/1606))

### Bugfixes
 * (minor) `SafeERC20`: `safeApprove` wasn't properly checking for a zero allowance when attempting to set a non-zero allowance. ([#1647](https://github.com/OpenZeppelin/openzeppelin-solidity/pull/1647))

### Breaking changes in drafts
 * `TokenMetadata` has been renamed to `ERC20Metadata`. ([#1618](https://github.com/OpenZeppelin/openzeppelin-solidity/pull/1618))
 * The library `Counter` has been renamed to `Counters` and its API has been improved. See an example in `ERC721`, lines [17](https://github.com/OpenZeppelin/openzeppelin-solidity/blob/3cb4a00fce1da76196ac0ac3a0ae9702b99642b5/contracts/token/ERC721/ERC721.sol#L17) and [204](https://github.com/OpenZeppelin/openzeppelin-solidity/blob/3cb4a00fce1da76196ac0ac3a0ae9702b99642b5/contracts/token/ERC721/ERC721.sol#L204). ([#1610](https://github.com/OpenZeppelin/openzeppelin-solidity/pull/1610))

## 2.1.3 (2019-02-26)
 * Backported `SafeERC20.safeApprove` bugfix. ([#1647](https://github.com/OpenZeppelin/openzeppelin-solidity/pull/1647))

## 2.1.2 (2019-01-17)
 * Removed most of the test suite from the npm package, except `PublicRole.behavior.js`, which may be useful to users testing their own `Roles`.

## 2.1.1 (2019-01-04)
 * Version bump to avoid conflict in the npm registry.

## 2.1.0 (2019-01-04)

### New features
 * Now targeting the 0.5.x line of Solidity compilers. For 0.4.24 support, use version 2.0 of OpenZeppelin.
 * `WhitelistCrowdsale`: a crowdsale where only whitelisted accounts (`WhitelistedRole`) can purchase tokens. Adding or removing accounts from the whitelist is done by whitelist admins (`WhitelistAdminRole`). Similar to the pre-2.0 `WhitelistedCrowdsale`. ([#1525](https://github.com/OpenZeppelin/openzeppelin-solidity/pull/1525), [#1589](https://github.com/OpenZeppelin/openzeppelin-solidity/pull/1589))
 * `RefundablePostDeliveryCrowdsale`: replacement for `RefundableCrowdsale` (deprecated, see below) where tokens are only granted once the crowdsale ends (if it meets its goal). ([#1543](https://github.com/OpenZeppelin/openzeppelin-solidity/pull/1543))
 * `PausableCrowdsale`: allows for pausers (`PauserRole`) to pause token purchases. Other crowdsale operations (e.g. withdrawals and refunds, if applicable) are not affected. ([#832](https://github.com/OpenZeppelin/openzeppelin-solidity/pull/832))
 * `ERC20`: `transferFrom` and `_burnFrom ` now emit `Approval` events, to represent the token's state comprehensively through events. ([#1524](https://github.com/OpenZeppelin/openzeppelin-solidity/pull/1524))
 * `ERC721`: added `_burn(uint256 tokenId)`, replacing the similar deprecated function (see below). ([#1550](https://github.com/OpenZeppelin/openzeppelin-solidity/pull/1550))
 * `ERC721`: added `_tokensOfOwner(address owner)`, allowing to internally retrieve the array of an account's owned tokens. ([#1522](https://github.com/OpenZeppelin/openzeppelin-solidity/pull/1522))
 * Crowdsales: all constructors are now `public`, meaning it is not necessary to extend these contracts in order to deploy them. The exception is `FinalizableCrowdsale`, since it is meaningless unless extended. ([#1564](https://github.com/OpenZeppelin/openzeppelin-solidity/pull/1564))
 * `SignedSafeMath`: added overflow-safe operations for signed integers (`int256`). ([#1559](https://github.com/OpenZeppelin/openzeppelin-solidity/pull/1559), [#1588](https://github.com/OpenZeppelin/openzeppelin-solidity/pull/1588))

### Improvements
 * The compiler version required by `Array` was behind the rest of the libray so it was updated to `v0.4.24`. ([#1553](https://github.com/OpenZeppelin/openzeppelin-solidity/pull/1553))
 * Now conforming to a 4-space indentation code style. ([1508](https://github.com/OpenZeppelin/openzeppelin-solidity/pull/1508))
 * `ERC20`: more gas efficient due to removed redundant `require`s. ([#1409](https://github.com/OpenZeppelin/openzeppelin-solidity/pull/1409))
 * `ERC721`: fixed a bug that prevented internal data structures from being properly cleaned, missing potential gas refunds. ([#1539](https://github.com/OpenZeppelin/openzeppelin-solidity/pull/1539) and [#1549](https://github.com/OpenZeppelin/openzeppelin-solidity/pull/1549))
 * `ERC721`: general gas savings on `transferFrom`, `_mint` and `_burn`, due to redudant `require`s and `SSTORE`s. ([#1549](https://github.com/OpenZeppelin/openzeppelin-solidity/pull/1549))

### Bugfixes

### Breaking changes

### Deprecations
 * `ERC721._burn(address owner, uint256 tokenId)`: due to the `owner` parameter being unnecessary. ([#1550](https://github.com/OpenZeppelin/openzeppelin-solidity/pull/1550))
 * `RefundableCrowdsale`: due to trading abuse potential on crowdsales that miss their goal. ([#1543](https://github.com/OpenZeppelin/openzeppelin-solidity/pull/1543))<|MERGE_RESOLUTION|>--- conflicted
+++ resolved
@@ -5,6 +5,7 @@
 * `GovernorTimelockControl`: improve the `state()` function to have it reflect cases where a proposal has been canceled directly on the timelock. ([#2977](https://github.com/OpenZeppelin/openzeppelin-contracts/pull/2977))
 * `Math`: add a `abs(int256)` method that returns the unsigned absolute value of a signed value. ([#2984](https://github.com/OpenZeppelin/openzeppelin-contracts/pull/2984))
 * Preset contracts are now deprecated in favor of [Contracts Wizard](https://wizard.openzeppelin.com). ([#2986](https://github.com/OpenZeppelin/openzeppelin-contracts/pull/2986))
+* `Base64`: add a library to parse bytes into base64 strings using `encode(bytes memory)` function, and provide examples to show how to use to build URL-safe `tokenURIs` ([#2884](https://github.com/OpenZeppelin/openzeppelin-contracts/pull/#2884))
 
 ## 4.4.0 (2021-11-25)
 
@@ -14,12 +15,6 @@
  * `AccessControlEnumerable`: hook into `_grantRole(bytes32,address)` and `_revokeRole(bytes32,address)`. ([#2946](https://github.com/OpenZeppelin/openzeppelin-contracts/pull/2946))
  * `EIP712`: cache `address(this)` to immutable storage to avoid potential issues if a vanilla contract is used in a delegatecall context. ([#2852](https://github.com/OpenZeppelin/openzeppelin-contracts/pull/2852))
  * Add internal `_setApprovalForAll` to `ERC721` and `ERC1155`. ([#2834](https://github.com/OpenZeppelin/openzeppelin-contracts/pull/2834))
-<<<<<<< HEAD
- * `Governor`: shift vote start and end by one block to better match Compound's GovernorBravo and prevent voting at the Governor level if the voting snapshot is not ready. ([#2892](https://github.com/OpenZeppelin/openzeppelin-contracts/pull/#2892))
- * `PaymentSplitter`: now supports ERC20 assets in addition to Ether. ([#2858](https://github.com/OpenZeppelin/openzeppelin-contracts/pull/#2858))
- * `Base64`: add a library to parse bytes into base64 strings using `encode(bytes memory)` function, and provide examples to show how to use to build URL-safe `tokenURIs` ([#2884](https://github.com/OpenZeppelin/openzeppelin-contracts/pull/#2884))
- 
-=======
  * `Governor`: shift vote start and end by one block to better match Compound's GovernorBravo and prevent voting at the Governor level if the voting snapshot is not ready. ([#2892](https://github.com/OpenZeppelin/openzeppelin-contracts/pull/2892))
  * `GovernorCompatibilityBravo`: consider quorum an inclusive rather than exclusive minimum to match Compound's GovernorBravo. ([#2974](https://github.com/OpenZeppelin/openzeppelin-contracts/pull/2974))
  * `GovernorSettings`: a new governor module that manages voting settings updatable through governance actions. ([#2904](https://github.com/OpenZeppelin/openzeppelin-contracts/pull/2904))
@@ -34,7 +29,6 @@
 
  * `ERC1155Supply`: Handle `totalSupply` changes by hooking into `_beforeTokenTransfer` to ensure consistency of balances and supply during `IERC1155Receiver.onERC1155Received` calls.
 
->>>>>>> 7d17acfb
 ## 4.3.2 (2021-09-14)
 
  * `UUPSUpgradeable`: Add modifiers to prevent `upgradeTo` and `upgradeToAndCall` being executed on any contract that is not the active ERC1967 proxy. This prevents these functions being called on implementation contracts or minimal ERC1167 clones, in particular.
