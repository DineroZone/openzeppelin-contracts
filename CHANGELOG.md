# Changelog

<<<<<<< HEAD
## 4.8.3 (2023-04-13)

- `GovernorCompatibilityBravo`: Fix encoding of proposal data when signatures are missing.
- `TransparentUpgradeableProxy`: Fix transparency in case of selector clash with non-decodable calldata or payable mutability. ([#4154](https://github.com/OpenZeppelin/openzeppelin-contracts/pull/4154))
=======
### Breaking changes

- `EIP712`: Addition of ERC5267 support requires support for user defined value types, which was released in Solidity version 0.8.8. This requires a pragma change from `^0.8.0` to `^0.8.8`.
- `EIP712`: Optimization of the cache for the upgradeable version affects the way `name` and `version` are set. This is no longer done through an initializer, and is instead part of the implementation's constructor. As a consequence, all proxies using the same implementation will necessarily share the same `name` and `version`. Additionally, an implementation upgrade risks changing the EIP712 domain unless the same `name` and `version` are used when deploying the new implementation contract.

### Deprecations

- `ERC20Permit`: Added the file `IERC20Permit.sol` and `ERC20Permit.sol` and deprecated `draft-IERC20Permit.sol` and `draft-ERC20Permit.sol` since [EIP-2612](https://eips.ethereum.org/EIPS/eip-2612) is no longer a Draft. Developers are encouraged to update their imports. ([#3793](https://github.com/OpenZeppelin/openzeppelin-contracts/pull/3793))
- `Timers`: The `Timers` library is now deprecated and will be removed in the next major release. ([#4062](https://github.com/OpenZeppelin/openzeppelin-contracts/pull/4062))
- `ERC777`: The `ERC777` token standard is no longer supported by OpenZeppelin. Our implementation is now deprecated and will be removed in the next major release. The corresponding standard interfaces remain available. ([#4066](https://github.com/OpenZeppelin/openzeppelin-contracts/pull/4066))
- `ERC1820Implementer`: The `ERC1820` pseudo-introspection mechanism is no longer supported by OpenZeppelin. Our implementation is now deprecated and will be removed in the next major release. The corresponding standard interfaces remain available. ([#4066](https://github.com/OpenZeppelin/openzeppelin-contracts/pull/4066))
>>>>>>> 8d633cb7

## 4.8.2 (2023-03-02)

- `ERC721Consecutive`: Fixed a bug when `_mintConsecutive` is used for batches of size 1 that could lead to balance overflow. Refer to the breaking changes section in the changelog for a note on the behavior of `ERC721._beforeTokenTransfer`.

### Breaking changes

- `ERC721`: The internal function `_beforeTokenTransfer` no longer updates balances, which it previously did when `batchSize` was greater than 1. This change has no consequence unless a custom ERC721 extension is explicitly invoking `_beforeTokenTransfer`. Balance updates in extensions must now be done explicitly using `__unsafe_increaseBalance`, with a name that indicates that there is an invariant that has to be manually verified.

<<<<<<< HEAD
## 4.8.1 (2023-01-13)

 * `ERC4626`: Use staticcall instead of call when fetching underlying ERC-20 decimals. ([#3943](https://github.com/OpenZeppelin/openzeppelin-contracts/pull/3943))
=======
## 4.8.1 (2023-01-12)

- `ERC4626`: Use staticcall instead of call when fetching underlying ERC-20 decimals. ([#3943](https://github.com/OpenZeppelin/openzeppelin-contracts/pull/3943))
>>>>>>> 8d633cb7

## 4.8.0 (2022-11-08)

- `TimelockController`: Added a new `admin` constructor parameter that is assigned the admin role instead of the deployer account. ([#3722](https://github.com/OpenZeppelin/openzeppelin-contracts/pull/3722))
- `Initializable`: add internal functions `_getInitializedVersion` and `_isInitializing` ([#3598](https://github.com/OpenZeppelin/openzeppelin-contracts/pull/3598))
- `ERC165Checker`: add `supportsERC165InterfaceUnchecked` for consulting individual interfaces without the full ERC165 protocol. ([#3339](https://github.com/OpenZeppelin/openzeppelin-contracts/pull/3339))
- `Address`: optimize `functionCall` by calling `functionCallWithValue` directly. ([#3468](https://github.com/OpenZeppelin/openzeppelin-contracts/pull/3468))
- `Address`: optimize `functionCall` functions by checking contract size only if there is no returned data. ([#3469](https://github.com/OpenZeppelin/openzeppelin-contracts/pull/3469))
- `Governor`: make the `relay` function payable, and add support for EOA payments. ([#3730](https://github.com/OpenZeppelin/openzeppelin-contracts/pull/3730))
- `GovernorCompatibilityBravo`: remove unused `using` statements. ([#3506](https://github.com/OpenZeppelin/openzeppelin-contracts/pull/3506))
- `ERC20`: optimize `_transfer`, `_mint` and `_burn` by using `unchecked` arithmetic when possible. ([#3513](https://github.com/OpenZeppelin/openzeppelin-contracts/pull/3513))
- `ERC20Votes`, `ERC721Votes`: optimize `getPastVotes` for looking up recent checkpoints. ([#3673](https://github.com/OpenZeppelin/openzeppelin-contracts/pull/3673))
- `ERC20FlashMint`: add an internal `_flashFee` function for overriding. ([#3551](https://github.com/OpenZeppelin/openzeppelin-contracts/pull/3551))
- `ERC4626`: use the same `decimals()` as the underlying asset by default (if available). ([#3639](https://github.com/OpenZeppelin/openzeppelin-contracts/pull/3639))
- `ERC4626`: add internal `_initialConvertToShares` and `_initialConvertToAssets` functions to customize empty vaults behavior. ([#3639](https://github.com/OpenZeppelin/openzeppelin-contracts/pull/3639))
- `ERC721`: optimize transfers by making approval clearing implicit instead of emitting an event. ([#3481](https://github.com/OpenZeppelin/openzeppelin-contracts/pull/3481))
- `ERC721`: optimize burn by making approval clearing implicit instead of emitting an event. ([#3538](https://github.com/OpenZeppelin/openzeppelin-contracts/pull/3538))
- `ERC721`: Fix balance accounting when a custom `_beforeTokenTransfer` hook results in a transfer of the token under consideration. ([#3611](https://github.com/OpenZeppelin/openzeppelin-contracts/pull/3611))
- `ERC721`: use unchecked arithmetic for balance updates. ([#3524](https://github.com/OpenZeppelin/openzeppelin-contracts/pull/3524))
- `ERC721Consecutive`: Implementation of EIP-2309 that allows batch minting of ERC721 tokens during construction. ([#3311](https://github.com/OpenZeppelin/openzeppelin-contracts/pull/3311))
- `ReentrancyGuard`: Reduce code size impact of the modifier by using internal functions. ([#3515](https://github.com/OpenZeppelin/openzeppelin-contracts/pull/3515))
- `SafeCast`: optimize downcasting of signed integers. ([#3565](https://github.com/OpenZeppelin/openzeppelin-contracts/pull/3565))
- `ECDSA`: Remove redundant check on the `v` value. ([#3591](https://github.com/OpenZeppelin/openzeppelin-contracts/pull/3591))
- `VestingWallet`: add `releasable` getters. ([#3580](https://github.com/OpenZeppelin/openzeppelin-contracts/pull/3580))
- `VestingWallet`: remove unused library `Math.sol`. ([#3605](https://github.com/OpenZeppelin/openzeppelin-contracts/pull/3605))
- `VestingWallet`: make constructor payable. ([#3665](https://github.com/OpenZeppelin/openzeppelin-contracts/pull/3665))
- `Create2`: optimize address computation by using assembly instead of `abi.encodePacked`. ([#3600](https://github.com/OpenZeppelin/openzeppelin-contracts/pull/3600))
- `Clones`: optimized the assembly to use only the scratch space during deployments, and optimized `predictDeterministicAddress` to use fewer operations. ([#3640](https://github.com/OpenZeppelin/openzeppelin-contracts/pull/3640))
- `Checkpoints`: Use procedural generation to support multiple key/value lengths. ([#3589](https://github.com/OpenZeppelin/openzeppelin-contracts/pull/3589))
- `Checkpoints`: Add new lookup mechanisms. ([#3589](https://github.com/OpenZeppelin/openzeppelin-contracts/pull/3589))
- `Arrays`: Add `unsafeAccess` functions that allow reading and writing to an element in a storage array bypassing Solidity's "out-of-bounds" check. ([#3589](https://github.com/OpenZeppelin/openzeppelin-contracts/pull/3589))
- `Strings`: optimize `toString`. ([#3573](https://github.com/OpenZeppelin/openzeppelin-contracts/pull/3573))
- `Ownable2Step`: extension of `Ownable` that makes the ownership transfers a two step process. ([#3620](https://github.com/OpenZeppelin/openzeppelin-contracts/pull/3620))
- `Math` and `SignedMath`: optimize function `max` by using `>` instead of `>=`. ([#3679](https://github.com/OpenZeppelin/openzeppelin-contracts/pull/3679))
- `Math`: Add `log2`, `log10` and `log256`. ([#3670](https://github.com/OpenZeppelin/openzeppelin-contracts/pull/3670))
- Arbitrum: Update the vendored arbitrum contracts to match the nitro upgrade. ([#3692](https://github.com/OpenZeppelin/openzeppelin-contracts/pull/3692))

### Breaking changes

- `ERC721`: In order to add support for batch minting via `ERC721Consecutive` it was necessary to make a minor breaking change in the internal interface of `ERC721`. Namely, the hooks `_beforeTokenTransfer` and `_afterTokenTransfer` have one additional argument that may need to be added to overrides:

```diff
 function _beforeTokenTransfer(
     address from,
     address to,
     uint256 tokenId,
+    uint256 batchSize
 ) internal virtual override
```

- `ERC4626`: Conversion from shares to assets (and vice-versa) in an empty vault used to consider the possible mismatch between the underlying asset's and the vault's decimals. This initial conversion rate is now set to 1-to-1 irrespective of decimals, which are meant for usability purposes only. The vault now uses the assets decimals by default, so off-chain the numbers should appear the same. Developers overriding the vault decimals to a value that does not match the underlying asset may want to override the `_initialConvertToShares` and `_initialConvertToAssets` to replicate the previous behavior.

- `TimelockController`: During deployment, the TimelockController used to grant the `TIMELOCK_ADMIN_ROLE` to the deployer and to the timelock itself. The deployer was then expected to renounce this role once configuration of the timelock is over. Failing to renounce that role allows the deployer to change the timelock permissions (but not to bypass the delay for any time-locked actions). The role is no longer given to the deployer by default. A new parameter `admin` can be set to a non-zero address to grant the admin role during construction (to the deployer or any other address). Just like previously, this admin role should be renounced after configuration. If this param is given `address(0)`, the role is not allocated and doesn't need to be revoked. In any case, the timelock itself continues to have this role.

### Deprecations

- `EIP712`: Added the file `EIP712.sol` and deprecated `draft-EIP712.sol` since the EIP is no longer a Draft. Developers are encouraged to update their imports. ([#3621](https://github.com/OpenZeppelin/openzeppelin-contracts/pull/3621))

```diff
-import "@openzeppelin/contracts/utils/cryptography/draft-EIP712.sol";
+import "@openzeppelin/contracts/utils/cryptography/EIP712.sol";
```

- `ERC721Votes`: Added the file `ERC721Votes.sol` and deprecated `draft-ERC721Votes.sol` since it no longer depends on a Draft EIP (EIP-712). Developers are encouraged to update their imports. ([#3699](https://github.com/OpenZeppelin/openzeppelin-contracts/pull/3699))

```diff
-import "@openzeppelin/contracts/token/ERC721/extensions/draft-ERC721Votes.sol";
+import "@openzeppelin/contracts/token/ERC721/extensions/ERC721Votes.sol";
```

### ERC-721 Compatibility Note

ERC-721 integrators that interpret contract state from events should make sure that they implement the clearing of approval that is implicit in every transfer according to the EIP. Previous versions of OpenZeppelin Contracts emitted an explicit `Approval` event even though it was not required by the specification, and this is no longer the case.

With the new `ERC721Consecutive` extension, the internal workings of `ERC721` are slightly changed. Custom extensions to ERC721 should be reviewed to ensure they remain correct. The internal functions that should be considered are `_ownerOf` (new), `_beforeTokenTransfer`, and `_afterTokenTransfer`.

### ERC-4626 Upgrade Note

Existing `ERC4626` contracts that are upgraded to 4.8 must initialize a new variable that holds the vault token decimals. The recommended way to do this is to use a [reinitializer]:

[reinitializer]: https://docs.openzeppelin.com/contracts/4.x/api/proxy#Initializable-reinitializer-uint8-

```solidity
function migrateToV48() public reinitializer(2) {
<<<<<<< HEAD
    __ERC4626_init(IERC20Upgradeable(asset()));
}
```

## 4.7.3
=======
  __ERC4626_init(IERC20Upgradeable(asset()));
}
```

## 4.7.3 (2022-08-10)
>>>>>>> 8d633cb7

### Breaking changes

- `ECDSA`: `recover(bytes32,bytes)` and `tryRecover(bytes32,bytes)` no longer accept compact signatures to prevent malleability. Compact signature support remains available using `recover(bytes32,bytes32,bytes32)` and `tryRecover(bytes32,bytes32,bytes32)`.

## 4.7.2 (2022-07-25)

- `LibArbitrumL2`, `CrossChainEnabledArbitrumL2`: Fixed detection of cross-chain calls for EOAs. Previously, calls from EOAs would be classified as cross-chain calls. ([#3578](https://github.com/OpenZeppelin/openzeppelin-contracts/pull/3578))
- `GovernorVotesQuorumFraction`: Fixed quorum updates so they do not affect past proposals that failed due to lack of quorum. ([#3561](https://github.com/OpenZeppelin/openzeppelin-contracts/pull/3561))
- `ERC165Checker`: Added protection against large returndata. ([#3587](https://github.com/OpenZeppelin/openzeppelin-contracts/pull/3587))

## 4.7.1 (2022-07-18)

- `SignatureChecker`: Fix an issue that causes `isValidSignatureNow` to revert when the target contract returns ill-encoded data. ([#3552](https://github.com/OpenZeppelin/openzeppelin-contracts/pull/3552))
- `ERC165Checker`: Fix an issue that causes `supportsInterface` to revert when the target contract returns ill-encoded data. ([#3552](https://github.com/OpenZeppelin/openzeppelin-contracts/pull/3552))

## 4.7.0 (2022-06-29)

- `TimelockController`: Migrate `_call` to `_execute` and allow inheritance and overriding similar to `Governor`. ([#3317](https://github.com/OpenZeppelin/openzeppelin-contracts/pull/3317))
- `CrossChainEnabledPolygonChild`: replace the `require` statement with the custom error `NotCrossChainCall`. ([#3380](https://github.com/OpenZeppelin/openzeppelin-contracts/pull/3380))
- `ERC20FlashMint`: Add customizable flash fee receiver. ([#3327](https://github.com/OpenZeppelin/openzeppelin-contracts/pull/3327))
- `ERC4626`: add an extension of `ERC20` that implements the ERC4626 Tokenized Vault Standard. ([#3171](https://github.com/OpenZeppelin/openzeppelin-contracts/pull/3171))
- `SafeERC20`: add `safePermit` as mitigation against phantom permit functions. ([#3280](https://github.com/OpenZeppelin/openzeppelin-contracts/pull/3280))
- `Math`: add a `mulDiv` function that can round the result either up or down. ([#3171](https://github.com/OpenZeppelin/openzeppelin-contracts/pull/3171))
- `Math`: Add a `sqrt` function to compute square roots of integers, rounding either up or down. ([#3242](https://github.com/OpenZeppelin/openzeppelin-contracts/pull/3242))
- `Strings`: add a new overloaded function `toHexString` that converts an `address` with fixed length of 20 bytes to its not checksummed ASCII `string` hexadecimal representation. ([#3403](https://github.com/OpenZeppelin/openzeppelin-contracts/pull/3403))
- `EnumerableMap`: add new `UintToUintMap` map type. ([#3338](https://github.com/OpenZeppelin/openzeppelin-contracts/pull/3338))
- `EnumerableMap`: add new `Bytes32ToUintMap` map type. ([#3416](https://github.com/OpenZeppelin/openzeppelin-contracts/pull/3416))
- `SafeCast`: add support for many more types, using procedural code generation. ([#3245](https://github.com/OpenZeppelin/openzeppelin-contracts/pull/3245))
- `MerkleProof`: add `multiProofVerify` to prove multiple values are part of a Merkle tree. ([#3276](https://github.com/OpenZeppelin/openzeppelin-contracts/pull/3276))
- `MerkleProof`: add calldata versions of the functions to avoid copying input arrays to memory and save gas. ([#3200](https://github.com/OpenZeppelin/openzeppelin-contracts/pull/3200))
- `ERC721`, `ERC1155`: simplified revert reasons. ([#3254](https://github.com/OpenZeppelin/openzeppelin-contracts/pull/3254), ([#3438](https://github.com/OpenZeppelin/openzeppelin-contracts/pull/3438)))
- `ERC721`: removed redundant require statement. ([#3434](https://github.com/OpenZeppelin/openzeppelin-contracts/pull/3434))
- `PaymentSplitter`: add `releasable` getters. ([#3350](https://github.com/OpenZeppelin/openzeppelin-contracts/pull/3350))
- `Initializable`: refactored implementation of modifiers for easier understanding. ([#3450](https://github.com/OpenZeppelin/openzeppelin-contracts/pull/3450))
- `Proxies`: remove runtime check of ERC1967 storage slots. ([#3455](https://github.com/OpenZeppelin/openzeppelin-contracts/pull/3455))

### Breaking changes

- `Initializable`: functions decorated with the modifier `reinitializer(1)` may no longer invoke each other.

## 4.6.0 (2022-04-26)

- `crosschain`: Add a new set of contracts for cross-chain applications. `CrossChainEnabled` is a base contract with instantiations for several chains and bridges, and `AccessControlCrossChain` is an extension of access control that allows cross-chain operation. ([#3183](https://github.com/OpenZeppelin/openzeppelin-contracts/pull/3183))
- `AccessControl`: add a virtual `_checkRole(bytes32)` function that can be overridden to alter the `onlyRole` modifier behavior. ([#3137](https://github.com/OpenZeppelin/openzeppelin-contracts/pull/3137))
- `EnumerableMap`: add new `AddressToUintMap` map type. ([#3150](https://github.com/OpenZeppelin/openzeppelin-contracts/pull/3150))
- `EnumerableMap`: add new `Bytes32ToBytes32Map` map type. ([#3192](https://github.com/OpenZeppelin/openzeppelin-contracts/pull/3192))
- `ERC20FlashMint`: support infinite allowance when paying back a flash loan. ([#3226](https://github.com/OpenZeppelin/openzeppelin-contracts/pull/3226))
- `ERC20Wrapper`: the `decimals()` function now tries to fetch the value from the underlying token instance. If that calls revert, then the default value is used. ([#3259](https://github.com/OpenZeppelin/openzeppelin-contracts/pull/3259))
- `draft-ERC20Permit`: replace `immutable` with `constant` for `_PERMIT_TYPEHASH` since the `keccak256` of string literals is treated specially and the hash is evaluated at compile time. ([#3196](https://github.com/OpenZeppelin/openzeppelin-contracts/pull/3196))
- `ERC1155`: Add a `_afterTokenTransfer` hook for improved extensibility. ([#3166](https://github.com/OpenZeppelin/openzeppelin-contracts/pull/3166))
- `ERC1155URIStorage`: add a new extension that implements a `_setURI` behavior similar to ERC721's `_setTokenURI`. ([#3210](https://github.com/OpenZeppelin/openzeppelin-contracts/pull/3210))
- `DoubleEndedQueue`: a new data structure that supports efficient push and pop to both front and back, useful for FIFO and LIFO queues. ([#3153](https://github.com/OpenZeppelin/openzeppelin-contracts/pull/3153))
- `Governor`: improved security of `onlyGovernance` modifier when using an external executor contract (e.g. a timelock) that can operate without necessarily going through the governance protocol. ([#3147](https://github.com/OpenZeppelin/openzeppelin-contracts/pull/3147))
- `Governor`: Add a way to parameterize votes. This can be used to implement voting systems such as fractionalized voting, ERC721 based voting, or any number of other systems. The `params` argument added to `_countVote` method, and included in the newly added `_getVotes` method, can be used by counting and voting modules respectively for such purposes. ([#3043](https://github.com/OpenZeppelin/openzeppelin-contracts/pull/3043))
- `Governor`: rewording of revert reason for consistency. ([#3275](https://github.com/OpenZeppelin/openzeppelin-contracts/pull/3275))
- `Governor`: fix an inconsistency in data locations that could lead to invalid bytecode being produced. ([#3295](https://github.com/OpenZeppelin/openzeppelin-contracts/pull/3295))
- `Governor`: Implement `IERC721Receiver` and `IERC1155Receiver` to improve token custody by governors. ([#3230](https://github.com/OpenZeppelin/openzeppelin-contracts/pull/3230))
- `TimelockController`: Implement `IERC721Receiver` and `IERC1155Receiver` to improve token custody by timelocks. ([#3230](https://github.com/OpenZeppelin/openzeppelin-contracts/pull/3230))
- `TimelockController`: Add a separate canceller role for the ability to cancel. ([#3165](https://github.com/OpenZeppelin/openzeppelin-contracts/pull/3165))
- `Initializable`: add a reinitializer modifier that enables the initialization of new modules, added to already initialized contracts through upgradeability. ([#3232](https://github.com/OpenZeppelin/openzeppelin-contracts/pull/3232))
- `Initializable`: add an Initialized event that tracks initialized version numbers. ([#3294](https://github.com/OpenZeppelin/openzeppelin-contracts/pull/3294))
- `ERC2981`: make `royaltyInfo` public to allow super call in overrides. ([#3305](https://github.com/OpenZeppelin/openzeppelin-contracts/pull/3305))

### Upgradeability notice

- `TimelockController`: **(Action needed)** The upgrade from <4.6 to >=4.6 introduces a new `CANCELLER_ROLE` that requires set up to be assignable. After the upgrade, only addresses with this role will have the ability to cancel. Proposers will no longer be able to cancel. Assigning cancellers can be done by an admin (including the timelock itself) once the role admin is set up. To do this, we recommend upgrading to the `TimelockControllerWith46MigrationUpgradeable` contract and then calling the `migrateTo46` function.

### Breaking changes

- `Governor`: Adds internal virtual `_getVotes` method that must be implemented; this is a breaking change for existing concrete extensions to `Governor`. To fix this on an existing voting module extension, rename `getVotes` to `_getVotes` and add a `bytes memory` argument. ([#3043](https://github.com/OpenZeppelin/openzeppelin-contracts/pull/3043))
- `Governor`: Adds `params` parameter to internal virtual `_countVote` method; this is a breaking change for existing concrete extensions to `Governor`. To fix this on an existing counting module extension, add a `bytes memory` argument to `_countVote`. ([#3043](https://github.com/OpenZeppelin/openzeppelin-contracts/pull/3043))
- `Governor`: Does not emit `VoteCast` event when params data is non-empty; instead emits `VoteCastWithParams` event. To fix this on an integration that consumes the `VoteCast` event, also fetch/monitor `VoteCastWithParams` events. ([#3043](https://github.com/OpenZeppelin/openzeppelin-contracts/pull/3043))
- `Votes`: The internal virtual function `_getVotingUnits` was made `view` (which was accidentally missing). Any overrides should now be updated so they are `view` as well.

## 4.5.0 (2022-02-09)

- `ERC2981`: add implementation of the royalty standard, and the respective extensions for `ERC721` and `ERC1155`. ([#3012](https://github.com/OpenZeppelin/openzeppelin-contracts/pull/3012))
- `GovernorTimelockControl`: improve the `state()` function to have it reflect cases where a proposal has been canceled directly on the timelock. ([#2977](https://github.com/OpenZeppelin/openzeppelin-contracts/pull/2977))
- Preset contracts are now deprecated in favor of [Contracts Wizard](https://wizard.openzeppelin.com). ([#2986](https://github.com/OpenZeppelin/openzeppelin-contracts/pull/2986))
- `Governor`: add a relay function to help recover assets sent to a governor that is not its own executor (e.g. when using a timelock). ([#2926](https://github.com/OpenZeppelin/openzeppelin-contracts/pull/2926))
- `GovernorPreventLateQuorum`: add new module to ensure a minimum voting duration is available after the quorum is reached. ([#2973](https://github.com/OpenZeppelin/openzeppelin-contracts/pull/2973))
- `ERC721`: improved revert reason when transferring from wrong owner. ([#2975](https://github.com/OpenZeppelin/openzeppelin-contracts/pull/2975))
- `Votes`: Added a base contract for vote tracking with delegation. ([#2944](https://github.com/OpenZeppelin/openzeppelin-contracts/pull/2944))
- `ERC721Votes`: Added an extension of ERC721 enabled with vote tracking and delegation. ([#2944](https://github.com/OpenZeppelin/openzeppelin-contracts/pull/2944))
- `ERC2771Context`: use immutable storage to store the forwarder address, no longer an issue since Solidity >=0.8.8 allows reading immutable variables in the constructor. ([#2917](https://github.com/OpenZeppelin/openzeppelin-contracts/pull/2917))
- `Base64`: add a library to parse bytes into base64 strings using `encode(bytes memory)` function, and provide examples to show how to use to build URL-safe `tokenURIs`. ([#2884](https://github.com/OpenZeppelin/openzeppelin-contracts/pull/2884))
- `ERC20`: reduce allowance before triggering transfer. ([#3056](https://github.com/OpenZeppelin/openzeppelin-contracts/pull/3056))
- `ERC20`: do not update allowance on `transferFrom` when allowance is `type(uint256).max`. ([#3085](https://github.com/OpenZeppelin/openzeppelin-contracts/pull/3085))
- `ERC20`: add a `_spendAllowance` internal function. ([#3170](https://github.com/OpenZeppelin/openzeppelin-contracts/pull/3170))
- `ERC20Burnable`: do not update allowance on `burnFrom` when allowance is `type(uint256).max`. ([#3170](https://github.com/OpenZeppelin/openzeppelin-contracts/pull/3170))
- `ERC777`: do not update allowance on `transferFrom` when allowance is `type(uint256).max`. ([#3085](https://github.com/OpenZeppelin/openzeppelin-contracts/pull/3085))
- `ERC777`: add a `_spendAllowance` internal function. ([#3170](https://github.com/OpenZeppelin/openzeppelin-contracts/pull/3170))
- `SignedMath`: a new signed version of the Math library with `max`, `min`, and `average`. ([#2686](https://github.com/OpenZeppelin/openzeppelin-contracts/pull/2686))
- `SignedMath`: add an `abs(int256)` method that returns the unsigned absolute value of a signed value. ([#2984](https://github.com/OpenZeppelin/openzeppelin-contracts/pull/2984))
- `ERC1967Upgrade`: Refactor the secure upgrade to use `ERC1822` instead of the previous rollback mechanism. This reduces code complexity and attack surface with similar security guarantees. ([#3021](https://github.com/OpenZeppelin/openzeppelin-contracts/pull/3021))
- `UUPSUpgradeable`: Add `ERC1822` compliance to support the updated secure upgrade mechanism. ([#3021](https://github.com/OpenZeppelin/openzeppelin-contracts/pull/3021))
- Some more functions have been made virtual to customize them via overrides. In many cases this will not imply that other functions in the contract will automatically adapt to the overridden definitions. People who wish to override should consult the source code to understand the impact and if they need to override any additional functions to achieve the desired behavior.

### Breaking changes

- `ERC1967Upgrade`: The function `_upgradeToAndCallSecure` was renamed to `_upgradeToAndCallUUPS`, along with the change in security mechanism described above.
- `Address`: The Solidity pragma is increased from `^0.8.0` to `^0.8.1`. This is required by the `account.code.length` syntax that replaces inline assembly. This may require users to bump their compiler version from `0.8.0` to `0.8.1` or later. Note that other parts of the code already include stricter requirements.

## 4.4.2 (2022-01-11)

### Bugfixes

- `GovernorCompatibilityBravo`: Fix error in the encoding of calldata for proposals submitted through the compatibility interface with explicit signatures. ([#3100](https://github.com/OpenZeppelin/openzeppelin-contracts/pull/3100))

## 4.4.1 (2021-12-14)

- `Initializable`: change the existing `initializer` modifier and add a new `onlyInitializing` modifier to prevent reentrancy risk. ([#3006](https://github.com/OpenZeppelin/openzeppelin-contracts/pull/3006))

### Breaking change

It is no longer possible to call an `initializer`-protected function from within another `initializer` function outside the context of a constructor. Projects using OpenZeppelin upgradeable proxies should continue to work as is, since in the common case the initializer is invoked in the constructor directly. If this is not the case for you, the suggested change is to use the new `onlyInitializing` modifier in the following way:

```diff
 contract A {
-    function initialize() public   initializer { ... }
+    function initialize() internal onlyInitializing { ... }
 }
 contract B is A {
     function initialize() public initializer {
         A.initialize();
     }
 }
```

## 4.4.0 (2021-11-25)

- `Ownable`: add an internal `_transferOwnership(address)`. ([#2568](https://github.com/OpenZeppelin/openzeppelin-contracts/pull/2568))
- `AccessControl`: add internal `_grantRole(bytes32,address)` and `_revokeRole(bytes32,address)`. ([#2568](https://github.com/OpenZeppelin/openzeppelin-contracts/pull/2568))
- `AccessControl`: mark `_setupRole(bytes32,address)` as deprecated in favor of `_grantRole(bytes32,address)`. ([#2568](https://github.com/OpenZeppelin/openzeppelin-contracts/pull/2568))
- `AccessControlEnumerable`: hook into `_grantRole(bytes32,address)` and `_revokeRole(bytes32,address)`. ([#2946](https://github.com/OpenZeppelin/openzeppelin-contracts/pull/2946))
- `EIP712`: cache `address(this)` to immutable storage to avoid potential issues if a vanilla contract is used in a delegatecall context. ([#2852](https://github.com/OpenZeppelin/openzeppelin-contracts/pull/2852))
- Add internal `_setApprovalForAll` to `ERC721` and `ERC1155`. ([#2834](https://github.com/OpenZeppelin/openzeppelin-contracts/pull/2834))
- `Governor`: shift vote start and end by one block to better match Compound's GovernorBravo and prevent voting at the Governor level if the voting snapshot is not ready. ([#2892](https://github.com/OpenZeppelin/openzeppelin-contracts/pull/2892))
- `GovernorCompatibilityBravo`: consider quorum an inclusive rather than exclusive minimum to match Compound's GovernorBravo. ([#2974](https://github.com/OpenZeppelin/openzeppelin-contracts/pull/2974))
- `GovernorSettings`: a new governor module that manages voting settings updatable through governance actions. ([#2904](https://github.com/OpenZeppelin/openzeppelin-contracts/pull/2904))
- `PaymentSplitter`: now supports ERC20 assets in addition to Ether. ([#2858](https://github.com/OpenZeppelin/openzeppelin-contracts/pull/2858))
- `ECDSA`: add a variant of `toEthSignedMessageHash` for arbitrary length message hashing. ([#2865](https://github.com/OpenZeppelin/openzeppelin-contracts/pull/2865))
- `MerkleProof`: add a `processProof` function that returns the rebuilt root hash given a leaf and a proof. ([#2841](https://github.com/OpenZeppelin/openzeppelin-contracts/pull/2841))
- `VestingWallet`: new contract that handles the vesting of Ether and ERC20 tokens following a customizable vesting schedule. ([#2748](https://github.com/OpenZeppelin/openzeppelin-contracts/pull/2748))
- `Governor`: enable receiving Ether when a Timelock contract is not used. ([#2849](https://github.com/OpenZeppelin/openzeppelin-contracts/pull/2849))
- `GovernorTimelockCompound`: fix ability to use Ether stored in the Timelock contract. ([#2849](https://github.com/OpenZeppelin/openzeppelin-contracts/pull/2849))

## 4.3.3 (2021-11-08)

- `ERC1155Supply`: Handle `totalSupply` changes by hooking into `_beforeTokenTransfer` to ensure consistency of balances and supply during `IERC1155Receiver.onERC1155Received` calls.

## 4.3.2 (2021-09-14)

- `UUPSUpgradeable`: Add modifiers to prevent `upgradeTo` and `upgradeToAndCall` being executed on any contract that is not the active ERC1967 proxy. This prevents these functions being called on implementation contracts or minimal ERC1167 clones, in particular.

## 4.3.1 (2021-08-26)

- `TimelockController`: Add additional isOperationReady check.

## 4.3.0 (2021-08-17)

- `ERC2771Context`: use private variable from storage to store the forwarder address. Fixes issues where `_msgSender()` was not callable from constructors. ([#2754](https://github.com/OpenZeppelin/openzeppelin-contracts/pull/2754))
- `EnumerableSet`: add `values()` functions that returns an array containing all values in a single call. ([#2768](https://github.com/OpenZeppelin/openzeppelin-contracts/pull/2768))
- `Governor`: added a modular system of `Governor` contracts based on `GovernorAlpha` and `GovernorBravo`. ([#2672](https://github.com/OpenZeppelin/openzeppelin-contracts/pull/2672))
- Add an `interfaces` folder containing solidity interfaces to final ERCs. ([#2517](https://github.com/OpenZeppelin/openzeppelin-contracts/pull/2517))
- `ECDSA`: add `tryRecover` functions that will not throw if the signature is invalid, and will return an error flag instead. ([#2661](https://github.com/OpenZeppelin/openzeppelin-contracts/pull/2661))
- `SignatureChecker`: Reduce gas usage of the `isValidSignatureNow` function for the "signature by EOA" case. ([#2661](https://github.com/OpenZeppelin/openzeppelin-contracts/pull/2661))

## 4.2.0 (2021-06-30)

- `ERC20Votes`: add a new extension of the `ERC20` token with support for voting snapshots and delegation. ([#2632](https://github.com/OpenZeppelin/openzeppelin-contracts/pull/2632))
- `ERC20VotesComp`: Variant of `ERC20Votes` that is compatible with Compound's `Comp` token interface but restricts supply to `uint96`. ([#2706](https://github.com/OpenZeppelin/openzeppelin-contracts/pull/2706))
- `ERC20Wrapper`: add a new extension of the `ERC20` token which wraps an underlying token. Deposit and withdraw guarantee that the total supply is backed by a corresponding amount of underlying token. ([#2633](https://github.com/OpenZeppelin/openzeppelin-contracts/pull/2633))
- Enumerables: Improve gas cost of removal in `EnumerableSet` and `EnumerableMap`.
- Enumerables: Improve gas cost of lookup in `EnumerableSet` and `EnumerableMap`.
- `Counter`: add a reset method. ([#2678](https://github.com/OpenZeppelin/openzeppelin-contracts/pull/2678))
- Tokens: Wrap definitely safe subtractions in `unchecked` blocks.
- `Math`: Add a `ceilDiv` method for performing ceiling division.
- `ERC1155Supply`: add a new `ERC1155` extension that keeps track of the totalSupply of each tokenId. ([#2593](https://github.com/OpenZeppelin/openzeppelin-contracts/pull/2593))
- `BitMaps`: add a new `BitMaps` library that provides a storage efficient datastructure for `uint256` to `bool` mapping with contiguous keys. ([#2710](https://github.com/OpenZeppelin/openzeppelin-contracts/pull/2710))

### Breaking Changes

- `ERC20FlashMint` is no longer a Draft ERC. ([#2673](https://github.com/OpenZeppelin/openzeppelin-contracts/pull/2673)))

**How to update:** Change your import paths by removing the `draft-` prefix from `@openzeppelin/contracts/token/ERC20/extensions/draft-ERC20FlashMint.sol`.

> See [Releases and Stability: Drafts](https://docs.openzeppelin.com/contracts/4.x/releases-stability#drafts).

## 4.1.0 (2021-04-29)

- `IERC20Metadata`: add a new extended interface that includes the optional `name()`, `symbol()` and `decimals()` functions. ([#2561](https://github.com/OpenZeppelin/openzeppelin-contracts/pull/2561))
- `ERC777`: make reception acquirement optional in `_mint`. ([#2552](https://github.com/OpenZeppelin/openzeppelin-contracts/pull/2552))
- `ERC20Permit`: add a `_useNonce` to enable further usage of ERC712 signatures. ([#2565](https://github.com/OpenZeppelin/openzeppelin-contracts/pull/2565))
- `ERC20FlashMint`: add an implementation of the ERC3156 extension for flash-minting ERC20 tokens. ([#2543](https://github.com/OpenZeppelin/openzeppelin-contracts/pull/2543))
- `SignatureChecker`: add a signature verification library that supports both EOA and ERC1271 compliant contracts as signers. ([#2532](https://github.com/OpenZeppelin/openzeppelin-contracts/pull/2532))
- `Multicall`: add abstract contract with `multicall(bytes[] calldata data)` function to bundle multiple calls together ([#2608](https://github.com/OpenZeppelin/openzeppelin-contracts/pull/2608))
- `ECDSA`: add support for ERC2098 short-signatures. ([#2582](https://github.com/OpenZeppelin/openzeppelin-contracts/pull/2582))
- `AccessControl`: add an `onlyRole` modifier to restrict specific function to callers bearing a specific role. ([#2609](https://github.com/OpenZeppelin/openzeppelin-contracts/pull/2609))
- `StorageSlot`: add a library for reading and writing primitive types to specific storage slots. ([#2542](https://github.com/OpenZeppelin/openzeppelin-contracts/pull/2542))
- UUPS Proxies: add `UUPSUpgradeable` to implement the UUPS proxy pattern together with `EIP1967Proxy`. ([#2542](https://github.com/OpenZeppelin/openzeppelin-contracts/pull/2542))

### Breaking changes

This release includes two small breaking changes in `TimelockController`.

1. The `onlyRole` modifier in this contract was designed to let anyone through if the role was granted to `address(0)`,
   allowing the possibility to to make a role "open", which can be used for `EXECUTOR_ROLE`. This modifier is now
   replaced by `AccessControl.onlyRole`, which does not have this ability. The previous behavior was moved to the
   modifier `TimelockController.onlyRoleOrOpenRole`.
2. It was possible to make `PROPOSER_ROLE` an open role (as described in the previous item) if it was granted to
   `address(0)`. This would affect the `schedule`, `scheduleBatch`, and `cancel` operations in `TimelockController`.
   This ability was removed as it does not make sense to open up the `PROPOSER_ROLE` in the same way that it does for
   `EXECUTOR_ROLE`.

## 4.0.0 (2021-03-23)

- Now targeting the 0.8.x line of Solidity compilers. For 0.6.x (resp 0.7.x) support, use version 3.4.0 (resp 3.4.0-solc-0.7) of OpenZeppelin.
- `Context`: making `_msgData` return `bytes calldata` instead of `bytes memory` ([#2492](https://github.com/OpenZeppelin/openzeppelin-contracts/pull/2492))
- `ERC20`: removed the `_setDecimals` function and the storage slot associated to decimals. ([#2502](https://github.com/OpenZeppelin/openzeppelin-contracts/pull/2502))
- `Strings`: addition of a `toHexString` function. ([#2504](https://github.com/OpenZeppelin/openzeppelin-contracts/pull/2504))
- `EnumerableMap`: change implementation to optimize for `key → value` lookups instead of enumeration. ([#2518](https://github.com/OpenZeppelin/openzeppelin-contracts/pull/2518))
- `GSN`: deprecate GSNv1 support in favor of upcoming support for GSNv2. ([#2521](https://github.com/OpenZeppelin/openzeppelin-contracts/pull/2521))
- `ERC165`: remove uses of storage in the base ERC165 implementation. ERC165 based contracts now use storage-less virtual functions. Old behavior remains available in the `ERC165Storage` extension. ([#2505](https://github.com/OpenZeppelin/openzeppelin-contracts/pull/2505))
- `Initializable`: make initializer check stricter during construction. ([#2531](https://github.com/OpenZeppelin/openzeppelin-contracts/pull/2531))
- `ERC721`: remove enumerability of tokens from the base implementation. This feature is now provided separately through the `ERC721Enumerable` extension. ([#2511](https://github.com/OpenZeppelin/openzeppelin-contracts/pull/2511))
- `AccessControl`: removed enumerability by default for a more lightweight contract. It is now opt-in through `AccessControlEnumerable`. ([#2512](https://github.com/OpenZeppelin/openzeppelin-contracts/pull/2512))
- Meta Transactions: add `ERC2771Context` and a `MinimalForwarder` for meta-transactions. ([#2508](https://github.com/OpenZeppelin/openzeppelin-contracts/pull/2508))
- Overall reorganization of the contract folder to improve clarity and discoverability. ([#2503](https://github.com/OpenZeppelin/openzeppelin-contracts/pull/2503))
- `ERC20Capped`: optimize gas usage by enforcing the check directly in `_mint`. ([#2524](https://github.com/OpenZeppelin/openzeppelin-contracts/pull/2524))
- Rename `UpgradeableProxy` to `ERC1967Proxy`. ([#2547](https://github.com/OpenZeppelin/openzeppelin-contracts/pull/2547))
- `ERC777`: optimize the gas costs of the constructor. ([#2551](https://github.com/OpenZeppelin/openzeppelin-contracts/pull/2551))
- `ERC721URIStorage`: add a new extension that implements the `_setTokenURI` behavior as it was available in 3.4.0. ([#2555](https://github.com/OpenZeppelin/openzeppelin-contracts/pull/2555))
- `AccessControl`: added ERC165 interface detection. ([#2562](https://github.com/OpenZeppelin/openzeppelin-contracts/pull/2562))
- `ERC1155`: make `uri` public so overloading function can call it using super. ([#2576](https://github.com/OpenZeppelin/openzeppelin-contracts/pull/2576))

### Bug fixes for beta releases

- `AccessControlEnumerable`: Fixed `renounceRole` not updating enumerable set of addresses for a role. ([#2572](https://github.com/OpenZeppelin/openzeppelin-contracts/pull/2572))

### How to upgrade from 3.x

Since this version has moved a few contracts to different directories, users upgrading from a previous version will need to adjust their import statements. To make this easier, the package includes a script that will migrate import statements automatically. After upgrading to the latest version of the package, run:

```
npx openzeppelin-contracts-migrate-imports
```

Make sure you're using git or another version control system to be able to recover from any potential error in our script.

### How to upgrade from 4.0-beta.x

Some further changes have been done between the different beta iterations. Transitions made during this period are configured in the `migrate-imports` script. Consequently, you can upgrade from any previous 4.0-beta.x version using the same script as described in the _How to upgrade from 3.x_ section.

## 3.4.2 (2021-07-24)

- `TimelockController`: Add additional isOperationReady check.

## 3.4.1 (2021-03-03)

- `ERC721`: made `_approve` an internal function (was private).

## 3.4.0 (2021-02-02)

- `BeaconProxy`: added new kind of proxy that allows simultaneous atomic upgrades. ([#2411](https://github.com/OpenZeppelin/openzeppelin-contracts/pull/2411))
- `EIP712`: added helpers to verify EIP712 typed data signatures on chain. ([#2418](https://github.com/OpenZeppelin/openzeppelin-contracts/pull/2418))
- `ERC20Permit`: added an implementation of the ERC20 permit extension for gasless token approvals. ([#2237](https://github.com/OpenZeppelin/openzeppelin-contracts/pull/2237))
- Presets: added token presets with preminted fixed supply `ERC20PresetFixedSupply` and `ERC777PresetFixedSupply`. ([#2399](https://github.com/OpenZeppelin/openzeppelin-contracts/pull/2399))
- `Address`: added `functionDelegateCall`, similar to the existing `functionCall`. ([#2333](https://github.com/OpenZeppelin/openzeppelin-contracts/pull/2333))
- `Clones`: added a library for deploying EIP 1167 minimal proxies. ([#2449](https://github.com/OpenZeppelin/openzeppelin-contracts/pull/2449))
- `Context`: moved from `contracts/GSN` to `contracts/utils`. ([#2453](https://github.com/OpenZeppelin/openzeppelin-contracts/pull/2453))
- `PaymentSplitter`: replace usage of `.transfer()` with `Address.sendValue` for improved compatibility with smart wallets. ([#2455](https://github.com/OpenZeppelin/openzeppelin-contracts/pull/2455))
- `UpgradeableProxy`: bubble revert reasons from initialization calls. ([#2454](https://github.com/OpenZeppelin/openzeppelin-contracts/pull/2454))
- `SafeMath`: fix a memory allocation issue by adding new `SafeMath.tryOp(uint,uint)→(bool,uint)` functions. `SafeMath.op(uint,uint,string)→uint` are now deprecated. ([#2462](https://github.com/OpenZeppelin/openzeppelin-contracts/pull/2462))
- `EnumerableMap`: fix a memory allocation issue by adding new `EnumerableMap.tryGet(uint)→(bool,address)` functions. `EnumerableMap.get(uint)→string` is now deprecated. ([#2462](https://github.com/OpenZeppelin/openzeppelin-contracts/pull/2462))
- `ERC165Checker`: added batch `getSupportedInterfaces`. ([#2469](https://github.com/OpenZeppelin/openzeppelin-contracts/pull/2469))
- `RefundEscrow`: `beneficiaryWithdraw` will forward all available gas to the beneficiary. ([#2480](https://github.com/OpenZeppelin/openzeppelin-contracts/pull/2480))
- Many view and pure functions have been made virtual to customize them via overrides. In many cases this will not imply that other functions in the contract will automatically adapt to the overridden definitions. People who wish to override should consult the source code to understand the impact and if they need to override any additional functions to achieve the desired behavior.

### Security Fixes

- `ERC777`: fix potential reentrancy issues for custom extensions to `ERC777`. ([#2483](https://github.com/OpenZeppelin/openzeppelin-contracts/pull/2483))

If you're using our implementation of ERC777 from version 3.3.0 or earlier, and you define a custom `_beforeTokenTransfer` function that writes to a storage variable, you may be vulnerable to a reentrancy attack. If you're affected and would like assistance please write to security@openzeppelin.com. [Read more in the pull request.](https://github.com/OpenZeppelin/openzeppelin-contracts/pull/2483)

## 3.3.0 (2020-11-26)

- Now supports both Solidity 0.6 and 0.7. Compiling with solc 0.7 will result in warnings. Install the `solc-0.7` tag to compile without warnings.
- `Address`: added `functionStaticCall`, similar to the existing `functionCall`. ([#2333](https://github.com/OpenZeppelin/openzeppelin-contracts/pull/2333))
- `TimelockController`: added a contract to augment access control schemes with a delay. ([#2354](https://github.com/OpenZeppelin/openzeppelin-contracts/pull/2354))
- `EnumerableSet`: added `Bytes32Set`, for sets of `bytes32`. ([#2395](https://github.com/OpenZeppelin/openzeppelin-contracts/pull/2395))

## 3.2.2-solc-0.7 (2020-10-28)

- Resolve warnings introduced by Solidity 0.7.4. ([#2396](https://github.com/OpenZeppelin/openzeppelin-contracts/pull/2396))

## 3.2.1-solc-0.7 (2020-09-15)

- `ERC777`: Remove a warning about function state visibility in Solidity 0.7. ([#2327](https://github.com/OpenZeppelin/openzeppelin-contracts/pull/2327))

## 3.2.0 (2020-09-10)

### New features

- Proxies: added the proxy contracts from OpenZeppelin SDK. ([#2335](https://github.com/OpenZeppelin/openzeppelin-contracts/pull/2335))

#### Proxy changes with respect to OpenZeppelin SDK

Aside from upgrading them from Solidity 0.5 to 0.6, we've changed a few minor things from the proxy contracts as they were found in OpenZeppelin SDK.

- `UpgradeabilityProxy` was renamed to `UpgradeableProxy`.
- `AdminUpgradeabilityProxy` was renamed to `TransparentUpgradeableProxy`.
- `Proxy._willFallback` was renamed to `Proxy._beforeFallback`.
- `UpgradeabilityProxy._setImplementation` and `AdminUpgradeabilityProxy._setAdmin` were made private.

### Improvements

- `Address.isContract`: switched from `extcodehash` to `extcodesize` for less gas usage. ([#2311](https://github.com/OpenZeppelin/openzeppelin-contracts/pull/2311))

### Breaking changes

- `ERC20Snapshot`: switched to using `_beforeTokenTransfer` hook instead of overriding ERC20 operations. ([#2312](https://github.com/OpenZeppelin/openzeppelin-contracts/pull/2312))

This small change in the way we implemented `ERC20Snapshot` may affect users who are combining this contract with
other ERC20 flavors, since it no longer overrides `_transfer`, `_mint`, and `_burn`. This can result in having to remove Solidity `override(...)` specifiers in derived contracts for these functions, and to instead have to add it for `_beforeTokenTransfer`. See [Using Hooks](https://docs.openzeppelin.com/contracts/3.x/extending-contracts#using-hooks) in the documentation.

## 3.1.0 (2020-06-23)

### New features

- `SafeCast`: added functions to downcast signed integers (e.g. `toInt32`), improving usability of `SignedSafeMath`. ([#2243](https://github.com/OpenZeppelin/openzeppelin-contracts/pull/2243))
- `functionCall`: new helpers that replicate Solidity's function call semantics, reducing the need to rely on `call`. ([#2264](https://github.com/OpenZeppelin/openzeppelin-contracts/pull/2264))
- `ERC1155`: added support for a base implementation, non-standard extensions and a preset contract. ([#2014](https://github.com/OpenZeppelin/openzeppelin-contracts/pull/2014), [#2230](https://github.com/OpenZeppelin/openzeppelin-contracts/issues/2230))

### Improvements

- `ReentrancyGuard`: reduced overhead of using the `nonReentrant` modifier. ([#2171](https://github.com/OpenZeppelin/openzeppelin-contracts/pull/2171))
- `AccessControl`: added a `RoleAdminChanged` event to `_setAdminRole`. ([#2214](https://github.com/OpenZeppelin/openzeppelin-contracts/pull/2214))
- Made all `public` functions in the token preset contracts `virtual`. ([#2257](https://github.com/OpenZeppelin/openzeppelin-contracts/pull/2257))

### Deprecations

- `SafeERC20`: deprecated `safeApprove`. ([#2268](https://github.com/OpenZeppelin/openzeppelin-contracts/pull/2268))

## 3.0.2 (2020-06-08)

### Improvements

- Added SPX license identifier to all contracts. ([#2235](https://github.com/OpenZeppelin/openzeppelin-contracts/pull/2235))

## 3.0.1 (2020-04-27)

### Bugfixes

- `ERC777`: fixed the `_approve` internal function not validating some of their arguments for non-zero addresses. ([#2213](https://github.com/OpenZeppelin/openzeppelin-contracts/pull/2213))

## 3.0.0 (2020-04-20)

### New features

- `AccessControl`: new contract for managing permissions in a system, replacement for `Ownable` and `Roles`. ([#2112](https://github.com/OpenZeppelin/openzeppelin-contracts/pull/2112))
- `SafeCast`: new functions to convert to and from signed and unsigned values: `toUint256` and `toInt256`. ([#2123](https://github.com/OpenZeppelin/openzeppelin-contracts/pull/2123))
- `EnumerableMap`: a new data structure for key-value pairs (like `mapping`) that can be iterated over. ([#2160](https://github.com/OpenZeppelin/openzeppelin-contracts/pull/2160))

### Breaking changes

- `ERC721`: `burn(owner, tokenId)` was removed, use `burn(tokenId)` instead. ([#2125](https://github.com/OpenZeppelin/openzeppelin-contracts/pull/2125))
- `ERC721`: `_checkOnERC721Received` was removed. ([#2125](https://github.com/OpenZeppelin/openzeppelin-contracts/pull/2125))
- `ERC721`: `_transferFrom` and `_safeTransferFrom` were renamed to `_transfer` and `_safeTransfer`. ([#2162](https://github.com/OpenZeppelin/openzeppelin-contracts/pull/2162))
- `Ownable`: removed `_transferOwnership`. ([#2162](https://github.com/OpenZeppelin/openzeppelin-contracts/pull/2162))
- `PullPayment`, `Escrow`: `withdrawWithGas` was removed. The old `withdraw` function now forwards all gas. ([#2125](https://github.com/OpenZeppelin/openzeppelin-contracts/pull/2125))
- `Roles` was removed, use `AccessControl` as a replacement. ([#2112](https://github.com/OpenZeppelin/openzeppelin-contracts/pull/2112))
- `ECDSA`: when receiving an invalid signature, `recover` now reverts instead of returning the zero address. ([#2114](https://github.com/OpenZeppelin/openzeppelin-contracts/pull/2114))
- `Create2`: added an `amount` argument to `deploy` for contracts with `payable` constructors. ([#2117](https://github.com/OpenZeppelin/openzeppelin-contracts/pull/2117))
- `Pausable`: moved to the `utils` directory. ([#2122](https://github.com/OpenZeppelin/openzeppelin-contracts/pull/2122))
- `Strings`: moved to the `utils` directory. ([#2122](https://github.com/OpenZeppelin/openzeppelin-contracts/pull/2122))
- `Counters`: moved to the `utils` directory. ([#2122](https://github.com/OpenZeppelin/openzeppelin-contracts/pull/2122))
- `SignedSafeMath`: moved to the `math` directory. ([#2122](https://github.com/OpenZeppelin/openzeppelin-contracts/pull/2122))
- `ERC20Snapshot`: moved to the `token/ERC20` directory. `snapshot` was changed into an `internal` function. ([#2122](https://github.com/OpenZeppelin/openzeppelin-contracts/pull/2122))
- `Ownable`: moved to the `access` directory. ([#2120](https://github.com/OpenZeppelin/openzeppelin-contracts/pull/2120))
- `Ownable`: removed `isOwner`. ([#2120](https://github.com/OpenZeppelin/openzeppelin-contracts/pull/2120))
- `Secondary`: removed from the library, use `Ownable` instead. ([#2120](https://github.com/OpenZeppelin/openzeppelin-contracts/pull/2120))
- `Escrow`, `ConditionalEscrow`, `RefundEscrow`: these now use `Ownable` instead of `Secondary`, their external API changed accordingly. ([#2120](https://github.com/OpenZeppelin/openzeppelin-contracts/pull/2120))
- `ERC20`: removed `_burnFrom`. ([#2119](https://github.com/OpenZeppelin/openzeppelin-contracts/pull/2119))
- `Address`: removed `toPayable`, use `payable(address)` instead. ([#2133](https://github.com/OpenZeppelin/openzeppelin-contracts/pull/2133))
- `ERC777`: `_send`, `_mint` and `_burn` now use the caller as the operator. ([#2134](https://github.com/OpenZeppelin/openzeppelin-contracts/pull/2134))
- `ERC777`: removed `_callsTokensToSend` and `_callTokensReceived`. ([#2134](https://github.com/OpenZeppelin/openzeppelin-contracts/pull/2134))
- `EnumerableSet`: renamed `get` to `at`. ([#2151](https://github.com/OpenZeppelin/openzeppelin-contracts/pull/2151))
- `ERC165Checker`: functions no longer have a leading underscore. ([#2150](https://github.com/OpenZeppelin/openzeppelin-contracts/pull/2150))
- `ERC721Metadata`, `ERC721Enumerable`: these contracts were removed, and their functionality merged into `ERC721`. ([#2160](https://github.com/OpenZeppelin/openzeppelin-contracts/pull/2160))
- `ERC721`: added a constructor for `name` and `symbol`. ([#2160](https://github.com/OpenZeppelin/openzeppelin-contracts/pull/2160))
- `ERC20Detailed`: this contract was removed and its functionality merged into `ERC20`. ([#2161](https://github.com/OpenZeppelin/openzeppelin-contracts/pull/2161))
- `ERC20`: added a constructor for `name` and `symbol`. `decimals` now defaults to 18. ([#2161](https://github.com/OpenZeppelin/openzeppelin-contracts/pull/2161))
- `Strings`: renamed `fromUint256` to `toString` ([#2188](https://github.com/OpenZeppelin/openzeppelin-contracts/pull/2188))

## 2.5.1 (2020-04-24)

### Bugfixes

- `ERC777`: fixed the `_send` and `_approve` internal functions not validating some of their arguments for non-zero addresses. ([#2212](https://github.com/OpenZeppelin/openzeppelin-contracts/pull/2212))

## 2.5.0 (2020-02-04)

### New features

- `SafeCast.toUintXX`: new library for integer downcasting, which allows for safe operation on smaller types (e.g. `uint32`) when combined with `SafeMath`. ([#1926](https://github.com/OpenZeppelin/openzeppelin-solidity/pull/1926))
- `ERC721Metadata`: added `baseURI`, which can be used for dramatic gas savings when all token URIs share a prefix (e.g. `http://api.myapp.com/tokens/<id>`). ([#1970](https://github.com/OpenZeppelin/openzeppelin-solidity/pull/1970))
- `EnumerableSet`: new library for storing enumerable sets of values. Only `AddressSet` is supported in this release. ([#2061](https://github.com/OpenZeppelin/openzeppelin-solidity/pull/2061))
- `Create2`: simple library to make usage of the `CREATE2` opcode easier. ([#1744](https://github.com/OpenZeppelin/openzeppelin-contracts/pull/1744))

### Improvements

- `ERC777`: `_burn` is now internal, providing more flexibility and making it easier to create tokens that deflate. ([#1908](https://github.com/OpenZeppelin/openzeppelin-contracts/pull/1908))
- `ReentrancyGuard`: greatly improved gas efficiency by using the net gas metering mechanism introduced in the Istanbul hardfork. ([#1992](https://github.com/OpenZeppelin/openzeppelin-contracts/pull/1992), [#1996](https://github.com/OpenZeppelin/openzeppelin-contracts/pull/1996))
- `ERC777`: improve extensibility by making `_send` and related functions `internal`. ([#2027](https://github.com/OpenZeppelin/openzeppelin-contracts/pull/2027))
- `ERC721`: improved revert reason when transferring tokens to a non-recipient contract. ([#2018](https://github.com/OpenZeppelin/openzeppelin-contracts/pull/2018))

### Breaking changes

- `ERC165Checker` now requires a minimum Solidity compiler version of 0.5.10. ([#1829](https://github.com/OpenZeppelin/openzeppelin-solidity/pull/1829))

## 2.4.0 (2019-10-29)

### New features

- `Address.toPayable`: added a helper to convert between address types without having to resort to low-level casting. ([#1773](https://github.com/OpenZeppelin/openzeppelin-solidity/pull/1773))
- Facilities to make metatransaction-enabled contracts through the Gas Station Network. ([#1844](https://github.com/OpenZeppelin/openzeppelin-contracts/pull/1844))
- `Address.sendValue`: added a replacement to Solidity's `transfer`, removing the fixed gas stipend. ([#1962](https://github.com/OpenZeppelin/openzeppelin-solidity/pull/1962))
- Added replacement for functions that don't forward all gas (which have been deprecated): ([#1976](https://github.com/OpenZeppelin/openzeppelin-solidity/pull/1976))
  - `PullPayment.withdrawPaymentsWithGas(address payable payee)`
  - `Escrow.withdrawWithGas(address payable payee)`
- `SafeMath`: added support for custom error messages to `sub`, `div` and `mod` functions. ([#1828](https://github.com/OpenZeppelin/openzeppelin-contracts/pull/1828))

### Improvements

- `Address.isContract`: switched from `extcodesize` to `extcodehash` for less gas usage. ([#1802](https://github.com/OpenZeppelin/openzeppelin-solidity/pull/1802))
- `ERC20` and `ERC777` updated to throw custom errors on subtraction overflows. ([#1828](https://github.com/OpenZeppelin/openzeppelin-contracts/pull/1828))

### Deprecations

- Deprecated functions that don't forward all gas: ([#1976](https://github.com/OpenZeppelin/openzeppelin-solidity/pull/1976))
  - `PullPayment.withdrawPayments(address payable payee)`
  - `Escrow.withdraw(address payable payee)`

### Breaking changes

- `Address` now requires a minimum Solidity compiler version of 0.5.5. ([#1802](https://github.com/OpenZeppelin/openzeppelin-solidity/pull/1802))
- `SignatureBouncer` has been removed from drafts, both to avoid confusions with the GSN and `GSNRecipientSignature` (previously called `GSNBouncerSignature`) and because the API was not very clear. ([#1879](https://github.com/OpenZeppelin/openzeppelin-contracts/pull/1879))

### How to upgrade from 2.4.0-beta

The final 2.4.0 release includes a refactor of the GSN contracts that will be a breaking change for 2.4.0-beta users.

- The default empty implementations of `_preRelayedCall` and `_postRelayedCall` were removed and must now be explicitly implemented always in custom recipients. If your custom recipient didn't include an implementation, you can provide an empty one.
- `GSNRecipient`, `GSNBouncerBase`, and `GSNContext` were all merged into `GSNRecipient`.
- `GSNBouncerSignature` and `GSNBouncerERC20Fee` were renamed to `GSNRecipientSignature` and `GSNRecipientERC20Fee`.
- It is no longer necessary to inherit from `GSNRecipient` when using `GSNRecipientSignature` and `GSNRecipientERC20Fee`.

For example, a contract using `GSNBouncerSignature` would have to be changed in the following way.

```diff
-contract MyDapp is GSNRecipient, GSNBouncerSignature {
+contract MyDapp is GSNRecipientSignature {
```

Refer to the table below to adjust your inheritance list.

| 2.4.0-beta                          | 2.4.0                   |
| ----------------------------------- | ----------------------- |
| `GSNRecipient, GSNBouncerSignature` | `GSNRecipientSignature` |
| `GSNRecipient, GSNBouncerERC20Fee`  | `GSNRecipientERC20Fee`  |
| `GSNBouncerBase`                    | `GSNRecipient`          |

## 2.3.0 (2019-05-27)

### New features

- `ERC1820`: added support for interacting with the [ERC1820](https://eips.ethereum.org/EIPS/eip-1820) registry contract (`IERC1820Registry`), as well as base contracts that can be registered as implementers there. ([#1677](https://github.com/OpenZeppelin/openzeppelin-solidity/pull/1677))
- `ERC777`: support for the [ERC777 token](https://eips.ethereum.org/EIPS/eip-777), which has multiple improvements over `ERC20` (but is backwards compatible with it) such as built-in burning, a more straightforward permission system, and optional sender and receiver hooks on transfer (mandatory for contracts!). ([#1684](https://github.com/OpenZeppelin/openzeppelin-solidity/pull/1684))
- All contracts now have revert reason strings, which give insight into error conditions, and help debug failing transactions. ([#1704](https://github.com/OpenZeppelin/openzeppelin-solidity/pull/1704))

### Improvements

- Reverted the Solidity version bump done in v2.2.0, setting the minimum compiler version to v0.5.0, to prevent unexpected build breakage. Users are encouraged however to stay on top of new compiler releases, which usually include bugfixes. ([#1729](https://github.com/OpenZeppelin/openzeppelin-solidity/pull/1729))

### Bugfixes

- `PostDeliveryCrowdsale`: some validations where skipped when paired with other crowdsale flavors, such as `AllowanceCrowdsale`, or `MintableCrowdsale` and `ERC20Capped`, which could cause buyers to not be able to claim their purchased tokens. ([#1721](https://github.com/OpenZeppelin/openzeppelin-solidity/pull/1721))
- `ERC20._transfer`: the `from` argument was allowed to be the zero address, so it was possible to internally trigger a transfer of 0 tokens from the zero address. This address is not a valid destinatary of transfers, nor can it give or receive allowance, so this behavior was inconsistent. It now reverts. ([#1752](https://github.com/OpenZeppelin/openzeppelin-solidity/pull/1752))

## 2.2.0 (2019-03-14)

### New features

- `ERC20Snapshot`: create snapshots on demand of the token balances and total supply, to later retrieve and e.g. calculate dividends at a past time. ([#1617](https://github.com/OpenZeppelin/openzeppelin-solidity/pull/1617))
- `SafeERC20`: `ERC20` contracts with no return value (i.e. that revert on failure) are now supported. ([#1655](https://github.com/OpenZeppelin/openzeppelin-solidity/pull/1655))
- `ERC20`: added internal `_approve(address owner, address spender, uint256 value)`, allowing derived contracts to set the allowance of arbitrary accounts. ([#1609](https://github.com/OpenZeppelin/openzeppelin-solidity/pull/1609))
- `ERC20Metadata`: added internal `_setTokenURI(string memory tokenURI)`. ([#1618](https://github.com/OpenZeppelin/openzeppelin-solidity/pull/1618))
- `TimedCrowdsale`: added internal `_extendTime(uint256 newClosingTime)` as well as `TimedCrowdsaleExtended(uint256 prevClosingTime, uint256 newClosingTime)` event allowing to extend the crowdsale, as long as it hasn't already closed.

### Improvements

- Upgraded the minimum compiler version to v0.5.2: this removes many Solidity warnings that were false positives. ([#1606](https://github.com/OpenZeppelin/openzeppelin-solidity/pull/1606))
- `ECDSA`: `recover` no longer accepts malleable signatures (those using upper-range values for `s`, or 0/1 for `v`). ([#1622](https://github.com/OpenZeppelin/openzeppelin-solidity/pull/1622))
- `ERC721`'s transfers are now more gas efficient due to removal of unnecessary `SafeMath` calls. ([#1610](https://github.com/OpenZeppelin/openzeppelin-solidity/pull/1610))
- Fixed variable shadowing issues. ([#1606](https://github.com/OpenZeppelin/openzeppelin-solidity/pull/1606))

### Bugfixes

- (minor) `SafeERC20`: `safeApprove` wasn't properly checking for a zero allowance when attempting to set a non-zero allowance. ([#1647](https://github.com/OpenZeppelin/openzeppelin-solidity/pull/1647))

### Breaking changes in drafts

- `TokenMetadata` has been renamed to `ERC20Metadata`. ([#1618](https://github.com/OpenZeppelin/openzeppelin-solidity/pull/1618))
- The library `Counter` has been renamed to `Counters` and its API has been improved. See an example in `ERC721`, lines [17](https://github.com/OpenZeppelin/openzeppelin-solidity/blob/3cb4a00fce1da76196ac0ac3a0ae9702b99642b5/contracts/token/ERC721/ERC721.sol#L17) and [204](https://github.com/OpenZeppelin/openzeppelin-solidity/blob/3cb4a00fce1da76196ac0ac3a0ae9702b99642b5/contracts/token/ERC721/ERC721.sol#L204). ([#1610](https://github.com/OpenZeppelin/openzeppelin-solidity/pull/1610))

## 2.1.3 (2019-02-26)

- Backported `SafeERC20.safeApprove` bugfix. ([#1647](https://github.com/OpenZeppelin/openzeppelin-solidity/pull/1647))

## 2.1.2 (2019-01-17)

- Removed most of the test suite from the npm package, except `PublicRole.behavior.js`, which may be useful to users testing their own `Roles`.

## 2.1.1 (2019-01-04)

- Version bump to avoid conflict in the npm registry.

## 2.1.0 (2019-01-04)

### New features

- Now targeting the 0.5.x line of Solidity compilers. For 0.4.24 support, use version 2.0 of OpenZeppelin.
- `WhitelistCrowdsale`: a crowdsale where only whitelisted accounts (`WhitelistedRole`) can purchase tokens. Adding or removing accounts from the whitelist is done by whitelist admins (`WhitelistAdminRole`). Similar to the pre-2.0 `WhitelistedCrowdsale`. ([#1525](https://github.com/OpenZeppelin/openzeppelin-solidity/pull/1525), [#1589](https://github.com/OpenZeppelin/openzeppelin-solidity/pull/1589))
- `RefundablePostDeliveryCrowdsale`: replacement for `RefundableCrowdsale` (deprecated, see below) where tokens are only granted once the crowdsale ends (if it meets its goal). ([#1543](https://github.com/OpenZeppelin/openzeppelin-solidity/pull/1543))
- `PausableCrowdsale`: allows for pausers (`PauserRole`) to pause token purchases. Other crowdsale operations (e.g. withdrawals and refunds, if applicable) are not affected. ([#832](https://github.com/OpenZeppelin/openzeppelin-solidity/pull/832))
- `ERC20`: `transferFrom` and `_burnFrom ` now emit `Approval` events, to represent the token's state comprehensively through events. ([#1524](https://github.com/OpenZeppelin/openzeppelin-solidity/pull/1524))
- `ERC721`: added `_burn(uint256 tokenId)`, replacing the similar deprecated function (see below). ([#1550](https://github.com/OpenZeppelin/openzeppelin-solidity/pull/1550))
- `ERC721`: added `_tokensOfOwner(address owner)`, allowing to internally retrieve the array of an account's owned tokens. ([#1522](https://github.com/OpenZeppelin/openzeppelin-solidity/pull/1522))
- Crowdsales: all constructors are now `public`, meaning it is not necessary to extend these contracts in order to deploy them. The exception is `FinalizableCrowdsale`, since it is meaningless unless extended. ([#1564](https://github.com/OpenZeppelin/openzeppelin-solidity/pull/1564))
- `SignedSafeMath`: added overflow-safe operations for signed integers (`int256`). ([#1559](https://github.com/OpenZeppelin/openzeppelin-solidity/pull/1559), [#1588](https://github.com/OpenZeppelin/openzeppelin-solidity/pull/1588))

### Improvements

- The compiler version required by `Array` was behind the rest of the library so it was updated to `v0.4.24`. ([#1553](https://github.com/OpenZeppelin/openzeppelin-solidity/pull/1553))
- Now conforming to a 4-space indentation code style. ([1508](https://github.com/OpenZeppelin/openzeppelin-solidity/pull/1508))
- `ERC20`: more gas efficient due to removed redundant `require`s. ([#1409](https://github.com/OpenZeppelin/openzeppelin-solidity/pull/1409))
- `ERC721`: fixed a bug that prevented internal data structures from being properly cleaned, missing potential gas refunds. ([#1539](https://github.com/OpenZeppelin/openzeppelin-solidity/pull/1539) and [#1549](https://github.com/OpenZeppelin/openzeppelin-solidity/pull/1549))
- `ERC721`: general gas savings on `transferFrom`, `_mint` and `_burn`, due to redundant `require`s and `SSTORE`s. ([#1549](https://github.com/OpenZeppelin/openzeppelin-solidity/pull/1549))

### Bugfixes

### Breaking changes

### Deprecations

- `ERC721._burn(address owner, uint256 tokenId)`: due to the `owner` parameter being unnecessary. ([#1550](https://github.com/OpenZeppelin/openzeppelin-solidity/pull/1550))
- `RefundableCrowdsale`: due to trading abuse potential on crowdsales that miss their goal. ([#1543](https://github.com/OpenZeppelin/openzeppelin-solidity/pull/1543))<|MERGE_RESOLUTION|>--- conflicted
+++ resolved
@@ -1,11 +1,5 @@
 # Changelog
 
-<<<<<<< HEAD
-## 4.8.3 (2023-04-13)
-
-- `GovernorCompatibilityBravo`: Fix encoding of proposal data when signatures are missing.
-- `TransparentUpgradeableProxy`: Fix transparency in case of selector clash with non-decodable calldata or payable mutability. ([#4154](https://github.com/OpenZeppelin/openzeppelin-contracts/pull/4154))
-=======
 ### Breaking changes
 
 - `EIP712`: Addition of ERC5267 support requires support for user defined value types, which was released in Solidity version 0.8.8. This requires a pragma change from `^0.8.0` to `^0.8.8`.
@@ -17,7 +11,6 @@
 - `Timers`: The `Timers` library is now deprecated and will be removed in the next major release. ([#4062](https://github.com/OpenZeppelin/openzeppelin-contracts/pull/4062))
 - `ERC777`: The `ERC777` token standard is no longer supported by OpenZeppelin. Our implementation is now deprecated and will be removed in the next major release. The corresponding standard interfaces remain available. ([#4066](https://github.com/OpenZeppelin/openzeppelin-contracts/pull/4066))
 - `ERC1820Implementer`: The `ERC1820` pseudo-introspection mechanism is no longer supported by OpenZeppelin. Our implementation is now deprecated and will be removed in the next major release. The corresponding standard interfaces remain available. ([#4066](https://github.com/OpenZeppelin/openzeppelin-contracts/pull/4066))
->>>>>>> 8d633cb7
 
 ## 4.8.2 (2023-03-02)
 
@@ -27,15 +20,9 @@
 
 - `ERC721`: The internal function `_beforeTokenTransfer` no longer updates balances, which it previously did when `batchSize` was greater than 1. This change has no consequence unless a custom ERC721 extension is explicitly invoking `_beforeTokenTransfer`. Balance updates in extensions must now be done explicitly using `__unsafe_increaseBalance`, with a name that indicates that there is an invariant that has to be manually verified.
 
-<<<<<<< HEAD
-## 4.8.1 (2023-01-13)
-
- * `ERC4626`: Use staticcall instead of call when fetching underlying ERC-20 decimals. ([#3943](https://github.com/OpenZeppelin/openzeppelin-contracts/pull/3943))
-=======
 ## 4.8.1 (2023-01-12)
 
 - `ERC4626`: Use staticcall instead of call when fetching underlying ERC-20 decimals. ([#3943](https://github.com/OpenZeppelin/openzeppelin-contracts/pull/3943))
->>>>>>> 8d633cb7
 
 ## 4.8.0 (2022-11-08)
 
@@ -120,19 +107,11 @@
 
 ```solidity
 function migrateToV48() public reinitializer(2) {
-<<<<<<< HEAD
-    __ERC4626_init(IERC20Upgradeable(asset()));
-}
-```
-
-## 4.7.3
-=======
   __ERC4626_init(IERC20Upgradeable(asset()));
 }
 ```
 
 ## 4.7.3 (2022-08-10)
->>>>>>> 8d633cb7
 
 ### Breaking changes
 
